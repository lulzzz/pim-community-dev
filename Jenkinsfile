--- conflicted
+++ resolved
@@ -1,50 +1,31 @@
 #!groovy
 
-<<<<<<< HEAD
-def editions = ["ce", "ee"]
+def editions = ["ce"]
 def features = "features,vendor/akeneo/pim-community-dev/features"
 def phpVersion = "5.6"
-def mysqlVersion = "5.5"
-=======
-def editions = ["ce"]
-def storages = ["orm", "odm"]
-def phpVersion = "5.6"
-def mysqlVersion = "5.5"
-def esVersion = "none"
 def features = "features"
 def launchUnitTests = "yes"
 def launchIntegrationTests = "yes"
 def launchBehatTests = "yes"
->>>>>>> 837c81fd
 
 stage("Checkout") {
     milestone 1
     if (env.BRANCH_NAME =~ /^PR-/) {
         userInput = input(message: 'Launch tests?', parameters: [
-<<<<<<< HEAD
-=======
             choice(choices: 'yes\nno', description: 'Run unit tests', name: 'launchUnitTests'),
             choice(choices: 'yes\nno', description: 'Run integration tests', name: 'launchIntegrationTests'),
             choice(choices: 'yes\nno', description: 'Run functional tests', name: 'launchBehatTests'),
-            string(defaultValue: 'odm,orm', description: 'Storage used for the build (comma separated values)', name: 'storages'),
->>>>>>> 837c81fd
             string(defaultValue: 'ee,ce', description: 'PIM edition the tests should run to (comma separated values)', name: 'editions'),
             string(defaultValue: 'features,vendor/akeneo/pim-community-dev/features', description: 'Behat scenarios to build', name: 'features'),
             choice(choices: '5.6\n7.0\n7.1', description: 'PHP version to run behat with', name: 'phpVersion'),
-            choice(choices: '5.5\n5.7', description: 'Mysql version to run behat with', name: 'mysqlVersion'),
         ])
 
         editions = userInput['editions'].tokenize(',')
         features = userInput['features']
         phpVersion = userInput['phpVersion']
-        mysqlVersion = userInput['mysqlVersion']
-<<<<<<< HEAD
-=======
-        esVersion = userInput['esVersion']
         launchUnitTests = userInput['launchUnitTests']
         launchIntegrationTests = userInput['launchIntegrationTests']
         launchBehatTests = userInput['launchBehatTests']
->>>>>>> 837c81fd
     }
     milestone 2
 
@@ -100,11 +81,6 @@
     stage("Unit tests and Code style") {
         def tasks = [:]
 
-<<<<<<< HEAD
-    tasks["php-5.6"] = {runUnitTest("5.6")}
-    tasks["php-7.0"] = {runUnitTest("7.0")}
-    tasks["php-7.1"] = {runUnitTest("7.1")}
-=======
         tasks["phpunit-5.6"] = {runPhpUnitTest("5.6")}
         tasks["phpunit-7.0"] = {runPhpUnitTest("7.0")}
         tasks["phpunit-7.1"] = {runPhpUnitTest("7.1")}
@@ -115,7 +91,6 @@
         tasks["php-cs-fixer-7.0"] = {runPhpCsFixerTest("7.0")}
         tasks["php-cs-fixer-7.1"] = {runPhpCsFixerTest("7.1")}
         tasks["grunt"] = {runGruntTest()}
->>>>>>> 837c81fd
 
         parallel tasks
     }
@@ -125,12 +100,9 @@
     stage("Integration tests") {
         def tasks = [:]
 
-        tasks["phpunit-5.6-orm"] = {runIntegrationTest("5.6", "orm")}
-        tasks["phpunit-7.0-orm"] = {runIntegrationTest("7.0", "orm")}
-        tasks["phpunit-7.1-orm"] = {runIntegrationTest("7.1", "orm")}
-        // tasks["phpunit-5.6-odm"] = {runIntegrationTest("5.6", "odm")}
-        // tasks["phpunit-7.0-odm"] = {runIntegrationTest("7.0", "odm")}
-        // tasks["phpunit-7.1-odm"] = {runIntegrationTest("7.1", "odm")}
+        tasks["phpunit-5.6"] = {runIntegrationTest("5.6")}
+        tasks["phpunit-7.0"] = {runIntegrationTest("7.0")}
+        tasks["phpunit-7.1"] = {runIntegrationTest("7.1")}
 
         parallel tasks
     }
@@ -140,10 +112,8 @@
     stage("Functional tests") {
         def tasks = [:]
 
-        if (editions.contains('ee') && storages.contains('odm')) {tasks["behat-ee-odm"] = {runBehatTest("ee", "odm", features, phpVersion, mysqlVersion, esVersion)}}
-        if (editions.contains('ee') && storages.contains('orm')) {tasks["behat-ee-orm"] = {runBehatTest("ee", "orm", features, phpVersion, mysqlVersion, esVersion)}}
-        if (editions.contains('ce') && storages.contains('odm')) {tasks["behat-ce-odm"] = {runBehatTest("ce", "odm", features, phpVersion, mysqlVersion, esVersion)}}
-        if (editions.contains('ce') && storages.contains('orm')) {tasks["behat-ce-orm"] = {runBehatTest("ce", "orm", features, phpVersion, mysqlVersion, esVersion)}}
+        if (editions.contains('ee')) {tasks["behat-ee"] = {runBehatTest("ee", features, phpVersion)}}
+        if (editions.contains('ce')) {tasks["behat-ce"] = {runBehatTest("ce", features, phpVersion)}}
 
         parallel tasks
     }
@@ -171,11 +141,7 @@
             docker.image("carcel/php:${phpVersion}").inside("-v /home/akeneo/.composer:/home/akeneo/.composer -e COMPOSER_HOME=/home/akeneo/.composer") {
                 unstash "pim_community_dev"
 
-                if (phpVersion != "5.6") {
-                    sh "composer require --no-update --ignore-platform-reqs alcaeus/mongo-php-adapter"
-                }
-
-                sh "composer update --ignore-platform-reqs --optimize-autoloader --no-interaction --no-progress --prefer-dist"
+                sh "composer update --optimize-autoloader --no-interaction --no-progress --prefer-dist"
                 sh "mkdir -p app/build/logs/"
                 sh "./bin/phpunit -c app/phpunit.xml.dist --testsuite PIM_Unit_Test --log-junit app/build/logs/phpunit.xml"
             }
@@ -187,30 +153,19 @@
     }
 }
 
-def runIntegrationTest(phpVersion, storage) {
-    node('docker') {
-        deleteDir()
-        try {
-            docker.image("mongo:2.4").withRun("--name mongodb", "--smallfiles") {
-                docker.image("mysql:5.5").withRun("--name mysql -e MYSQL_ROOT_PASSWORD=root -e MYSQL_USER=akeneo_pim -e MYSQL_PASSWORD=akeneo_pim -e MYSQL_DATABASE=akeneo_pim", "--sql_mode=ERROR_FOR_DIVISION_BY_ZERO,NO_ZERO_IN_DATE,NO_ZERO_DATE,NO_AUTO_CREATE_USER,NO_ENGINE_SUBSTITUTION") {
-                    docker.image("carcel/php:${phpVersion}").inside("--link mysql:mysql --link mongodb:mongodb -v /home/akeneo/.composer:/home/akeneo/.composer -e COMPOSER_HOME=/home/akeneo/.composer") {
+def runIntegrationTest(phpVersion) {
+    node('docker') {
+        deleteDir()
+        try {
+            docker.image("elasticsearch:5.2").withRun("--name elasticsearch") {
+                docker.image("mysql:5.7").withRun("--name mysql -e MYSQL_ROOT_PASSWORD=root -e MYSQL_USER=akeneo_pim -e MYSQL_PASSWORD=akeneo_pim -e MYSQL_DATABASE=akeneo_pim", "--sql_mode=ERROR_FOR_DIVISION_BY_ZERO,NO_ZERO_IN_DATE,NO_ZERO_DATE,NO_AUTO_CREATE_USER,NO_ENGINE_SUBSTITUTION") {
+                    docker.image("carcel/php:${phpVersion}").inside("--link mysql:mysql --link elasticsearch:elasticsearch -v /home/akeneo/.composer:/home/akeneo/.composer -e COMPOSER_HOME=/home/akeneo/.composer") {
                         unstash "pim_community_dev"
 
-                        if (phpVersion != "5.6") {
-                            sh "composer require --no-update --ignore-platform-reqs alcaeus/mongo-php-adapter"
-                        }
-
-                        sh "composer update --ignore-platform-reqs --optimize-autoloader --no-interaction --no-progress --prefer-dist"
+                        sh "composer update --optimize-autoloader --no-interaction --no-progress --prefer-dist"
                         sh "cp app/config/parameters_test.yml.dist app/config/parameters_test.yml"
-                        sh "sed -i 's/database_host:     localhost/database_host:     mysql/' app/config/parameters_test.yml"
-
-                        // Activate MongoDB if needed
-                        if ('odm' == storage) {
-                           sh "sed -i \"s@// new Doctrine@new Doctrine@g\" app/AppKernel.php"
-                           sh "sed -i \"s@# mongodb_database: .*@mongodb_database: akeneo_pim@g\" app/config/pim_parameters.yml"
-                           sh "sed -i \"s@# mongodb_server: .*@mongodb_server: 'mongodb://mongodb:27017'@g\" app/config/pim_parameters.yml"
-                           sh "printf \"    pim_catalog_product_storage_driver: doctrine/mongodb-odm\n\" >> app/config/parameters_test.yml"
-                        }
+                        sh "sed -i \"s#database_host: .*#database_host: mysql#g\" app/config/parameters_test.yml"
+                        sh "sed -i \"s#pim_es_host: .*#pim_es_host: elasticsearch#g\" app/config/parameters_test.yml"
 
                         sh "./app/console --env=test pim:install --force"
 
@@ -220,7 +175,7 @@
                 }
             }
         } finally {
-            sh "sed -i \"s/testcase name=\\\"/testcase name=\\\"[php-${phpVersion}-${storage}] /\" app/build/logs/*.xml"
+            sh "sed -i \"s/testcase name=\\\"/testcase name=\\\"[php-${phpVersion}] /\" app/build/logs/*.xml"
             junit "app/build/logs/*.xml"
             deleteDir()
         }
@@ -234,16 +189,7 @@
             docker.image("carcel/php:${phpVersion}").inside("-v /home/akeneo/.composer:/home/akeneo/.composer -e COMPOSER_HOME=/home/akeneo/.composer") {
                 unstash "pim_community_dev"
 
-<<<<<<< HEAD
-    if (editions.contains('ee')) {tasks["behat-ee-orm"] = {runBehatTest("ee", features, phpVersion, mysqlVersion)}}
-    if (editions.contains('ce')) {tasks["behat-ce-orm"] = {runBehatTest("ce", features, phpVersion, mysqlVersion)}}
-=======
-                if (phpVersion != "5.6") {
-                    sh "composer require --no-update --ignore-platform-reqs alcaeus/mongo-php-adapter"
-                }
->>>>>>> 837c81fd
-
-                sh "composer update --ignore-platform-reqs --optimize-autoloader --no-interaction --no-progress --prefer-dist"
+                sh "composer update --optimize-autoloader --no-interaction --no-progress --prefer-dist"
                 sh "mkdir -p app/build/logs/"
                 sh "./bin/phpspec run --no-interaction --format=junit > app/build/logs/phpspec.xml"
             }
@@ -255,34 +201,6 @@
     }
 }
 
-<<<<<<< HEAD
-def runUnitTest(phpVersion) {
-    node('docker') {
-        deleteDir()
-        docker.image("mysql:5.5").withRun("--name phpunit_mysql -e MYSQL_ROOT_PASSWORD=root -e MYSQL_USER=akeneo_pim -e MYSQL_PASSWORD=akeneo_pim -e MYSQL_DATABASE=akeneo_pim") {
-            docker.image("elasticsearch:1.7").withRun("--name phpunit_elasticsearch") {
-                docker.image("carcel/php:${phpVersion}").inside("--link phpunit_mysql:phpunit_mysql --link phpunit_elasticsearch:phpunit_elasticsearch -v /home/akeneo/.composer:/home/akeneo/.composer -e COMPOSER_HOME=/home/akeneo/.composer") {
-                    unstash "pim_community_dev"
-
-                    sh "composer update --ignore-platform-reqs --optimize-autoloader --no-interaction --no-progress --prefer-dist"
-                    sh "cp app/config/parameters_test.yml.dist app/config/parameters_test.yml"
-                    sh "sed -i \"s#database_host: .*#database_host: phpunit_mysql#g\" app/config/parameters_test.yml"
-                    sh "sed -i \"s#pim_es_host: .*#pim_es_host: phpunit_elasticsearch#g\" app/config/parameters_test.yml"
-                    sh "./app/console --env=test pim:install --force"
-
-                    sh "./bin/phpunit -c app/phpunit.travis.xml --testsuite PIM_Unit_Test --log-junit app/build/logs/phpunit.xml || true"
-                    sh "./bin/phpunit -c app/phpunit.travis.xml --testsuite PIM_Integration_Test --log-junit app/build/logs/phpunit_integration.xml || true"
-                    sh "./bin/phpspec run --no-interaction --format=junit > app/build/logs/phpspec.xml || true"
-                    sh "./bin/php-cs-fixer fix --diff --format=junit --config=.php_cs.dist > app/build/logs/phpcs.xml || true"
-
-                    sh "sed -i \"s/testcase name=\\\"/testcase name=\\\"[php-${phpVersion}] /\" app/build/logs/*.xml"
-                    junit "app/build/logs/*.xml"
-                    sh "if test `grep 'status=\"failed\"' app/build/logs/phpunit.xml | wc -l` -ne 0; then exit 1; fi"
-                    sh "if test `grep 'status=\"failed\"' app/build/logs/phpunit_integration.xml | wc -l` -ne 0; then exit 1; fi"
-                    sh "if test `grep 'status=\"failed\"' app/build/logs/phpspec.xml | wc -l` -ne 0; then exit 1; fi"
-                    sh "if test `grep '<failure ' app/build/logs/phpcs.xml | wc -l` -ne 0; then exit 1; fi"
-                }
-=======
 def runPhpCsFixerTest(phpVersion) {
     node('docker') {
         deleteDir()
@@ -290,26 +208,21 @@
             docker.image("carcel/php:${phpVersion}").inside("-v /home/akeneo/.composer:/home/akeneo/.composer -e COMPOSER_HOME=/home/akeneo/.composer") {
                 unstash "pim_community_dev"
 
-                if (phpVersion != "5.6") {
-                    sh "composer require --no-update alcaeus/mongo-php-adapter"
-                }
-
-                sh "composer update --ignore-platform-reqs --optimize-autoloader --no-interaction --no-progress --prefer-dist"
+                sh "composer update --optimize-autoloader --no-interaction --no-progress --prefer-dist"
                 sh "mkdir -p app/build/logs/"
                 sh "./bin/php-cs-fixer fix --diff --dry-run --format=junit --config=.php_cs.php > app/build/logs/phpcs.xml"
->>>>>>> 837c81fd
-            }
-        } finally {
-            sh "sed -i \"s/testcase name=\\\"/testcase name=\\\"[php-${phpVersion}] /\" app/build/logs/*.xml"
-            junit "app/build/logs/*.xml"
-            deleteDir()
-        }
-    }
-}
-
-def runBehatTest(edition, features, phpVersion, mysqlVersion) {
+            }
+        } finally {
+            sh "sed -i \"s/testcase name=\\\"/testcase name=\\\"[php-${phpVersion}] /\" app/build/logs/*.xml"
+            junit "app/build/logs/*.xml"
+            deleteDir()
+        }
+    }
+}
+
+def runBehatTest(edition, features, phpVersion) {
     node() {
-        dir("behat-${edition}-orm") {
+        dir("behat-${edition}") {
             deleteDir()
             if ('ce' == edition) {
                unstash "pim_community_dev_full"
@@ -324,11 +237,7 @@
             }
 
             // Create mysql hostname (MySQL docker container name)
-<<<<<<< HEAD
-            mysqlHostName = "mysql_akeneo_job_pim-community-dev_job_${env.JOB_BASE_NAME}_${env.BUILD_NUMBER}_behat-${edition}-orm"
-=======
-            mysqlHostName = "mysql_${env.JOB_NAME}_${env.BUILD_NUMBER}_behat-${edition}-${storage}".replaceAll( '/', '_' )
->>>>>>> 837c81fd
+            mysqlHostName = "mysql_${env.JOB_NAME}_${env.BUILD_NUMBER}_behat-${edition}".replaceAll( '/', '_' )
 
             // Configure the PIM
             sh "cp behat.ci.yml behat.yml"
@@ -343,22 +252,15 @@
 
             sh "mkdir -p app/build/logs/behat app/build/logs/consumer app/build/screenshots"
             sh "cp behat.ci.yml behat.yml"
-<<<<<<< HEAD
-            sh "php /var/lib/distributed-ci/dci-master/bin/build ${env.WORKSPACE}/behat-${edition}-orm ${env.BUILD_NUMBER} orm ${features} akeneo/job/pim-community-dev/job/${env.JOB_BASE_NAME} 5 ${phpVersion} ${mysqlVersion} \"${tags}\" \"behat-${edition}-orm\" -e 1.7"
-            archiveArtifacts allowEmptyArchive: true, artifacts: 'app/build/screenshots/*.png'
-            sh "sed -i \"s/ name=\\\"/ name=\\\"[${edition}-orm] /\" app/build/logs/behat/*.xml"
-            junit 'app/build/logs/behat/*.xml'
-            sh "if test `grep 'status=\"failed\"' app/build/logs/behat/*.xml | wc -l` -ne 0; then exit 1; fi"
-=======
+
             try {
-                sh "php /var/lib/distributed-ci/dci-master/bin/build ${env.WORKSPACE}/behat-${edition}-${storage} ${env.BUILD_NUMBER} ${storage} ${features} ${env.JOB_NAME} 5 5.6 5.5 \"${tags}\" \"behat-${edition}-${storage}\" -e ${esVersion} --exit_on_failure"
+                sh "php /var/lib/distributed-ci/dci-master/bin/build ${env.WORKSPACE}/behat-${edition} ${env.BUILD_NUMBER} orm ${features} ${env.JOB_NAME} 5 ${phpVersion} 5.7 \"${tags}\" \"behat-${edition}-\" -e 5.2 --exit_on_failure"
             } finally {
-                sh "sed -i \"s/ name=\\\"/ name=\\\"[${edition}-${storage}] /\" app/build/logs/behat/*.xml"
+                sh "sed -i \"s/ name=\\\"/ name=\\\"[${edition}] /\" app/build/logs/behat/*.xml"
                 junit 'app/build/logs/behat/*.xml'
                 archiveArtifacts allowEmptyArchive: true, artifacts: 'app/build/screenshots/*.png'
                 deleteDir()
             }
->>>>>>> 837c81fd
         }
     }
 }