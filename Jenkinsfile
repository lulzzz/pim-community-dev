#!groovy

def editions = ["ce"]
def storages = ["orm", "odm"]
def phpVersion = "5.6"
def mysqlVersion = "5.5"
def esVersion = "none"
def features = "features"
def launchUnitTests = "yes"
def launchIntegrationTests = "yes"
def launchBehatTests = "yes"

stage("Checkout") {
    milestone 1
    if (env.BRANCH_NAME =~ /^PR-/) {
        userInput = input(message: 'Launch tests?', parameters: [
<<<<<<< HEAD
            choice(choices: 'yes\nno', description: 'Run unit tests', name: 'launchUnitTests'),
            choice(choices: 'yes\nno', description: 'Run integration tests', name: 'launchIntegrationTests'),
            choice(choices: 'yes\nno', description: 'Run functional tests', name: 'launchBehatTests'),
            string(defaultValue: 'odm,orm', description: 'Storage used for the build (comma separated values)', name: 'storages'),
            string(defaultValue: 'ee,ce', description: 'PIM edition the tests should run to (comma separated values)', name: 'editions'),
            string(defaultValue: 'features,vendor/akeneo/pim-community-dev/features', description: 'Behat scenarios to build', name: 'features'),
            choice(choices: '5.6\n7.0\n7.1', description: 'PHP version to run behat with', name: 'phpVersion'),
            choice(choices: '5.5\n5.7', description: 'Mysql version to run behat with', name: 'mysqlVersion'),
            choice(choices: 'none\n1.7\n5', description: 'ElasticSearch version to run behat with', name: 'esVersion')
=======
            choice(choices: 'yes\nno', description: 'Run unit tests and code style checks', name: 'launchUnitTests'),
            choice(choices: 'yes\nno', description: 'Run behat tests', name: 'launchBehatTests'),
            string(defaultValue: 'odm,orm', description: 'Storage used for the behat tests (comma separated values)', name: 'storages'),
            string(defaultValue: 'ee,ce', description: 'PIM edition the behat tests should run on (comma separated values)', name: 'editions'),
            string(defaultValue: 'features,vendor/akeneo/pim-community-dev/features', description: 'Behat scenarios to build', name: 'features')
>>>>>>> 1f737d08
        ])

        storages = userInput['storages'].tokenize(',')
        editions = userInput['editions'].tokenize(',')
        features = userInput['features']
        phpVersion = userInput['phpVersion']
        mysqlVersion = userInput['mysqlVersion']
        esVersion = userInput['esVersion']
        launchUnitTests = userInput['launchUnitTests']
        launchIntegrationTests = userInput['launchIntegrationTests']
        launchBehatTests = userInput['launchBehatTests']
    }
    milestone 2

    node {
        deleteDir()
        checkout scm
        stash "pim_community_dev"

        if (editions.contains('ee') && 'yes' == launchBehatTests) {
           checkout([$class: 'GitSCM',
             branches: [[name: '1.7']],
             userRemoteConfigs: [[credentialsId: 'github-credentials', url: 'https://github.com/akeneo/pim-enterprise-dev.git']]
           ])

           stash "pim_enterprise_dev"
        }
    }

    checkouts = [:];
    checkouts['community'] = {
        node('docker') {
            deleteDir()
            docker.image("carcel/php:5.6").inside("-v /home/akeneo/.composer:/home/akeneo/.composer -e COMPOSER_HOME=/home/akeneo/.composer") {
                unstash "pim_community_dev"

                sh "composer update --optimize-autoloader --no-interaction --no-progress --prefer-dist"
                sh "app/console oro:requirejs:generate-config"
                sh "app/console assets:install"

                stash "pim_community_dev_full"
            }
            deleteDir()
        }
    }
    if (editions.contains('ee') && 'yes' == launchBehatTests) {
        checkouts['enterprise'] = {
            node('docker') {
                deleteDir()
                docker.image("carcel/php:5.6").inside("-v /home/akeneo/.composer:/home/akeneo/.composer -e COMPOSER_HOME=/home/akeneo/.composer") {
                    unstash "pim_enterprise_dev"

                    sh "php -d memory_limit=-1 /usr/local/bin/composer update --optimize-autoloader --no-interaction --no-progress --prefer-dist"
                    sh "app/console oro:requirejs:generate-config"
                    sh "app/console assets:install"

                    stash "pim_enterprise_dev_full"
                }
                deleteDir()
            }
        }
    }

    parallel checkouts
}

if (launchUnitTests.equals("yes")) {
    stage("Unit tests and Code style") {
        def tasks = [:]

        tasks["phpunit-5.6"] = {runPhpUnitTest("5.6")}
        tasks["phpunit-7.0"] = {runPhpUnitTest("7.0")}
<<<<<<< HEAD
        tasks["phpunit-7.1"] = {runPhpUnitTest("7.1")}
        tasks["phpspec-5.6"] = {runPhpSpecTest("5.6")}
        tasks["phpspec-7.0"] = {runPhpSpecTest("7.0")}
        tasks["phpspec-7.1"] = {runPhpSpecTest("7.1")}
        tasks["php-cs-fixer-5.6"] = {runPhpCsFixerTest("5.6")}
        tasks["php-cs-fixer-7.0"] = {runPhpCsFixerTest("7.0")}
        tasks["php-cs-fixer-7.1"] = {runPhpCsFixerTest("7.1")}
=======

        tasks["phpspec-5.6"] = {runPhpSpecTest("5.6")}
        tasks["phpspec-7.0"] = {runPhpSpecTest("7.0")}

        tasks["php-cs-fixer"] = {runPhpCsFixerTest()}

>>>>>>> 1f737d08
        tasks["grunt"] = {runGruntTest()}

        parallel tasks
    }
}

if (launchIntegrationTests.equals("yes")) {
    stage("Integration tests") {
        def tasks = [:]

        tasks["phpunit-5.6-orm"] = {runIntegrationTest("5.6", "orm")}
        tasks["phpunit-7.0-orm"] = {runIntegrationTest("7.0", "orm")}
        tasks["phpunit-7.1-orm"] = {runIntegrationTest("7.1", "orm")}
        // tasks["phpunit-5.6-odm"] = {runIntegrationTest("5.6", "odm")}
        // tasks["phpunit-7.0-odm"] = {runIntegrationTest("7.0", "odm")}
        // tasks["phpunit-7.1-odm"] = {runIntegrationTest("7.1", "odm")}

        parallel tasks
    }
}

if (launchBehatTests.equals("yes")) {
    stage("Functional tests") {
        def tasks = [:]

        if (editions.contains('ee') && storages.contains('odm')) {tasks["behat-ee-odm"] = {runBehatTest("ee", "odm", features, phpVersion, mysqlVersion, esVersion)}}
        if (editions.contains('ee') && storages.contains('orm')) {tasks["behat-ee-orm"] = {runBehatTest("ee", "orm", features, phpVersion, mysqlVersion, esVersion)}}
        if (editions.contains('ce') && storages.contains('odm')) {tasks["behat-ce-odm"] = {runBehatTest("ce", "odm", features, phpVersion, mysqlVersion, esVersion)}}
        if (editions.contains('ce') && storages.contains('orm')) {tasks["behat-ce-orm"] = {runBehatTest("ce", "orm", features, phpVersion, mysqlVersion, esVersion)}}

        parallel tasks
    }
}

def runGruntTest() {
    node('docker') {
        deleteDir()
        try {
            docker.image('digitallyseamless/nodejs-bower-grunt').inside("") {
                unstash "pim_community_dev_full"
                sh "npm install"

                sh "grunt"
            }
        } finally {
            deleteDir()
        }
    }
}

def runPhpUnitTest(phpVersion) {
    node('docker') {
        deleteDir()
        try {
            docker.image("carcel/php:${phpVersion}").inside("-v /home/akeneo/.composer:/home/akeneo/.composer -e COMPOSER_HOME=/home/akeneo/.composer") {
                unstash "pim_community_dev"

                if (phpVersion != "5.6") {
                    sh "composer require --no-update --ignore-platform-reqs alcaeus/mongo-php-adapter"
                }
                sh "composer update --ignore-platform-reqs --optimize-autoloader --no-interaction --no-progress --prefer-dist"
                sh "mkdir -p app/build/logs/"

                sh "./bin/phpunit -c app/phpunit.xml.dist --testsuite PIM_Unit_Test --log-junit app/build/logs/phpunit.xml"
            }
        } finally {
            sh "sed -i \"s/testcase name=\\\"/testcase name=\\\"[php-${phpVersion}] /\" app/build/logs/*.xml"
            junit "app/build/logs/*.xml"
            deleteDir()
        }
    }
}

def runIntegrationTest(phpVersion, storage) {
    node('docker') {
        deleteDir()
        try {
            docker.image("mongo:2.4").withRun("--name mongodb", "--smallfiles") {
                docker.image("mysql:5.5").withRun("--name mysql -e MYSQL_ROOT_PASSWORD=root -e MYSQL_USER=akeneo_pim -e MYSQL_PASSWORD=akeneo_pim -e MYSQL_DATABASE=akeneo_pim", "--sql_mode=ERROR_FOR_DIVISION_BY_ZERO,NO_ZERO_IN_DATE,NO_ZERO_DATE,NO_AUTO_CREATE_USER,NO_ENGINE_SUBSTITUTION") {
                    docker.image("carcel/php:${phpVersion}").inside("--link mysql:mysql --link mongodb:mongodb -v /home/akeneo/.composer:/home/akeneo/.composer -e COMPOSER_HOME=/home/akeneo/.composer") {
                        unstash "pim_community_dev"

                        if (phpVersion != "5.6") {
                            sh "composer require --no-update --ignore-platform-reqs alcaeus/mongo-php-adapter"
                        }

                        sh "composer update --ignore-platform-reqs --optimize-autoloader --no-interaction --no-progress --prefer-dist"
                        sh "cp app/config/parameters_test.yml.dist app/config/parameters_test.yml"
                        sh "sed -i 's/database_host:     localhost/database_host:     mysql/' app/config/parameters_test.yml"

                        // Activate MongoDB if needed
                        if ('odm' == storage) {
                           sh "sed -i \"s@// new Doctrine@new Doctrine@g\" app/AppKernel.php"
                           sh "sed -i \"s@# mongodb_database: .*@mongodb_database: akeneo_pim@g\" app/config/pim_parameters.yml"
                           sh "sed -i \"s@# mongodb_server: .*@mongodb_server: 'mongodb://mongodb:27017'@g\" app/config/pim_parameters.yml"
                           sh "printf \"    pim_catalog_product_storage_driver: doctrine/mongodb-odm\n\" >> app/config/parameters_test.yml"
                        }

                        sh "./app/console --env=test pim:install --force"

                        sh "mkdir -p app/build/logs/"
                        sh "./bin/phpunit -c app/phpunit.xml.dist --testsuite PIM_Integration_Test --log-junit app/build/logs/phpunit_integration.xml"
                    }
                }
            }
        } finally {
            sh "sed -i \"s/testcase name=\\\"/testcase name=\\\"[php-${phpVersion}-${storage}] /\" app/build/logs/*.xml"
            junit "app/build/logs/*.xml"
            deleteDir()
        }
    }
}

def runPhpSpecTest(phpVersion) {
    node('docker') {
        deleteDir()
        try {
            docker.image("carcel/php:${phpVersion}").inside("-v /home/akeneo/.composer:/home/akeneo/.composer -e COMPOSER_HOME=/home/akeneo/.composer") {
                unstash "pim_community_dev"

                if (phpVersion != "5.6") {
                    sh "composer require --no-update --ignore-platform-reqs alcaeus/mongo-php-adapter"
                }
                sh "composer update --ignore-platform-reqs --optimize-autoloader --no-interaction --no-progress --prefer-dist"
                sh "mkdir -p app/build/logs/"

                sh "./bin/phpspec run --no-interaction --format=junit > app/build/logs/phpspec.xml"
            }
        } finally {
            sh "sed -i \"s/testcase name=\\\"/testcase name=\\\"[php-${phpVersion}] /\" app/build/logs/*.xml"
            junit "app/build/logs/*.xml"
            deleteDir()
        }
    }
}

def runPhpCsFixerTest() {
    node('docker') {
        deleteDir()
        try {
            docker.image("carcel/php:7.0").inside("-v /home/akeneo/.composer:/home/akeneo/.composer -e COMPOSER_HOME=/home/akeneo/.composer") {
                unstash "pim_community_dev"

                sh "composer remove --dev --no-update doctrine/mongodb-odm-bundle;"
                sh "composer update --optimize-autoloader --no-interaction --no-progress --prefer-dist"
                sh "mkdir -p app/build/logs/"

                sh "./bin/php-cs-fixer fix --diff --dry-run --format=junit --config=.php_cs.php > app/build/logs/phpcs.xml"
            }
        } finally {
            sh "sed -i \"s/testcase name=\\\"/testcase name=\\\"[php-cs-fixer] /\" app/build/logs/*.xml"
            junit "app/build/logs/*.xml"
            deleteDir()
        }
    }
}

def runBehatTest(edition, storage, features, phpVersion, mysqlVersion, esVersion) {
    node() {
        dir("behat-${edition}-${storage}") {
            deleteDir()
            if ('ce' == edition) {
               unstash "pim_community_dev_full"
               tags = "~skip&&~skip-pef&&~doc&&~unstable&&~unstable-app&&~deprecated&&~@unstable-app"
            } else {
                unstash "pim_enterprise_dev_full"
                dir('vendor/akeneo/pim-community-dev') {
                    deleteDir()
                    unstash "pim_community_dev"
                }
                tags = "~skip&&~skip-pef&&~doc&&~unstable&&~unstable-app&&~deprecated&&~@unstable-app&&~ce"
            }

            // Create mysql hostname (MySQL docker container name)
            mysqlHostName = "mysql_${env.JOB_NAME}_${env.BUILD_NUMBER}_behat-${edition}-${storage}".replaceAll( '/', '_' )

            // Configure the PIM
            sh "cp behat.ci.yml behat.yml"
            sh "cp app/config/parameters.yml.dist app/config/parameters_test.yml"
            sh "sed -i \"s#database_host: .*#database_host: ${mysqlHostName}#g\" app/config/parameters_test.yml"
            if ('ce' == edition) {
               sh "printf \"    installer_data: 'PimInstallerBundle:minimal'\n\" >> app/config/parameters_test.yml"
            } else {
               sh "printf \"    installer_data: 'PimEnterpriseInstallerBundle:minimal'\n\" >> app/config/parameters_test.yml"
            }

            // Activate MongoDB if needed
            if ('odm' == storage) {
               sh "sed -i \"s@// new Doctrine@new Doctrine@g\" app/AppKernel.php"
               sh "sed -i \"s@# mongodb_database: .*@mongodb_database: akeneo_pim@g\" app/config/pim_parameters.yml"
               sh "sed -i \"s@# mongodb_server: .*@mongodb_server: 'mongodb://mongodb:27017'@g\" app/config/pim_parameters.yml"
               sh "printf \"    pim_catalog_product_storage_driver: doctrine/mongodb-odm\n\" >> app/config/parameters_test.yml"
            }

            sh "mkdir -p app/build/logs/behat app/build/logs/consumer app/build/screenshots"
            sh "cp behat.ci.yml behat.yml"
            try {
                sh "php /var/lib/distributed-ci/dci-master/bin/build ${env.WORKSPACE}/behat-${edition}-${storage} ${env.BUILD_NUMBER} ${storage} ${features} ${env.JOB_NAME} 5 ${phpVersion} ${mysqlVersion} \"${tags}\" \"behat-${edition}-${storage}\" -e ${esVersion} --exit_on_failure"
            } finally {
                sh "sed -i \"s/ name=\\\"/ name=\\\"[${edition}-${storage}] /\" app/build/logs/behat/*.xml"
                junit 'app/build/logs/behat/*.xml'
                archiveArtifacts allowEmptyArchive: true, artifacts: 'app/build/screenshots/*.png'
                deleteDir()
            }
        }
    }
}<|MERGE_RESOLUTION|>--- conflicted
+++ resolved
@@ -14,23 +14,15 @@
     milestone 1
     if (env.BRANCH_NAME =~ /^PR-/) {
         userInput = input(message: 'Launch tests?', parameters: [
-<<<<<<< HEAD
-            choice(choices: 'yes\nno', description: 'Run unit tests', name: 'launchUnitTests'),
+            choice(choices: 'yes\nno', description: 'Run unit tests and code style checks', name: 'launchUnitTests'),
             choice(choices: 'yes\nno', description: 'Run integration tests', name: 'launchIntegrationTests'),
-            choice(choices: 'yes\nno', description: 'Run functional tests', name: 'launchBehatTests'),
-            string(defaultValue: 'odm,orm', description: 'Storage used for the build (comma separated values)', name: 'storages'),
-            string(defaultValue: 'ee,ce', description: 'PIM edition the tests should run to (comma separated values)', name: 'editions'),
+            choice(choices: 'yes\nno', description: 'Run behat tests', name: 'launchBehatTests'),
+            string(defaultValue: 'odm,orm', description: 'Storage used for the behat tests (comma separated values)', name: 'storages'),
+            string(defaultValue: 'ee,ce', description: 'PIM edition the behat tests should run on (comma separated values)', name: 'editions'),
             string(defaultValue: 'features,vendor/akeneo/pim-community-dev/features', description: 'Behat scenarios to build', name: 'features'),
             choice(choices: '5.6\n7.0\n7.1', description: 'PHP version to run behat with', name: 'phpVersion'),
             choice(choices: '5.5\n5.7', description: 'Mysql version to run behat with', name: 'mysqlVersion'),
             choice(choices: 'none\n1.7\n5', description: 'ElasticSearch version to run behat with', name: 'esVersion')
-=======
-            choice(choices: 'yes\nno', description: 'Run unit tests and code style checks', name: 'launchUnitTests'),
-            choice(choices: 'yes\nno', description: 'Run behat tests', name: 'launchBehatTests'),
-            string(defaultValue: 'odm,orm', description: 'Storage used for the behat tests (comma separated values)', name: 'storages'),
-            string(defaultValue: 'ee,ce', description: 'PIM edition the behat tests should run on (comma separated values)', name: 'editions'),
-            string(defaultValue: 'features,vendor/akeneo/pim-community-dev/features', description: 'Behat scenarios to build', name: 'features')
->>>>>>> 1f737d08
         ])
 
         storages = userInput['storages'].tokenize(',')
@@ -103,22 +95,14 @@
 
         tasks["phpunit-5.6"] = {runPhpUnitTest("5.6")}
         tasks["phpunit-7.0"] = {runPhpUnitTest("7.0")}
-<<<<<<< HEAD
         tasks["phpunit-7.1"] = {runPhpUnitTest("7.1")}
+
         tasks["phpspec-5.6"] = {runPhpSpecTest("5.6")}
         tasks["phpspec-7.0"] = {runPhpSpecTest("7.0")}
         tasks["phpspec-7.1"] = {runPhpSpecTest("7.1")}
-        tasks["php-cs-fixer-5.6"] = {runPhpCsFixerTest("5.6")}
-        tasks["php-cs-fixer-7.0"] = {runPhpCsFixerTest("7.0")}
-        tasks["php-cs-fixer-7.1"] = {runPhpCsFixerTest("7.1")}
-=======
-
-        tasks["phpspec-5.6"] = {runPhpSpecTest("5.6")}
-        tasks["phpspec-7.0"] = {runPhpSpecTest("7.0")}
 
         tasks["php-cs-fixer"] = {runPhpCsFixerTest()}
 
->>>>>>> 1f737d08
         tasks["grunt"] = {runGruntTest()}
 
         parallel tasks
@@ -259,7 +243,7 @@
     node('docker') {
         deleteDir()
         try {
-            docker.image("carcel/php:7.0").inside("-v /home/akeneo/.composer:/home/akeneo/.composer -e COMPOSER_HOME=/home/akeneo/.composer") {
+            docker.image("carcel/php:7.1").inside("-v /home/akeneo/.composer:/home/akeneo/.composer -e COMPOSER_HOME=/home/akeneo/.composer") {
                 unstash "pim_community_dev"
 
                 sh "composer remove --dev --no-update doctrine/mongodb-odm-bundle;"
