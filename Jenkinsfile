#!groovy

def editions = ["ce"]
def storages = ["orm", "odm"]
def phpVersion = "5.6"
def mysqlVersion = "5.5"
def esVersion = "none"
def features = "features"
def launchUnitTests = "yes"
def launchIntegrationTests = "yes"
def launchBehatTests = "yes"

stage("Checkout") {
    milestone 1
    if (env.BRANCH_NAME =~ /^PR-/) {
        userInput = input(message: 'Launch tests?', parameters: [
            choice(choices: 'yes\nno', description: 'Run unit tests and code style checks', name: 'launchUnitTests'),
            choice(choices: 'yes\nno', description: 'Run integration tests', name: 'launchIntegrationTests'),
            choice(choices: 'yes\nno', description: 'Run behat tests', name: 'launchBehatTests'),
            string(defaultValue: 'odm,orm', description: 'Storage used for the behat tests (comma separated values)', name: 'storages'),
            string(defaultValue: 'ee,ce', description: 'PIM edition the behat tests should run on (comma separated values)', name: 'editions'),
            string(defaultValue: 'features,vendor/akeneo/pim-community-dev/features', description: 'Behat scenarios to build', name: 'features'),
            choice(choices: '5.6\n7.0\n7.1', description: 'PHP version to run behat with', name: 'phpVersion'),
            choice(choices: '5.5\n5.7', description: 'Mysql version to run behat with', name: 'mysqlVersion'),
            choice(choices: 'none\n1.7\n5', description: 'ElasticSearch version to run behat with', name: 'esVersion')
        ])

        storages = userInput['storages'].tokenize(',')
        editions = userInput['editions'].tokenize(',')
        features = userInput['features']
        phpVersion = userInput['phpVersion']
        mysqlVersion = userInput['mysqlVersion']
        esVersion = userInput['esVersion']
        launchUnitTests = userInput['launchUnitTests']
        launchIntegrationTests = userInput['launchIntegrationTests']
        launchBehatTests = userInput['launchBehatTests']
    }
    milestone 2

    node {
        deleteDir()
        checkout scm
        stash "pim_community_dev"

        if (editions.contains('ee') && 'yes' == launchBehatTests) {
           checkout([$class: 'GitSCM',
             branches: [[name: '1.7']],
             userRemoteConfigs: [[credentialsId: 'github-credentials', url: 'https://github.com/akeneo/pim-enterprise-dev.git']]
           ])

           stash "pim_enterprise_dev"
        }
    }

    checkouts = [:];
    checkouts['community'] = {
        node('docker') {
            deleteDir()
            docker.image("carcel/php:5.6").inside("-v /home/akeneo/.composer:/home/akeneo/.composer -e COMPOSER_HOME=/home/akeneo/.composer") {
                unstash "pim_community_dev"

                sh "composer update --optimize-autoloader --no-interaction --no-progress --prefer-dist"
                sh "app/console oro:requirejs:generate-config"
                sh "app/console assets:install"

                stash "pim_community_dev_full"
            }
            deleteDir()
        }
    }
    if (editions.contains('ee') && 'yes' == launchBehatTests) {
        checkouts['enterprise'] = {
            node('docker') {
                deleteDir()
                docker.image("carcel/php:5.6").inside("-v /home/akeneo/.composer:/home/akeneo/.composer -e COMPOSER_HOME=/home/akeneo/.composer") {
                    unstash "pim_enterprise_dev"

                    sh "php -d memory_limit=-1 /usr/local/bin/composer update --optimize-autoloader --no-interaction --no-progress --prefer-dist"
                    sh "app/console oro:requirejs:generate-config"
                    sh "app/console assets:install"

                    stash "pim_enterprise_dev_full"
                }
                deleteDir()
            }
        }
    }

    parallel checkouts
}

if (launchUnitTests.equals("yes")) {
    stage("Unit tests and Code style") {
        def tasks = [:]

        tasks["phpunit-5.6"] = {runPhpUnitTest("5.6")}
        tasks["phpunit-7.0"] = {runPhpUnitTest("7.0")}
        tasks["phpunit-7.1"] = {runPhpUnitTest("7.1")}

        tasks["phpspec-5.6"] = {runPhpSpecTest("5.6")}
        tasks["phpspec-7.0"] = {runPhpSpecTest("7.0")}
        tasks["phpspec-7.1"] = {runPhpSpecTest("7.1")}

        tasks["php-cs-fixer"] = {runPhpCsFixerTest()}

        tasks["grunt"] = {runGruntTest()}

        parallel tasks
    }
}

if (launchIntegrationTests.equals("yes")) {
    stage("Integration tests") {
        def tasks = [:]

        tasks["phpunit-5.6-orm-api-base"] = {runIntegrationTest("5.6", "orm", "PIM_Api_Base_Integration_Test")}
        tasks["phpunit-5.6-orm-api-controllers"] = {runIntegrationTest("5.6", "orm", "PIM_Api_Bundle_Controllers_Integration_Test")}
        tasks["phpunit-5.6-orm-api-controllers-catalog"] = {runIntegrationTest("5.6", "orm", "PIM_Api_Bundle_Controllers_Catalog_Integration_Test")}
        tasks["phpunit-5.6-orm-api-controller-product"] = {runIntegrationTest("5.6", "orm", "PIM_Api_Bundle_Controller_Product_Integration_Test")}
        tasks["phpunit-5.6-orm-catalog"] = {runIntegrationTest("5.6", "orm", "PIM_Catalog_Integration_Test")}
        tasks["phpunit-5.6-orm-completeness"] = {runIntegrationTest("5.6", "orm", "PIM_Catalog_Completeness_Integration_Test")}
        tasks["phpunit-5.6-orm-pqb"] = {runIntegrationTest("5.6", "orm", "PIM_Catalog_PQB_Integration_Test")}

        tasks["phpunit-7.0-orm-api-base"] = {runIntegrationTest("7.0", "orm", "PIM_Api_Base_Integration_Test")}
        tasks["phpunit-7.0-orm-api-controllers"] = {runIntegrationTest("7.0", "orm", "PIM_Api_Bundle_Controllers_Integration_Test")}
        tasks["phpunit-7.0-orm-api-controllers-catalog"] = {runIntegrationTest("7.0", "orm", "PIM_Api_Bundle_Controllers_Catalog_Integration_Test")}
        tasks["phpunit-7.0-orm-api-controller-product"] = {runIntegrationTest("7.0", "orm", "PIM_Api_Bundle_Controller_Product_Integration_Test")}
        tasks["phpunit-7.0-orm-catalog"] = {runIntegrationTest("7.0", "orm", "PIM_Catalog_Integration_Test")}
        tasks["phpunit-7.0-orm-completeness"] = {runIntegrationTest("7.0", "orm", "PIM_Catalog_Completeness_Integration_Test")}
        tasks["phpunit-7.0-orm-pqb"] = {runIntegrationTest("7.0", "orm", "PIM_Catalog_PQB_Integration_Test")}

        tasks["phpunit-7.1-orm-api-base"] = {runIntegrationTest("7.1", "orm", "PIM_Api_Base_Integration_Test")}
        tasks["phpunit-7.1-orm-api-controllers"] = {runIntegrationTest("7.1", "orm", "PIM_Api_Bundle_Controllers_Integration_Test")}
        tasks["phpunit-7.1-orm-api-controllers-catalog"] = {runIntegrationTest("7.1", "orm", "PIM_Api_Bundle_Controllers_Catalog_Integration_Test")}
        tasks["phpunit-7.1-orm-api-controller-product"] = {runIntegrationTest("7.1", "orm", "PIM_Api_Bundle_Controller_Product_Integration_Test")}
        tasks["phpunit-7.1-orm-catalog"] = {runIntegrationTest("7.1", "orm", "PIM_Catalog_Integration_Test")}
        // tasks["phpunit-7.1-orm-completeness"] = {runIntegrationTest("7.1", "orm", "PIM_Catalog_Completeness_Integration_Test")}
        tasks["phpunit-7.1-orm-pqb"] = {runIntegrationTest("7.1", "orm", "PIM_Catalog_PQB_Integration_Test")}

        // Temporarily deactivate integration tests with MongoDB because of stability issues
        // tasks["phpunit-5.6-odm"] = {runIntegrationTest("5.6", "odm")}
        // tasks["phpunit-7.0-odm"] = {runIntegrationTest("7.0", "odm")}
        // tasks["phpunit-7.1-odm"] = {runIntegrationTest("7.1", "odm")}

        parallel tasks
    }
}

if (launchBehatTests.equals("yes")) {
    stage("Functional tests") {
        def tasks = [:]

        if (editions.contains('ee') && storages.contains('odm')) {tasks["behat-ee-odm"] = {runBehatTest("ee", "odm", features, phpVersion, mysqlVersion, esVersion)}}
        if (editions.contains('ee') && storages.contains('orm')) {tasks["behat-ee-orm"] = {runBehatTest("ee", "orm", features, phpVersion, mysqlVersion, esVersion)}}
        if (editions.contains('ce') && storages.contains('odm')) {tasks["behat-ce-odm"] = {runBehatTest("ce", "odm", features, phpVersion, mysqlVersion, esVersion)}}
        if (editions.contains('ce') && storages.contains('orm')) {tasks["behat-ce-orm"] = {runBehatTest("ce", "orm", features, phpVersion, mysqlVersion, esVersion)}}

        parallel tasks
    }
}

def runGruntTest() {
    node('docker') {
        deleteDir()
        try {
            docker.image('digitallyseamless/nodejs-bower-grunt').inside("") {
                unstash "pim_community_dev_full"
                sh "npm install"

                sh "grunt"
            }
        } finally {
            sh "docker stop \$(docker ps -a -q) || true"
            sh "docker rm \$(docker ps -a -q) || true"
            sh "docker volume rm \$(docker volume ls -q) || true"
            deleteDir()
        }
    }
}

def runPhpUnitTest(phpVersion) {
    node('docker') {
        deleteDir()
        try {
            docker.image("carcel/php:${phpVersion}").inside("-v /home/akeneo/.composer:/home/akeneo/.composer -e COMPOSER_HOME=/home/akeneo/.composer") {
                unstash "pim_community_dev"

                if (phpVersion != "5.6") {
                    sh "composer require --no-update --ignore-platform-reqs alcaeus/mongo-php-adapter"
                }
                sh "composer update --ignore-platform-reqs --optimize-autoloader --no-interaction --no-progress --prefer-dist"
                sh "mkdir -p app/build/logs/"

                sh "./bin/phpunit -c app/phpunit.xml.dist --testsuite PIM_Unit_Test --log-junit app/build/logs/phpunit.xml"
            }
        } finally {
<<<<<<< HEAD
            sh "docker stop \$(docker ps -a -q) || true"
            sh "docker rm \$(docker ps -a -q) || true"
            sh "docker volume rm \$(docker volume ls -q) || true"
            sh "sed -i \"s/testcase name=\\\"/testcase name=\\\"[php-${phpVersion}] /\" app/build/logs/*.xml"
=======
            sh "find app/build/logs -name \"*.xml\" | xargs sed -i \"s/testcase name=\\\"/testcase name=\\\"[php-${phpVersion}] /\""
>>>>>>> 5457d0c2
            junit "app/build/logs/*.xml"
            deleteDir()
        }
    }
}

def runIntegrationTest(phpVersion, storage, testSuiteName) {
    node('docker') {
        deleteDir()
        try {
            docker.image("mongo:2.4").withRun("--name mongodb", "--smallfiles") {
                docker.image("mysql:5.5").withRun("--name mysql -e MYSQL_ROOT_PASSWORD=root -e MYSQL_USER=akeneo_pim -e MYSQL_PASSWORD=akeneo_pim -e MYSQL_DATABASE=akeneo_pim", "--sql_mode=ERROR_FOR_DIVISION_BY_ZERO,NO_ZERO_IN_DATE,NO_ZERO_DATE,NO_AUTO_CREATE_USER,NO_ENGINE_SUBSTITUTION") {
                    docker.image("carcel/php:${phpVersion}").inside("--link mysql:mysql --link mongodb:mongodb -v /home/akeneo/.composer:/home/akeneo/.composer -e COMPOSER_HOME=/home/akeneo/.composer") {
                        unstash "pim_community_dev"

                        if (phpVersion != "5.6") {
                            sh "composer require --no-update --ignore-platform-reqs alcaeus/mongo-php-adapter"
                        }

                        sh "composer update --ignore-platform-reqs --optimize-autoloader --no-interaction --no-progress --prefer-dist"
                        sh "cp app/config/parameters_test.yml.dist app/config/parameters_test.yml"
                        sh "sed -i 's/database_host:     localhost/database_host:     mysql/' app/config/parameters_test.yml"

                        // Activate MongoDB if needed
                        if ('odm' == storage) {
                           sh "sed -i \"s@// new Doctrine@new Doctrine@g\" app/AppKernel.php"
                           sh "sed -i \"s@# mongodb_database: .*@mongodb_database: akeneo_pim@g\" app/config/pim_parameters.yml"
                           sh "sed -i \"s@# mongodb_server: .*@mongodb_server: 'mongodb://mongodb:27017'@g\" app/config/pim_parameters.yml"
                           sh "printf \"    pim_catalog_product_storage_driver: doctrine/mongodb-odm\n\" >> app/config/parameters_test.yml"
                        }

                        sh "./app/console --env=test pim:install --force"

                        sh "mkdir -p app/build/logs/"
                        sh "./bin/phpunit -c app/phpunit.xml.dist --testsuite ${testSuiteName} --log-junit app/build/logs/phpunit_integration.xml"
                    }
                }
            }
        } finally {
            sh "docker stop \$(docker ps -a -q) || true"
            sh "docker rm \$(docker ps -a -q) || true"
            sh "docker volume rm \$(docker volume ls -q) || true"
            sh "sed -i \"s/testcase name=\\\"/testcase name=\\\"[php-${phpVersion}-${storage}-${testSuiteName}] /\" app/build/logs/*.xml"

            junit "app/build/logs/*.xml"
            deleteDir()
        }
    }
}

def runPhpSpecTest(phpVersion) {
    node('docker') {
        deleteDir()
        try {
            docker.image("carcel/php:${phpVersion}").inside("-v /home/akeneo/.composer:/home/akeneo/.composer -e COMPOSER_HOME=/home/akeneo/.composer") {
                unstash "pim_community_dev"

                if (phpVersion != "5.6") {
                    sh "composer require --no-update --ignore-platform-reqs alcaeus/mongo-php-adapter"
                }
                sh "composer update --ignore-platform-reqs --optimize-autoloader --no-interaction --no-progress --prefer-dist"
                sh "mkdir -p app/build/logs/"

                sh "./bin/phpspec run --no-interaction --format=junit > app/build/logs/phpspec.xml"
            }
        } finally {
<<<<<<< HEAD
            sh "docker stop \$(docker ps -a -q) || true"
            sh "docker rm \$(docker ps -a -q) || true"
            sh "docker volume rm \$(docker volume ls -q) || true"
            sh "sed -i \"s/testcase name=\\\"/testcase name=\\\"[php-${phpVersion}] /\" app/build/logs/*.xml"
=======
            sh "find app/build/logs/ -name \"*.xml\" | xargs sed -i \"s/testcase name=\\\"/testcase name=\\\"[php-${phpVersion}] /\""
>>>>>>> 5457d0c2
            junit "app/build/logs/*.xml"
            deleteDir()
        }
    }
}

def runPhpCsFixerTest() {
    node('docker') {
        deleteDir()
        try {
            docker.image("carcel/php:7.1").inside("-v /home/akeneo/.composer:/home/akeneo/.composer -e COMPOSER_HOME=/home/akeneo/.composer") {
                unstash "pim_community_dev"

                sh "composer remove --dev --no-update doctrine/mongodb-odm-bundle;"
                sh "composer update --optimize-autoloader --no-interaction --no-progress --prefer-dist"
                sh "mkdir -p app/build/logs/"

                sh "./bin/php-cs-fixer fix --diff --dry-run --format=junit --config=.php_cs.php > app/build/logs/phpcs.xml"
            }
        } finally {
            sh "find app/build/logs/ -name \"*.xml\" | xargs sed -i \"s/testcase name=\\\"/testcase name=\\\"[php-cs-fixer] /\""
            junit "app/build/logs/*.xml"
            deleteDir()
        }
    }
}

def runBehatTest(edition, storage, features, phpVersion, mysqlVersion, esVersion) {
    node() {
        dir("behat-${edition}-${storage}") {
            deleteDir()
            if ('ce' == edition) {
               unstash "pim_community_dev_full"
               tags = "~skip&&~skip-pef&&~doc&&~unstable&&~unstable-app&&~deprecated&&~@unstable-app"
            } else {
                unstash "pim_enterprise_dev_full"
                dir('vendor/akeneo/pim-community-dev') {
                    deleteDir()
                    unstash "pim_community_dev"
                }
                tags = "~skip&&~skip-pef&&~doc&&~unstable&&~unstable-app&&~deprecated&&~@unstable-app&&~ce"
            }

            // Configure the PIM
            sh "cp behat.ci.yml behat.yml"
            sh "cp app/config/parameters.yml.dist app/config/parameters_test.yml"
            sh "sed -i \"s#database_host: .*#database_host: mysql#g\" app/config/parameters_test.yml"
            if ('ce' == edition) {
               sh "printf \"    installer_data: 'PimInstallerBundle:minimal'\n\" >> app/config/parameters_test.yml"
            } else {
               sh "printf \"    installer_data: 'PimEnterpriseInstallerBundle:minimal'\n\" >> app/config/parameters_test.yml"
            }

            // Activate MongoDB if needed
            if ('odm' == storage) {
               sh "sed -i \"s@// new Doctrine@new Doctrine@g\" app/AppKernel.php"
               sh "sed -i \"s@# mongodb_database: .*@mongodb_database: akeneo_pim@g\" app/config/pim_parameters.yml"
               sh "sed -i \"s@# mongodb_server: .*@mongodb_server: 'mongodb://mongodb:27017'@g\" app/config/pim_parameters.yml"
               sh "printf \"    pim_catalog_product_storage_driver: doctrine/mongodb-odm\n\" >> app/config/parameters_test.yml"
            }

            sh "mkdir -p app/build/logs/behat app/build/logs/consumer app/build/screenshots"
            sh "cp behat.ci.yml behat.yml"
            try {
                sh "php /var/lib/distributed-ci/dci-master/bin/build ${env.WORKSPACE}/behat-${edition}-${storage} ${env.BUILD_NUMBER} ${storage} ${features} ${env.JOB_NAME} 5 ${phpVersion} ${mysqlVersion} \"${tags}\" \"behat-${edition}-${storage}\" -e ${esVersion} --exit_on_failure"
            } finally {
                sh "find app/build/logs/behat/ -name \"*.xml\" | xargs sed -i \"s/ name=\\\"/ name=\\\"[${edition}-${storage}] /\""
                junit 'app/build/logs/behat/*.xml'
                archiveArtifacts allowEmptyArchive: true, artifacts: 'app/build/screenshots/*.png'
                deleteDir()
            }
        }
    }
}<|MERGE_RESOLUTION|>--- conflicted
+++ resolved
@@ -194,14 +194,10 @@
                 sh "./bin/phpunit -c app/phpunit.xml.dist --testsuite PIM_Unit_Test --log-junit app/build/logs/phpunit.xml"
             }
         } finally {
-<<<<<<< HEAD
             sh "docker stop \$(docker ps -a -q) || true"
             sh "docker rm \$(docker ps -a -q) || true"
             sh "docker volume rm \$(docker volume ls -q) || true"
-            sh "sed -i \"s/testcase name=\\\"/testcase name=\\\"[php-${phpVersion}] /\" app/build/logs/*.xml"
-=======
             sh "find app/build/logs -name \"*.xml\" | xargs sed -i \"s/testcase name=\\\"/testcase name=\\\"[php-${phpVersion}] /\""
->>>>>>> 5457d0c2
             junit "app/build/logs/*.xml"
             deleteDir()
         }
@@ -268,14 +264,10 @@
                 sh "./bin/phpspec run --no-interaction --format=junit > app/build/logs/phpspec.xml"
             }
         } finally {
-<<<<<<< HEAD
             sh "docker stop \$(docker ps -a -q) || true"
             sh "docker rm \$(docker ps -a -q) || true"
             sh "docker volume rm \$(docker volume ls -q) || true"
-            sh "sed -i \"s/testcase name=\\\"/testcase name=\\\"[php-${phpVersion}] /\" app/build/logs/*.xml"
-=======
             sh "find app/build/logs/ -name \"*.xml\" | xargs sed -i \"s/testcase name=\\\"/testcase name=\\\"[php-${phpVersion}] /\""
->>>>>>> 5457d0c2
             junit "app/build/logs/*.xml"
             deleteDir()
         }
