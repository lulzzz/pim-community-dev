--- conflicted
+++ resolved
@@ -54,7 +54,7 @@
 
     node('docker') {
         deleteDir()
-        docker.image('carcel/php:5.4').inside {
+        docker.image('carcel/php:5.6').inside {
             unstash "pim_community_dev"
             sh "composer run-script post-update-cmd"
             sh "app/console oro:requirejs:generate-config"
@@ -65,7 +65,7 @@
     if (editions.contains('ee')) {
         node('docker') {
             deleteDir()
-            docker.image('carcel/php:5.4').inside {
+            docker.image('carcel/php:5.6').inside {
                 unstash "pim_enterprise_dev"
                 sh "composer run-script post-update-cmd"
                 sh "app/console oro:requirejs:generate-config"
@@ -100,13 +100,8 @@
         parallel 'php-cs-fixer-with-php-5.6': {
             node('docker') {
                 deleteDir()
-<<<<<<< HEAD
                 docker.image('carcel/php:5.6').inside {
-                    unstash "project_files"
-=======
-                docker.image('carcel/php:5.4').inside {
-                    unstash "pim_community_dev"
->>>>>>> d318978c
+                    unstash "pim_community_dev"
                     sh "composer global require friendsofphp/php-cs-fixer ^1.12"
                     sh "/home/docker/.composer/vendor/friendsofphp/php-cs-fixer/php-cs-fixer fix features --dry-run -v --diff --level=psr2 --fixers=" + fixers.join(',')
                     sh "/home/docker/.composer/vendor/friendsofphp/php-cs-fixer/php-cs-fixer fix src --dry-run -v --diff --level=psr2 --fixers=" + fixers.join(',')
@@ -116,13 +111,8 @@
         'php-cs-fixer-with-php-7.0': {
             node('docker') {
                 deleteDir()
-<<<<<<< HEAD
                 docker.image('carcel/php:7.0').inside {
-                    unstash "project_files"
-=======
-                docker.image('carcel/php:5.5').inside {
-                    unstash "pim_community_dev"
->>>>>>> d318978c
+                    unstash "pim_community_dev"
                     sh "composer global require friendsofphp/php-cs-fixer ^1.12"
                     sh "/home/docker/.composer/vendor/friendsofphp/php-cs-fixer/php-cs-fixer fix features --dry-run -v --diff --level=psr2 --fixers=" + fixers.join(',')
                     sh "/home/docker/.composer/vendor/friendsofphp/php-cs-fixer/php-cs-fixer fix src --dry-run -v --diff --level=psr2 --fixers=" + fixers.join(',')
@@ -132,13 +122,8 @@
         'php-cs-fixer-with-php-7.1': {
             node('docker') {
                 deleteDir()
-<<<<<<< HEAD
                 docker.image('carcel/php:7.1').inside {
-                    unstash "project_files"
-=======
-                docker.image('carcel/php:5.6').inside {
-                    unstash "pim_community_dev"
->>>>>>> d318978c
+                    unstash "pim_community_dev"
                     sh "composer global require friendsofphp/php-cs-fixer ^1.12"
                     sh "/home/docker/.composer/vendor/friendsofphp/php-cs-fixer/php-cs-fixer fix features --dry-run -v --diff --level=psr2 --fixers=" + fixers.join(',')
                     sh "/home/docker/.composer/vendor/friendsofphp/php-cs-fixer/php-cs-fixer fix src --dry-run -v --diff --level=psr2 --fixers=" + fixers.join(',')
@@ -166,13 +151,8 @@
         parallel 'phpunit-with-php-5.6': {
             node('docker') {
                 deleteDir()
-<<<<<<< HEAD
                 docker.image('carcel/php:5.6').inside {
-                    unstash "project_files"
-=======
-                docker.image('carcel/php:5.4').inside {
-                    unstash "pim_community_dev"
->>>>>>> d318978c
+                    unstash "pim_community_dev"
                     sh "composer global require phpunit/phpunit 3.7.*"
                     sh "/home/docker/.composer/vendor/phpunit/phpunit/composer/bin/phpunit -c app/phpunit.jenkins.xml --testsuite PIM_Unit_Test"
                 }
@@ -181,13 +161,8 @@
         'phpunit-with-php-7.0': {
             node('docker') {
                 deleteDir()
-<<<<<<< HEAD
                 docker.image('carcel/php:7.0').inside {
-                    unstash "project_files"
-=======
-                docker.image('carcel/php:5.5').inside {
-                    unstash "pim_community_dev"
->>>>>>> d318978c
+                    unstash "pim_community_dev"
                     sh "composer global require phpunit/phpunit 3.7.*"
                     sh "/home/docker/.composer/vendor/phpunit/phpunit/composer/bin/phpunit -c app/phpunit.jenkins.xml --testsuite PIM_Unit_Test"
                 }
@@ -196,19 +171,13 @@
         'phpunit-with-php-7.1': {
             node('docker') {
                 deleteDir()
-<<<<<<< HEAD
                 docker.image('carcel/php:7.1').inside {
-                    unstash "project_files"
-=======
-                docker.image('carcel/php:5.6').inside {
-                    unstash "pim_community_dev"
->>>>>>> d318978c
+                    unstash "pim_community_dev"
                     sh "composer global require phpunit/phpunit 3.7.*"
                     sh "/home/docker/.composer/vendor/phpunit/phpunit/composer/bin/phpunit -c app/phpunit.jenkins.xml --testsuite PIM_Unit_Test"
                 }
             }
         }
-
     }
 }
 
@@ -217,13 +186,8 @@
         parallel 'phpspec-with-php-5.6': {
             node('docker') {
                 deleteDir()
-<<<<<<< HEAD
                 docker.image('carcel/php:5.6').inside {
-                    unstash "project_files"
-=======
-                docker.image('carcel/php:5.4').inside {
-                    unstash "pim_community_dev"
->>>>>>> d318978c
+                    unstash "pim_community_dev"
                     sh "composer global require phpspec/phpspec 2.1.*"
                     sh "composer global require akeneo/phpspec-skip-example-extension 1.1.*"
                     sh "cp app/config/parameters.yml app/config/parameters_test.yml"
@@ -234,13 +198,8 @@
         'phpspec-with-php-7.0': {
             node('docker') {
                 deleteDir()
-<<<<<<< HEAD
                 docker.image('carcel/php:7.0').inside {
-                    unstash "project_files"
-=======
-                docker.image('carcel/php:5.5').inside {
-                    unstash "pim_community_dev"
->>>>>>> d318978c
+                    unstash "pim_community_dev"
                     sh "composer global require phpspec/phpspec 2.1.*"
                     sh "composer global require akeneo/phpspec-skip-example-extension 1.1.*"
                     sh "cp app/config/parameters.yml app/config/parameters_test.yml"
@@ -251,13 +210,8 @@
         'phpspec-with-php-7.1': {
             node('docker') {
                 deleteDir()
-<<<<<<< HEAD
                 docker.image('carcel/php:7.1').inside {
-                    unstash "project_files"
-=======
-                docker.image('carcel/php:5.6').inside {
-                    unstash "pim_community_dev"
->>>>>>> d318978c
+                    unstash "pim_community_dev"
                     sh "composer global require phpspec/phpspec 2.1.*"
                     sh "composer global require akeneo/phpspec-skip-example-extension 1.1.*"
                     sh "cp app/config/parameters.yml app/config/parameters_test.yml"
