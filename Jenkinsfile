--- conflicted
+++ resolved
@@ -73,15 +73,10 @@
     stage("Unit tests") {
         def tasks = [:]
 
-        tasks["phpunit-5.4"] = {runPhpUnitTest("5.4")}
-        tasks["phpunit-5.5"] = {runPhpUnitTest("5.5")}
         tasks["phpunit-5.6"] = {runPhpUnitTest("5.6")}
         tasks["phpunit-7.0"] = {runPhpUnitTest("7.0")}
-        tasks["phpspec-5.4"] = {runPhpSpecTest("5.4")}
-        tasks["phpspec-5.5"] = {runPhpSpecTest("5.5")}
         tasks["phpspec-5.6"] = {runPhpSpecTest("5.6")}
         tasks["phpspec-7.0"] = {runPhpSpecTest("7.0")}
-        tasks["php-cs-fixer-5.5"] = {runPhpCsFixerTest("5.5")}
         tasks["php-cs-fixer-5.6"] = {runPhpCsFixerTest("5.6")}
         tasks["php-cs-fixer-7.0"] = {runPhpCsFixerTest("7.0")}
         tasks["grunt"] = {runGruntTest()}
@@ -90,14 +85,9 @@
     }
 }
 
-<<<<<<< HEAD
-    tasks["php-5.6"] = {runUnitTest("5.6")}
-    tasks["php-7.0"] = {runUnitTest("7.0")}
-=======
 if (launchBehatTests.equals("yes")) {
     stage("Functional tests") {
         def tasks = [:]
->>>>>>> e7c3dd8a
 
         if (editions.contains('ee') && storages.contains('odm')) {tasks["behat-ee-odm"] = {runBehatTest("ee", "odm", features)}}
         if (editions.contains('ee') && storages.contains('orm')) {tasks["behat-ee-orm"] = {runBehatTest("ee", "orm", features)}}
@@ -131,7 +121,7 @@
                 unstash "pim_community_dev"
 
                 if (version == "7.0") {
-                    sh "composer remove --dev --no-update doctrine/mongodb-odm-bundle;"
+                    sh "composer require --no-update alcaeus/mongo-php-adapter"
                 }
 
                 sh "composer update --optimize-autoloader --no-interaction --no-progress --prefer-dist"
@@ -155,18 +145,13 @@
                 unstash "pim_community_dev"
 
                 if (version == "7.0") {
-                    sh "composer remove --dev --no-update doctrine/mongodb-odm-bundle;"
-                }
-
-<<<<<<< HEAD
-            if (phpVersion != "5.6") {
-                sh "composer require --no-update alcaeus/mongo-php-adapter"
-=======
+                    sh "composer require --no-update alcaeus/mongo-php-adapter"
+                }
+
                 sh "composer update --optimize-autoloader --no-interaction --no-progress --prefer-dist"
                 sh "touch app/config/parameters_test.yml"
                 sh "mkdir -p app/build/logs/"
                 sh "./bin/phpspec run --no-interaction --format=junit > app/build/logs/phpspec.xml"
->>>>>>> e7c3dd8a
             }
         } finally {
             sh "sed -i \"s/testcase name=\\\"/testcase name=\\\"[php-${version}] /\" app/build/logs/*.xml"
@@ -176,16 +161,6 @@
     }
 }
 
-<<<<<<< HEAD
-            sh "composer update --ignore-platform-reqs --optimize-autoloader --no-interaction --no-progress --prefer-dist"
-            sh "touch app/config/parameters_test.yml"
-
-            sh "./bin/phpunit -c app/phpunit.travis.xml --testsuite PIM_Unit_Test --log-junit app/build/logs/phpunit.xml || true"
-            sh "./bin/phpspec run --no-interaction --format=junit > app/build/logs/phpspec.xml || true"
-            sh "./bin/php-cs-fixer fix --diff --format=junit --config=.php_cs.dist > app/build/logs/phpcs.xml || true"
-
-            sh "sed -i \"s/testcase name=\\\"/testcase name=\\\"[php-${phpVersion}] /\" app/build/logs/*.xml"
-=======
 def runPhpCsFixerTest(version) {
     node('docker') {
         deleteDir()
@@ -194,7 +169,7 @@
                 unstash "pim_community_dev"
 
                 if (version == "7.0") {
-                    sh "composer remove --dev --no-update doctrine/mongodb-odm-bundle;"
+                    sh "composer require --no-update alcaeus/mongo-php-adapter"
                 }
 
                 sh "composer update --optimize-autoloader --no-interaction --no-progress --prefer-dist"
@@ -205,7 +180,6 @@
             }
         } finally {
             sh "sed -i \"s/testcase name=\\\"/testcase name=\\\"[php-${version}] /\" app/build/logs/*.xml"
->>>>>>> e7c3dd8a
             junit "app/build/logs/*.xml"
             deleteDir()
         }
