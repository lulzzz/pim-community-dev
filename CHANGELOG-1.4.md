--- conflicted
+++ resolved
@@ -1,13 +1,13 @@
+# 1.4.x
+
+## Bug fixes
+- PIM-5170: Fixes memory leak on MongoDB at import time
+
 # 1.4.10 (2015-11-20)
 
 ## Bug fixes
 - PIM-5163: Fix the VersionRepository on MongoDB to take the most recent entry for product resources
 - PIM-5169: Fix mass edit attribute selection while using a small screen resolution
-<<<<<<< HEAD
-- PIM-5194: Fix performance issue on family json generation
-- PIM-5170: Fixes memory leak on MongoDB at import time
-=======
->>>>>>> 93906107
 
 # 1.4.9 (2015-11-12)
 
