--- conflicted
+++ resolved
@@ -1,16 +1,12 @@
-<<<<<<< HEAD
-# 1.6.12 (?)
+# 1.6.x
+
+## Bug fixes
+
+- PIM-6162: Fix families rendering when editing product export
 
 ## Improvements
 
 - TIP-500: Dispatch events during installation process
-=======
-# 1.6.x
-
-## Bug fixes
-
-- PIM-6162: Fix families rendering when editing product export
->>>>>>> 2fefc872
 
 # 1.6.11 (2017-02-14)
 
