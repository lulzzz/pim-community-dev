--- conflicted
+++ resolved
@@ -43,11 +43,7 @@
     /**
      * @var JobInstance
      *
-<<<<<<< HEAD
-     * @ORM\ManyToOne(targetEntity="JobInstance", inversedBy="jobExecutions", cascade={"persist"})
-=======
      * @ORM\ManyToOne(targetEntity="JobInstance", inversedBy="jobExecutions")
->>>>>>> 26cbc217
      * @ORM\JoinColumn(name="job_instance_id", referencedColumnName="id", onDelete="CASCADE")
      */
     private $jobInstance;
@@ -60,28 +56,28 @@
     private $status;
 
     /**
-     * @var DateTime
+     * @var \DateTime
      *
      * @ORM\Column(name="start_time", type="datetime", nullable=true)
      */
     private $startTime;
 
     /**
-     * @var DateTime
+     * @var \DateTime
      *
      * @ORM\Column(name="end_time", type="datetime", nullable=true)
      */
     private $endTime;
 
     /**
-     * @var DateTime
+     * @var \DateTime
      *
      * @ORM\Column(name="create_time", type="datetime", nullable=true)
      */
     private $createTime;
 
     /**
-     * @var DateTime
+     * @var \DateTime
      *
      * @ORM\Column(name="updated_time", type="datetime", nullable=true)
      */
@@ -183,7 +179,7 @@
     /**
      * Returns the time that this execution ended
      *
-     * @return the time that this execution ended
+     * @return \DateTime the time that this execution ended
      */
     public function getEndTime()
     {
@@ -207,7 +203,7 @@
     /**
      * Gets the time this execution started
      *
-     * @return the time this execution started
+     * @return \DateTime the time this execution started
      */
     public function getStartTime()
     {
@@ -230,7 +226,7 @@
     /**
      * Gets the time this execution has been created
      *
-     * @return the time this execution has been created
+     * @return \DateTime the time this execution has been created
      */
     public function getCreateTime()
     {
@@ -254,7 +250,7 @@
     /**
      * Gets the time this execution has been updated
      *
-     * @return the time this execution has been updated
+     * @return \DateTime time this execution has been updated
      */
     public function getUpdatedTime()
     {
@@ -332,11 +328,11 @@
     }
 
     /**
-     * @return the exitCode
+     * @return ExitStatus exitCode
      */
     public function getExitStatus()
     {
-        if ($this->exitStatus === null and $this->exitCode !== null) {
+        if ($this->exitStatus === null && $this->exitCode !== null) {
             $this->exitStatus = new ExitStatus($this->exitCode);
         }
 
@@ -386,7 +382,7 @@
      * be noted that this does not necessarily mean that it has been persisted
      * as such yet.
      *
-     * @return true if the end time is null
+     * @return bool if the end time is null
      */
     public function isRunning()
     {
@@ -396,7 +392,7 @@
     /**
      * Test if this JobExecution indicates that it has been signalled to
      * stop.
-     * @return true if the status is BatchStatus::STOPPING
+     * @return bool if the status is BatchStatus::STOPPING
      */
     public function isStopping()
     {
@@ -410,6 +406,7 @@
      */
     public function stop()
     {
+        /** @var StepExecution $stepExecution */
         foreach ($this->stepExecutions as $stepExecution) {
             $stepExecution->setTerminateOnly();
         }
@@ -429,7 +426,7 @@
 
     /**
      * Add a failure exception
-     * @param Exception $e
+     * @param \Exception $e
      *
      * @return JobExecution
      */
@@ -456,6 +453,7 @@
     {
         $allExceptions = $this->failureExceptions;
 
+        /** @var StepExecution $stepExecution */
         foreach ($this->stepExecutions as $stepExecution) {
             $allExceptions = array_merge($allExceptions, $stepExecution->getFailureExceptions());
         }
@@ -466,7 +464,7 @@
     /**
      * Set the associated job
      *
-     * @param Job $job The job instance to associate the JobExecution to
+     * @param JobInstance $jobInstance The job instance to associate the JobExecution to
      *
      * @return JobExecution
      */
@@ -481,7 +479,7 @@
     /**
      * Get the associated jobInstance
      *
-     * @return $job The job to which the JobExecution is associated
+     * @return JobInstance The job to which the JobExecution is associated
      */
     public function getJobInstance()
     {
@@ -518,14 +516,13 @@
      */
     public function __toString()
     {
-        $string = "";
         $startTime       = self::formatDate($this ->startTime);
         $endTime         = self::formatDate($this ->endTime);
         $updatedTime     = self::formatDate($this->updatedTime);
         $jobInstanceCode = $this->jobInstance != null ? $this->jobInstance->getCode() : '';
 
         $message = "startTime=%s, endTime=%s, updatedTime=%s, status=%d, exitStatus=%s, exitDescription=[%s], job=[%s]";
-        $string = sprintf(
+        return sprintf(
             $message,
             $startTime,
             $endTime,
@@ -535,15 +532,13 @@
             $this->exitDescription,
             $jobInstanceCode
         );
-
-        return $string;
     }
 
     /**
      * Format a date or return empty string if null
      *
-     * @param Datetime date
-     * @param string dateformat
+     * @param \DateTime date
+     * @param string $format date format
      *
      * @return string Date formatted
      */
