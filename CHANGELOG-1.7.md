# 1.7.x

## Bug Fixes

<<<<<<< HEAD
- PIM-6265: Fix user menu navigation
=======
- GITHUB-5307: Fix sort order in field "Attribute group"
>>>>>>> 62d9e0f1

# 1.7.1 (2017-03-23)

## Bug Fixes

- PIM-6085: Association import step is not working with custom column name.
- PIM-6207: Correctly dismiss "Unsaved changes" message on system configuration.
- PIM-6213: Remove ticks on published form
- PIM-6242: Fix UI glitch on TWA completeness filter search field
- PIM-6239: Translate scope with catalog locale
- GITHUB-3435: Sort order products datagrid `Manage filter` options
- PIM-6250: Fix attribute export.
- GITHUB-5538: User without permissions access to import/export jobs through `Process tracker`
- PIM-6258: Fix permissions issue for listing locales, associations, families to display correctly the pef
- PIM-6253: Add missing permissions on entities of the API
- PIM-6252: Fix Summernote (WYSIWYG) style
- PIM-6249: Correctly load more results from select2 when needed in the View Selector

# 1.7.0 (2017-03-14)

## Functional improvements

- API-84: As Julia, I would like to list/get/download a media file
- API-85: As Julia, I would like to create a media file
- API-76: As Julia, I would like to list locales
- API-31: As Julia, I would like to list attribute options
- API-126: Change attribute form "scope" input to a yes/no switch

## Bug Fixes

- PIM-6210: fix unused fields on import profiles
- PIM-6203: Fix various design bugs
- PIM-6200: Only the owner of a view can save and remove it.

## BC breaks

### Methods

- Remove `getApi` and `setApi` methods from `Pim\Bundle\UserBundle\Entity\UserInterface`

### Classes

- Remove class `Oro\Bundle\UserBundle\Entity\UserApi`
- Remove class `Oro\Bundle\UserBundle\Form\EventListener\UserApiSubscriber`
- Remove class `Oro\Bundle\UserBundle\Form\Type\UserApiType`
- Remove class `Oro\Bundle\UserBundle\Command\GenerateWSSEHeaderCommand`
- Remove class `Oro\Bundle\UserBundle\Security\WsseAuthListener`
- Remove class `Oro\Bundle\UserBundle\Security\WsseUserProvider`
- Remove Class `Pim\Bundle\UserBundle\Security\WsseUserProvider`

# 1.7.0-BETA2 (2017-03-06)

# 1.7.0-BETA1 (2017-03-02)

## Functional improvements

- AMS-27: Add badges next to fields to inform the user that the field need to be filled.

## Web API

- API-47: Use OAuth2 to authenticate users on the web API
- API-48: As Peter, I would like to generate client_id and secret keys for OAuth2
- API-63: As Peter, I would like to manage who can access to the web API
- API-18: As Julia, I would like to list and filter products
- API-9: As Julia, I would like to get/create/update/delete a product
- API-16: As Julia, I would like to list families
- API-23: As Julia, I would like to get/create/update a family
- API-15: As Julia, I would like to list attributes
- API-22: As Julia, I would like to get/create/update an attribute
- API-17: As Julia, I would like to list categories
- API-29: As Julia, I would like to get/create/update a category
- API-75: As Julia, I would like to list channels
- API-77: As Filips, I would like to discover all routes in the API

# 1.7.0-ALPHA1 (2017-02-23)

## Bug Fixes

- PIM-6161: Fix Tooltips and errors rendering on Import/Export Builder
- GITHUB-5038: Fixed job name visibility checker to also check additional config
- GITHUB-5062: Fixed unit conversion for ElectricCharge, cheers @gplanchat!
- GITHUB-5294: Fixed infinite loading if no attribute is configured as a product identifier, cheers @gplanchat!
- GITHUB-5337: Fixed Widget Registry. Priority is now taken in account.
- PIM-6127: In the family import, the attributes required should be in the family
- PIM-6125: In the family import, the attribute_as_label has to be in the family and its type has to be identifier or text
- GITHUB-4772: Switching between tabs of family edit form removes newly added attributes

## Functional improvements

- PIM-6106: As Peter, I would like to remove the escape parameter not usefull in the XLSX connector
- PIM-6081: As Julia, when I use a multiselect filter in a grid, I would like to automatically unchecked ALL
- PIM-6058: As Julia, I would like to define as default a view I have not created
- PIM-6090: As Julia, I would like to see my dashboard according to my rights
- PIM-6093: As Peter, I would like to know the imports/exports or mass actions with warnings
- PIM-6088: As Julia, I would like to change the view per page by default to 25
- PIM-6052: As Julia, I would like to use filters "is not empty" in the product grid
- PIM-6075: As Julia, I would like to view the asset thumbnail in the proposals
- Change the loading message by a more humanized message to share our love.
- Add Energy measure family and conversions cheers @JulienDotDev!
- Complete Duration measure family with week, month, year and related conversions cheers @JulienDotDev!
- Add CaseBox measure family and conversions, cheers @gplanchat!
- Add history support for the channel conversion units.
- Add warning count on export execution grid and dashboard
- Add not empty filter operator on product grid and product export builder
- PIM-6095: Selector on family attribute's tab to add all attributes of an attribute group

## Technical improvements

- TIP-682: Update to Symfony 2.7.23
- TIP-666: Implement BEM methodology for CSS
- TIP-575: Rename FileIterator classes to FlatFileIterator and changes the reader/processor behavior to iterate over the item's position in the file instead of the item's line number in the file.
- TIP-662: Removed the WITH_REQUIRED_IDENTIFIER option from `Pim\Component\Connector\ArrayConverter\FlatToStandard\Product` as it was not used anymore.
- TIP-667: Introduce a product value factory service to instanciate product values.
- TIP-652: Redo the import/export screens in new PEF architecture
- GITHUB-5380: Add `Pim\Component\User\Model\GroupInterface`
- GITHUB-4696: Ping the server before updating job and step execution data to prevent "MySQL Server has gone away" issue cheers @qrz-io!
- GITHUB-5391: Redo association type edit form using backbonejs architecture and internal REST API
- GITHUB-5455: Redo channel edit form using backbonejs architecture and internal REST API, implement `Pim\Bundle\CatalogBundle\Doctrine\Common\Remover\ChannelRemover` and move validation logic from controller to newly created remover
- GITHUB-5573: Redo family edit form using backbonejs architecture and internal REST API, implement `Pim\Bundle\EnrichBundle\Doctrine\ORM\Repository\AttributeGroupSearchableRepository`

## Deprecations

- In the _Product Query Builder_, aka _PQB_, (`Pim\Component\Catalog\Query\ProductQueryBuilderInterface`), filtering products by the following filters is now deprecated: `categories.id`, `family.id`, `groups.id`.
  Filters `categories`, `family` and `groups` have been introduced and the _PQB_ now uses them by default. The filters `categories.code`, `family.code` and `groups.code` are deprecated.
  In the next version, the deprecated filters will be removed.
- As it's not needed anymore to convert `codes` to `ids` in order to filter products, `Pim\Bundle\CatalogBundle\Doctrine\Common\Filter\ObjectIdResolver` and `Pim\Bundle\CatalogBundle\Doctrine\Common\Filter\ObjectIdResolverInterface` are now deprecated.
- Creating a product value with the ProductBuilder (`Pim\Component\Catalog\Denormalizer\Standard\ProductValueDenormalizer`) using the `createProductValue` method is now deprecated. It is advised to use the ProductValueFactory (`Pim\Component\Catalog\Factory\ProductValueFactory`) instead.
- `Pim\Component\Catalog\Model\AttributeInterface::setAttributeType()` has been deprecated in favor of `Pim\Component\Catalog\Model\AttributeInterface::setType()`
- `Pim\Component\Catalog\Model\AttributeInterface::getAttributeType()` has been deprecated in favor of `Pim\Component\Catalog\Model\AttributeInterface::getType()`

## BC breaks

### Bundles

- Remove deprecated bundle `Pim\Bundle\WebServiceBundle\PimWebServiceBundle`
- Remove deprecated bundle `Oro\Bundle\UIBundle\OroUIBundle`
- Remove deprecated bundle `Oro\Bundle\FormBundle\OroFormBundle`

### Routing

- Change route from `pim_user_user_rest_get` to `pim_user_user_rest_get_current`. Route `pim_user_user_rest_get` now fetch a user the given username.
- Change route `pim_enrich_channel_edit` to use `code` identifier instead of `id`
- Change association type route to use `code` instead of `id` for fetching

### Dependency Injection

- Remove services `oro_user.role_manager` and `oro_user.group_manager`
- Remove services `pim_enrich.form.view.view_updater.registry` and `pim_enrich.form.view.view_updater.variant`
- Remove service and parameter: `pim_enrich_image` and `pim_enrich.form.type.image.class`
- Rename service `pim_serializer.normalizer.job_instance` to `pim_catalog.normalizer.standard.job_instance`
- Rename service `pim_connector.array_converter.structured.job_instance` to `pim_connector.array_converter.standard.job_instance`
- Rename service `pim_serializer.normalizer.association_type` to `pim_catalog.normalizer.standard.association_type`
- Rename service `pim_serializer.normalizer.attribute` to `pim_catalog.normalizer.standard.attribute`
- Rename service `pim_serializer.normalizer.attribute_group` to `pim_catalog.normalizer.standard.attribute_group`
- Rename service `pim_serializer.normalizer.attribute_option` to `pim_catalog.normalizer.standard.attribute_option`
- Rename service `pim_serializer.normalizer.category` to `pim_catalog.normalizer.standard.category`
- Rename service `pim_serializer.normalizer.channel` to `pim_catalog.normalizer.standard.channel`
- Rename service `pim_serializer.normalizer.datetime` to `pim_catalog.normalizer.standard.datetime`
- Rename service `pim_serializer.normalizer.family` to `pim_catalog.normalizer.standard.family`
- Rename service `pim_serializer.normalizer.group` to `pim_catalog.normalizer.standard.proxy_group`
- Rename service `pim_serializer.normalizer.product` to `pim_catalog.normalizer.standard.product`
- Rename service `pim_serializer.normalizer.product_properties` to `pim_catalog.normalizer.standard.product.properties`
- Rename service `pim_serializer.normalizer.product_associations` to `pim_catalog.normalizer.standard.product.associations`
- Rename service `pim_serializer.normalizer.product_values` to `pim_catalog.normalizer.standard.product.product_values`
- Rename service `pim_serializer.normalizer.product_value` to `pim_catalog.normalizer.standard.product.product_value`
- Rename service `pim_serializer.normalizer.product_price` to `pim_catalog.normalizer.standard.product.price`
- Rename service `pim_serializer.normalizer.metric` to `pim_catalog.normalizer.standard.product.metric`
- Rename service `pim_serializer.normalizer.file` to `pim_catalog.normalizer.standard.file`
- Rename service `pim_serializer.normalizer.currency` to `pim_catalog.normalizer.standard.currency`
- Rename service `pim_serializer.normalizer.group_type` to `pim_catalog.normalizer.standard.group_type`
- Rename service `pim_serializer.normalizer.locale` to `pim_catalog.normalizer.standard.locale`
- Rename service `pim_serializer.normalizer.label_translation` to `pim_catalog.normalizer.standard.translation`
- Rename service `pim_serializer.normalizer.comment` to `pim_comment.normalizer.standard.comment`


### Classes

- Remove class `Pim\Component\ReferenceData\Normalizer\Structured\ReferenceDataNormalizer`
- Remove class `Oro\Bundle\UserBundle\Entity\Manager\GroupManager`
- Remove class `Oro\Bundle\UserBundle\Entity\Manager\RoleManager`
- Remove class `Pim\Bundle\ImportExportBundle\DependencyInjection\Compiler\RegisterJobNameVisibilityCheckerPass`
- Remove class `Pim\Bundle\ImportExportBundle\DependencyInjection\Compiler\RegisterJobParametersFormsOptionsPass`
- Remove class `Pim\Bundle\ImportExportBundle\DependencyInjection\Compiler\RegisterJobParametersModelTransformersPass`
- Remove class `Pim\Bundle\ImportExportBundle\DependencyInjection\Compiler\RegisterJobTemplatePass`
- Remove class `Pim\Bundle\ImportExportBundle\Form\DataTransformer\ConfigurationToJobParametersTransformer`
- Remove class `Pim\Bundle\ImportExportBundle\Form\Type\JobParameter\LocaleChoiceType`
- Remove class `Pim\Bundle\ImportExportBundle\Form\Type\JobParametersType`
- Remove class `Pim\Bundle\ImportExportBundle\JobParameters\FormConfigurationProvider\ProductCsvExport`
- Remove class `Pim\Bundle\ImportExportBundle\JobParameters\FormConfigurationProvider\ProductCsvImport`
- Remove class `Pim\Bundle\ImportExportBundle\JobParameters\FormConfigurationProvider\ProductXlsxExport`
- Remove class `Pim\Bundle\ImportExportBundle\JobParameters\FormConfigurationProvider\SimpleCsvExport`
- Remove class `Pim\Bundle\ImportExportBundle\JobParameters\FormConfigurationProvider\SimpleCsvImport`
- Remove class `Pim\Bundle\ImportExportBundle\JobParameters\FormConfigurationProvider\SimpleXlsxExport`
- Remove class `Pim\Bundle\ImportExportBundle\JobParameters\FormConfigurationProvider\SimpleXlsxImport`
- Remove class `Pim\Bundle\ImportExportBundle\JobParameters\FormConfigurationProvider\SimpleYamlExport`
- Remove class `Pim\Bundle\ImportExportBundle\JobParameters\FormConfigurationProvider\SimpleYamlImport`
- Remove class `Pim\Bundle\ImportExportBundle\JobParameters\FormConfigurationProvider\VariantGroupCsvExport`
- Remove class `Pim\Bundle\ImportExportBundle\JobParameters\FormConfigurationProvider\VariantGroupCsvImport`
- Remove class `Pim\Bundle\ImportExportBundle\JobParameters\FormConfigurationProvider\VariantGroupXlsxExport`
- Remove class `Pim\Bundle\ImportExportBundle\JobParameters\FormConfigurationProviderInterface`
- Remove class `Pim\Bundle\ImportExportBundle\JobParameters\FormConfigurationProviderRegistry`
- Remove class `Pim\Bundle\ImportExportBundle\JobTemplate\JobTemplateProvider`
- Remove class `Pim\Bundle\ImportExportBundle\JobTemplate\JobTemplateProviderInterface`
- Remove class `Pim\Bundle\ImportExportBundle\Twig\NormalizeConfigurationExtension`
- Remove class `Pim\Bundle\ImportExportBundle\ViewElement\Checker\JobNameVisibilityChecker`
- Remove class `Pim\Bundle\EnrichBundle\DependencyInjection\Compiler\RegisterViewUpdatersPass`
- Remove class `Pim\Bundle\EnrichBundle\Form\View\ProductFormViewInterface`
- Remove class `Pim\Bundle\EnrichBundle\Form\View\ViewUpdater\VariantViewUpdater`
- Remove class `Pim\Bundle\EnrichBundle\Form\View\ViewUpdater\ViewUpdaterInterface`
- Remove class `Pim\Bundle\EnrichBundle\Form\View\ViewUpdater\ViewUpdaterRegistry`
- Remove class `Pim\Bundle\EnrichBundle\Form\Type\ProductCreateType`
- Remove class `Pim\Bundle\EnrichBundle\Form\Type\ChannelType`
- Remove class `Pim\Bundle\EnrichBundle\Form\Type\ConversionUnitsType`
- Remove class `Pim\Bundle\NotificationBundle\Manager\NotificationManager`
- Remove class `Pim\Bundle\EnrichBundle\Form\Subscriber\AddAttributeAsLabelSubscriber`
- Remove class `Pim\Bundle\EnrichBundle\Form\Subscriber\AddAttributeRequirementsSubscriber`
- Remove class `Pim\Bundle\EnrichBundle\Form\Subscriber\DisableFamilyFieldsSubscriber`
- Remove interface `Pim\Bundle\UIBundle\Entity\Repository\OptionRepositoryInterface`
- Move all classes in `Pim\Component\Catalog\Denormalizer\Structured\` to `Pim\Component\Catalog\Denormalizer\Standard\`
- Move all classes in `Pim\Component\ReferenceData\Denormalizer\Structured\` to `Pim\Component\ReferenceData\Denormalizer\Standard\`
- Move `Akeneo\Component\Batch\Normalizer\Structured\JobInstanceNormalizer` to `Akeneo\Component\Batch\Normalizer\Standard\JobInstanceNormalizer`
- Move `Pim\Component\Catalog\Normalizer\Structured\AssociationTypeNormalizer` to `Pim\Component\Catalog\Normalizer\Standard\AssociationTypeNormalizer`
- Move `Pim\Component\Catalog\Normalizer\Structured\AttributeGroupNormalizer` to `Pim\Component\Catalog\Normalizer\Standard\AttributeGroupNormalizer`
- Move `Pim\Component\Catalog\Normalizer\Structured\AttributeNormalizer` to `Pim\Component\Catalog\Normalizer\Standard\AttributeNormalizer`
- Move `Pim\Component\Catalog\Normalizer\Structured\AttributeOptionNormalizer` to `Pim\Component\Catalog\Normalizer\Standard\AttributeOptionNormalizer`
- Move `Pim\Component\Catalog\Normalizer\Structured\CategoryNormalizer` to `Pim\Component\Catalog\Normalizer\Standard\CategoryNormalizer`
- Move `Pim\Component\Catalog\Normalizer\Structured\ChannelNormalizer` to `Pim\Component\Catalog\Normalizer\Structured\ChannelNormalizer`.
- Move `Pim\Component\Catalog\Normalizer\Structured\CurrencyNormalizer` to `Pim\Component\Catalog\Normalizer\Standard\CurrencyNormalizer`
- Move `Pim\Component\Catalog\Normalizer\Structured\DateTimeNormalizer` to `Pim\Component\Catalog\Normalizer\Standard\DateTimeNormalizer`
- Move `Pim\Component\Catalog\Normalizer\Structured\FamilyNormalizer` to `Pim\Component\Catalog\Normalizer\Standard\FamilyNormalizer`
- Move `Pim\Component\Catalog\Normalizer\Structured\FileNormalizer` to `Pim\Component\Catalog\Normalizer\Standard\FileNormalizer`
- Move `Pim\Component\Catalog\Normalizer\Structured\GroupNormalizer` to `Pim\Component\Catalog\Normalizer\Standard\ProxyGroupNormalizer`. Remove `Symfony\Component\Serializer\Normalizer\DenormalizerInterface`, `Symfony\Component\Serializer\Normalizer\NormalizerInterface` and `Symfony\Component\Serializer\Normalizer\SerializerAwareNormalizer` from the constructor and add `Symfony\Component\Serializer\Normalizer\NormalizerInterface` as first and second parameters.
- Move `Pim\Component\Catalog\Normalizer\Structured\GroupTypeNormalizer` to `Pim\Component\Catalog\Normalizer\Standard\GroupTypeNormalizer`
- Move `Pim\Component\Catalog\Normalizer\Structured\LocaleNormalizer` to `Pim\Component\Catalog\Normalizer\Standard\LocaleNormalizer`
- Move `Pim\Component\Catalog\Normalizer\Structured\MetricNormalizer` to `Pim\Component\Catalog\Normalizer\Standard\Product\MetricNormalizer`
- Move `Pim\Component\Catalog\Normalizer\Structured\ProductAssociationsNormalizer` to `Pim\Component\Catalog\Normalizer\Standard\Product\AssociationsNormalizer`
- Move `Pim\Component\Catalog\Normalizer\Structured\ProductNormalizer` to `Pim\Component\Catalog\Normalizer\Standard\ProductNormalizer`
- Move `Pim\Component\Catalog\Normalizer\Structured\ProductPriceNormalizer` to `Pim\Component\Catalog\Normalizer\Standard\Product\PriceNormalizer`
- Move `Pim\Component\Catalog\Normalizer\Structured\ProductPropertiesNormalizer` to `Pim\Component\Catalog\Normalizer\Standard\Product\PropertiesNormalizer`
- Move `Pim\Component\Catalog\Normalizer\Structured\ProductValueNormalizer` to `Pim\Component\Catalog\Normalizer\Standard\Product\ProductValueNormalizer`
- Move `Pim\Component\Catalog\Normalizer\Structured\ProductValuesNormalizer` to `Pim\Component\Catalog\Normalizer\Standard\Product\ProductValuesNormalizer`
- Move `Pim\Component\Catalog\Normalizer\Structured\TranslationNormalizer` to `Pim\Component\Catalog\Normalizer\Standard\TranslationNormalizer`
- Move `Pim\Bundle\CommentBundle\Normalizer\Structured\CommentNormalizer` to `Pim\Bundle\CommentBundle\Normalizer\Standard\CommentNormalizer` and remove `Akeneo\Component\Localization\Presenter\PresenterInterface` and `Pim\Bundle\EnrichBundle\Resolver\LocaleResolver` from constructor.
- Move `Pim\Bundle\UserBundle\Entity\Repository\GroupRepository` to `Pim\Bundle\UserBundle\Doctrine\ORM\Repository\GroupRepository`
- Move `Pim\Bundle\UserBundle\Entity\Repository\RoleRepository` to `Pim\Bundle\UserBundle\Doctrine\ORM\Repository\RoleRepository`
- Move `Pim\Bundle\UserBundle\Entity\Repository\UserRepository` to `Pim\Bundle\UserBundle\Doctrine\ORM\Repository\UserRepository`
- Move `Pim\Bundle\UserBundle\Entity\Repository\UserRepositoryInterface` to `Pim\Bundle\Repository\UserRepositoryInterface`
- `Pim\Component\Catalog\Model\ChannelInterface` implements `Akeneo\Component\Localization\Model\TranslatableInterface`
- Update classes and services to use the interface `Pim\Component\User\Model\GroupInterface` in place of `Oro\Bundle\UserBundle\Entity\Group`

### Constructors

- Change the constructor of `Pim\Component\Catalog\Updater\ChannelUpdater` to add `Pim\Component\Catalog\Repositor\AttributeRepositoryInterface` and add `Akeneo\Bundle\MeasureBundle\Manager\MeasureManager`
- Change the constructor of `Pim\Component\Catalog\Denormalizer\Standard\ProductValueDenormalizer` to add `Pim\Component\Catalog\Factory\ProductValueFactory`
- Change the constructor of `Pim\Component\Catalog\Builder\ProductBuilder` to add `Pim\Component\Catalog\Factory\ProductValueFactory`
- Change the constructor of `Pim\Bundle\FilterBundle\Filter\Product\InGroupFilter` to add `Pim\Bundle\CatalogBundle\Doctrine\Common\Filter\ObjectCodeResolver`
- Change the constructor of `Pim\Component\Connector\Writer\File\Yaml\Writer` to add `Pim\Component\Connector\ArrayConverter\ArrayConverterInterface`
- Change the constructor of `Pim\Bundle\VersioningBundle\Normalizer\Flat\AssociationTypeNormalizer` to add `Symfony\Component\Serializer\Normalizer\NormalizerInterface`
- Change the constructor of `Pim\Bundle\VersioningBundle\Normalizer\Flat\AttributeGroupNormalizer` to add `Symfony\Component\Serializer\Normalizer\NormalizerInterface`
- Change the constructor of `Pim\Bundle\VersioningBundle\Normalizer\Flat\Attribute` to add `Symfony\Component\Serializer\Normalizer\NormalizerInterface`
- Change the constructor of `Pim\Bundle\VersioningBundle\Normalizer\Flat\CategoryNormalizer` to add `Symfony\Component\Serializer\Normalizer\NormalizerInterface`
- Change the constructor of `Pim\Bundle\VersioningBundle\Normalizer\Flat\ChannelNormalizer` to add `Symfony\Component\Serializer\Normalizer\NormalizerInterface`
- Change the constructor of `Pim\Bundle\VersioningBundle\Normalizer\Flat\FamilyNormalizer` to add `Symfony\Component\Serializer\Normalizer\NormalizerInterface`
- Change the constructor of `Pim\Bundle\VersioningBundle\Normalizer\Flat\FileNormalizer` to remove `Pim\Component\Connector\Writer\File\FileExporterPathGeneratorInterface`
- Change the constructor of `Pim\Bundle\VersioningBundle\Normalizer\Flat\GroupNormalizer` to add `Symfony\Component\Serializer\Normalizer\NormalizerInterface`
- Change the constructor of `Pim\Bundle\VersioningBundle\Normalizer\Flat\LocaleNormalizer` to add `Symfony\Component\Serializer\Normalizer\NormalizerInterface`
- Change the constructor of `Pim\Bundle\VersioningBundle\Normalizer\Flat\ProductValueNormalizer` to remove `Pim\Component\Catalog\Localization\Localizer\LocalizerRegistryInterface`
- Change the constructor of `Pim\Bundle\DashboardBundle\Widget\CompletenessWidget` to add the FQCN `Pim\Bundle\CatalogBundle\Entity\ChannelTranslation` (string)
- Change the constructor of `Pim\Bundle\EnrichBundle\Form\Type\ChannelType` to add `Pim\Bundle\UserBundle\Context\UserContext`
- Change the constructor of `Pim\Component\Connector\ArrayConverter\FlatToStandard\ProductAssociation` to remove `Pim\Component\Connector\ArrayConverter\FlatToStandard\Product\AttributeColumnsResolver`
- Change the constructor of `Pim\Component\Connector\ArrayConverter\FlatToStandard\Product`. Add `Pim\Component\Catalog\Repository\AttributeRepositoryInterface` and `Pim\Component\Connector\ArrayConverter\ArrayConverterInterface`. Remove `Pim\Component\Connector\ArrayConverter\FlatToStandard\Product\ValueConverter\ValueConverterRegistryInterface` and `Pim\Component\Connector\ArrayConverter\FlatToStandard\Product\AttributeColumnInfoExtractor`
- Change the constructor of `Pim\Bundle\DataGridBundle\Controller\DatagridViewController` to keep `Symfony\Bundle\FrameworkBundle\Templating\EngineInterface` as the only argument
- Change the constructor of `Pim\Bundle\DataGridBundle\Controller\Rest\DatagridViewController`add `Akeneo\Component\StorageUtils\Updater\ObjectUpdaterInterface` and `Akeneo\Component\StorageUtils\Factory\SimpleFactoryInterface`
- Change the constructor of `Pim\Bundle\EnrichBundle\Controller\Rest\CategoryController` to add `Symfony\Component\Serializer\Normalizer\NormalizerInterface`
- Change the constructor of `Pim\Bundle\EnrichBundle\Controller\Rest\ProductCommentController`. Add `Akeneo\Component\Localization\Presenter\PresenterInterface` and `Pim\Bundle\EnrichBundle\Resolver\LocaleResolver`.
- Change the constructor of `Pim\Bundle\EnrichBundle\Controller\Rest\ProductController` to add `Pim\Component\Enrich\Converter\ConverterInterface`
- Change the constructor of `Pim\Bundle\EnrichBundle\Controller\Rest\VariantGroupController` to add `Pim\Component\Enrich\Converter\ConverterInterface`
- Change the constructor of `Pim\Bundle\EnrichBundle\MassEditAction\Operation\EditCommonAttributes` to remove the tenth argument `tmpStorageDir` and add `Pim\Component\Enrich\Converter\ConverterInterface`
- Change the constructor of `Pim\Bundle\EnrichBundle\Normalizer\GroupNormalizer` to add `Pim\Component\Enrich\Converter\ConverterInterface`
- Change the constructor of `Pim\Bundle\EnrichBundle\Normalizer\ProductNormalizer` to add `Pim\Component\Enrich\Converter\ConverterInterface`
- Change the constructor of `Pim\Bundle\EnrichBundle\Normalizer\AssociationTypeNormalizer` to add `versionManager` and `versionNormalizer`
- Change the constructor of `Pim\Bundle\EnrichBundle\Controller\Rest\AssociationTypeController` to add `remover`, `updater`, `saver`, `validator` and `userContext`
- Change the constructor of `Pim\Bundle\ImportExportBundle\Controller\JobProfileController` to remove `Akeneo\Bundle\BatchBundle\Launcher\JobLauncherInterface`, `Symfony\Component\HttpFoundation\Request`, `Symfony\Component\EventDispatcher\EventDispatcherInterface`, `Symfony\Component\Validator\Validator\ValidatorInterface`, `Pim\Bundle\ImportExportBundle\JobTemplate\JobTemplateProviderInterface`, `Pim\Bundle\ImportExportBundle\Entity\Repository\JobInstanceRepository`, `Symfony\Component\Security\Core\Authentication\Token\Storage\TokenStorageInterface`, `Akeneo\Component\Batch\Job\JobParametersValidator`
- Change the constructor of `Pim\Component\Catalog\Updater\AssociationTypeUpdater` to remove `Akeneo\Component\StorageUtils\Repository\IdentifiableObjectRepositoryInterface`
- Change the constructor of `Pim\Bundle\DashboardBundle\Widget\LinksWidget` to add `Oro\Bundle\SecurityBundle\SecurityFacade` and array parameters
- Change the constructor of `Pim\Bundle\DashboardBundle\Widget\CompletenessWidget` to add `Pim\Bundle\CatalogBundle\Filter\ObjectFilterInterface`
- Change the constructor of `Pim\Bundle\DashboardBundle\Widget\LastOperationsWidget` to add `Oro\Bundle\SecurityBundle\SecurityFacade` and array parameters
- Change the constructor of `Pim\Bundle\EnrichBundle\Controller\Rest\ChannelController` to add `Pim\Component\Catalog\Updater\ChannelUpdater`, `Akeneo\Component\StorageUtils\Saver\SaverInterface`, `Akeneo\Component\StorageUtils\Remover\RemoverInterface`, `Akeneo\Component\StorageUtils\Factory\SimpleFactoryInterface`, `Symfony\Component\Validator\Validator\ValidatorInterface`
- Change the constructor of `Pim\Bundle\EnrichBundle\Controller\ChannelController` to remove all dependencies
- Change the constructor of `Pim\Bundle\EnrichBundle\Normalizer\ChannelNormalizer` to add `Pim\Bundle\VersioningBundle\Manager\VersionManager` and `Symfony\Component\Serializer\Normalizer\NormalizerInterface`
- Change the constructor of `Pim\Bundle\DataGridBundle\Manager\DatagridViewManager` to remove `Akeneo\Component\StorageUtils\Saver\SaverInterface` and `Akeneo\Component\StorageUtils\Remover\RemoverInterface`
- Change the constructor of `Pim\Bundle\EnrichBundle\Manager\SequentialEditManager` to remove `Akeneo\Component\StorageUtils\Saver\SaverInterface`
- Change the constructor of `Pim\Bundle\EnrichBundle\Controller\SequentialEditController` to add `Akeneo\Component\StorageUtils\Saver\SaverInterface`
- Update the constructor of `Pim\Bundle\UIBundle\Form\Transformer\AjaxEntityTransformer` first parameter to `Pim\Bundle\CatalogBundle\Doctrine\ORM\Repository\AttributeOptionRepository`
- Change the constructor of `Pim\Bundle\EnrichBundle\Controller\FamilyController` to remove `formFactory`, `templating`, `translator`, `doctrine`, `channelRepository`, `attributeClass`, `familySaver`, `familyRemover`, `familyClass`, `attributeRepo`, `familyRepository`, `validator`
- Change the constructor of `Pim\Bundle\EnrichBundle\Controller\Rest\FamilyController` to add `updater`, `saver`, `remover`, `validator`, `securityFacade`
- Change the constructor of `Pim\Bundle\EnrichBundle\Form\Type\FamilyType` to remove `requireSubscriber`, `attributeClass`, `fieldSubscriber`, `labelSubscriber`
- Change the constructor of `Pim\Bundle\EnrichBundle\Controller\Rest\AttributeGroupController` to add `attributeGroupSearchableRepository`

### Methods

- Remove `createDatagridQueryBuilder` method from `Pim\Component\Catalog\Repository\CurrencyRepositoryInterface`
- Remove `createDatagridQueryBuilder` method from `Pim\Component\Catalog\Repository\LocaleInterface`
- Remove `createDatagridQueryBuilder` method from `Pim\Component\Catalog\Repository\AssociationTypeRepositoryInterface`
- Remove `createDatagridQueryBuilder` method from `Pim\Component\Catalog\Repository\AttributeRepositoryInterface`
- Remove `createDatagridQueryBuilder` method from `Pim\Component\Catalog\Repository\ChannelRepositoryInterface`
- Remove `createDatagridQueryBuilder` method from `Pim\Component\Catalog\Repository\FamilyRepositoryInterface`
- Remove `createDatagridQueryBuilder` method from `Pim\Component\Catalog\Repository\GroupRepositoryInterface`
- Remove `createDatagridQueryBuilder` method from `Pim\Component\Catalog\Repository\GroupTypeRepositoryInterface`
- Remove methods `listColumnsAction` and  `removeAction` of the `Pim\Bundle\DataGridBundle\Controller\DatagridViewController`
- Remove unused `findCommonAttributeIds` method from `Pim\Component\Catalog\Repository\ProductMassActionRepositoryInterface`
- Remove deprecated `findAllWithAttribute` method from `Pim\Component\Catalog\Repository\ProductRepositoryInterface`
- Remove deprecated `findAllWithAttributeOption` method from `Pim\Component\Catalog\Repository\ProductRepositoryInterface`
- Remove deprecated method `getDeletedLocaleIdsForChannel` from `Pim\Bundle\CatalogBundle\Doctrine\ORM\Repository\ChannelRepository` and `Pim\Component\Catalog\Repository\ChannelRepositoryInterface`
- Remove deprecated method `removeAttributeFromProduct` from `Pim\Component\Catalog\Builder\ProductBuilder` and `Pim\Component\Catalog\Builder\ProductBuilderInterface`
- Remove deprecated methods `addAttribute`, `removeAttribute`, `getAttributes`, `setAttributes` and `getAttributeIds` from `Pim\Bundle\CatalogBundle\Entity\Group` and `Pim\Component\Catalog\Model\GroupInterface`
- Change the constructor of `Pim\Component\Catalog\Updater\ProductUpdater` to add an array parameter
- Add a new argument `$localeCode` (string) in `Pim\Component\Catalog\Repository\ChannelRepositoryInterface::getLabelsIndexedByCode()`
- Add a new argument `$localeCode` (string) in `Pim\Component\Catalog\Repository\CompletenessRepositoryInterface::getProductsCountPerChannels()` and `Pim\Component\Catalog\CompletenessRepositoryInterface::getCompleteProductsCountPerChannels()`
- Add method `getAllChildrenCodes` to `Akeneo\Component\Classification\Repository\CategoryRepositoryInterface`
- Add method `findDatagridViewBySearch` to `Pim\Bundle\DataGridBundle\Repository\DatagridViewRepositoryInterface`
- Remove `removeAction` method of `Pim\Bundle\EnrichBundle\Controller\ChannelController`
- Change `Pim\Bundle\EnrichBundle\Controller\AssociationTypeController` to remove `removeAction` and change `editAction`
- Change method `indexAction` of `Pim\Bundle\EnrichBundle\Controller\Rest\LocaleController` to return all locales by default and only activated if `activated` parameter `true`
- Rename method `findDatagridViewByUserAndAlias` to `findDatagridViewByAlias` and removed the UserInterface parameter

### Exceptions

- Change exception `\InvalidArgumentException` by `Akeneo\Component\StorageUtils\Exception\PropertyException` thrown by `Akeneo\Component\StorageUtils\Updater\ObjectUpdaterInterface:update()`
- Change exception `Pim\Component\Catalog\Exception\InvalidArgumentException` and `\RuntimeException` by `Akeneo\Component\StorageUtils\Exception\PropertyException` thrown by `Pim\Component\Catalog\Updater\Copier\AttributeCopierInterface:copyAttributeData()`
- Change exception `Pim\Component\Catalog\Exception\InvalidArgumentException` and `\RuntimeException` by `Akeneo\Component\StorageUtils\Exception\PropertyException` thrown by `Pim\Component\Catalog\Updater\Copier\FieldCopierInterface:copyFieldData()`
- Replace arguments `$action, $type` by `$className` (string) on `Pim\Component\Catalog\Exception\InvalidArgumentException`
- Add exception `Akeneo\Component\StorageUtils\Exception\PropertyException` thrown by `Pim\Component\Catalog\Updater\Adder\AttributeAdderInterface:addAttributeData()`
- Add exception `Akeneo\Component\StorageUtils\Exception\PropertyException` thrown by `Pim\Component\Catalog\Updater\Adder\FieldAdderInterface:addFieldData()`
- Add exception `Akeneo\Component\StorageUtils\Exception\PropertyException` thrown by `Pim\Component\Catalog\Updater\Remover\AttributeRemoverInterface:removeAttributeData()`
- Add exception `Akeneo\Component\StorageUtils\Exception\PropertyException` thrown by `Pim\Component\Catalog\Updater\Remover\FieldRemoverInterface:removeFieldData()`
- Add exception `Akeneo\Component\StorageUtils\Exception\PropertyException` thrown by `Pim\Component\Catalog\Updater\Setter\AttributeSetterInterface:setAttributeData()`
- Add exception `Akeneo\Component\StorageUtils\Exception\PropertyException` thrown by `Pim\Component\Catalog\Updater\Setter\FieldSetterInterface:setFieldData()`

### Configuration

- Remove `wsse_secured` firewall in security.yml<|MERGE_RESOLUTION|>--- conflicted
+++ resolved
@@ -2,11 +2,8 @@
 
 ## Bug Fixes
 
-<<<<<<< HEAD
 - PIM-6265: Fix user menu navigation
-=======
 - GITHUB-5307: Fix sort order in field "Attribute group"
->>>>>>> 62d9e0f1
 
 # 1.7.1 (2017-03-23)
 
