--- conflicted
+++ resolved
@@ -7,14 +7,11 @@
 - GITHUB-5307: Fix sort order in field "Attribute group"
 - PIM-6240: Display the code instead of undefined if channel's locale is not filled for the given locale
 - PIM-6071: Hide add option icon for non-editable fields
-<<<<<<< HEAD
 - PIM-6273: Enable removing attributes in mass edit products form
 - PIM-6277: Display channel labels in completeness tab
-=======
 - PIM-6275: Fix variations not visible on Variant Group properties tab
 - PIM-6283: Fix a bug where SKUs of products in the Variant Group edit page were not displayed
 - PIM-6274: Successfully validate products with a custom validation on identifier
->>>>>>> 2e12d80c
 
 # 1.7.1 (2017-03-23)
 
