--- conflicted
+++ resolved
@@ -77,7 +77,6 @@
         "phpmd/phpmd": "1.*",
         "behat/behat": "2.5.4",
         "kriswallsmith/buzz": ">=0.5",
-<<<<<<< HEAD
         "behat/common-contexts": "1.2.0",
         "behat/gherkin":"2.3.5",
         "behat/mink":"1.6.0",
@@ -87,17 +86,6 @@
         "behat/symfony2-extension": "1.1.2",
         "behat/transliterator":"1.0.1",
         "sensiolabs/behat-page-object-extension": "1.0.1",
-=======
-        "behat/common-contexts": "*",
-        "behat/gherkin":"2.3.x-dev#c32e15d@dev",
-        "behat/mink":"dev-master#1125c2fa97d5b3623786bceadccee7b4bc11335d",
-        "behat/mink-browserkit-driver":  "*@dev",
-        "behat/mink-extension":          "1.3.*@dev",
-        "behat/mink-selenium2-driver":   "*@dev",
-        "behat/symfony2-extension":      "1.1.*@dev",
-        "behat/transliterator":"dev-master#2fd406d@dev",
-        "sensiolabs/behat-page-object-extension": "1.0.x-dev#6692ad7237597d1f7acfdacf1c7bbb138f56e3a9",
->>>>>>> dc78ef1f
         "phpspec/phpspec": "2.1.*",
         "akeneo/phpspec-skip-example-extension": "1.1.*"
     },
