--- conflicted
+++ resolved
@@ -25,9 +25,6 @@
         "akeneo/batch-bundle": "0.2.*",
         "oro/platform": "1.0.0-beta13",
         "apy/jsfv-bundle": "2.0.1",
-<<<<<<< HEAD
-        "dompdf/dompdf" : "0.6.1"
-=======
         "doctrine/common": "2.4.*",
         "doctrine/doctrine-bundle": "1.2.*",
         "doctrine/doctrine-fixtures-bundle": "2.2.*",
@@ -40,8 +37,8 @@
         "nelmio/api-doc-bundle": "2.4.*",
         "knplabs/knp-menu-bundle":"v2.0.0-alpha2",
         "knplabs/knp-menu":"v2.0.0-alpha2",
-        "gedmo/doctrine-extensions":"2.3.x-dev@dev"
->>>>>>> 47f6bb43
+        "gedmo/doctrine-extensions":"2.3.x-dev@dev",
+        "dompdf/dompdf" : "0.6.1"
     },
     "require-dev": {
         "phpunit/phpunit": "3.7.*",
