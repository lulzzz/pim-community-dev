Acme\Bundle\AppBundle\Model\ProductValue:
    type: entity
<<<<<<< HEAD
    table: acme_catalog_product_value
    changeTrackingPolicy: DEFERRED_EXPLICIT
    indexes:
        value_idx:
            columns:
                - attribute_id
                - locale_code
                - scope_code
        varchar_idx:
            columns:
                - value_string
        integer_idx:
            columns:
                - value_integer
=======
    table: pim_catalog_product_value
>>>>>>> 8cdf8c4f
    fields:
        myNewField:
            type: string
            length: 255
            nullable: true
            column: my_new_field
    manyToOne:
        color:
            targetEntity: Acme\Bundle\AppBundle\Entity\Color
            joinColumn:
                name: color_id
                referencedColumnName: id
    manyToMany:
        fabrics:
            targetEntity: Acme\Bundle\AppBundle\Entity\Fabric
            cascade:
                - refresh
            joinTable:
                name: acme_catalog_product_value_fabric
                joinColumns:
                    value_id:
                        referencedColumnName: id
                        nullable: true
                        onDelete: CASCADE
                inverseJoinColumns:
                    fabric_id:
                        referencedColumnName: id
                        nullable: false<|MERGE_RESOLUTION|>--- conflicted
+++ resolved
@@ -1,23 +1,7 @@
 Acme\Bundle\AppBundle\Model\ProductValue:
     type: entity
-<<<<<<< HEAD
-    table: acme_catalog_product_value
+    table: pim_catalog_product_value
     changeTrackingPolicy: DEFERRED_EXPLICIT
-    indexes:
-        value_idx:
-            columns:
-                - attribute_id
-                - locale_code
-                - scope_code
-        varchar_idx:
-            columns:
-                - value_string
-        integer_idx:
-            columns:
-                - value_integer
-=======
-    table: pim_catalog_product_value
->>>>>>> 8cdf8c4f
     fields:
         myNewField:
             type: string
