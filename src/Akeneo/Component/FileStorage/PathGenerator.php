--- conflicted
+++ resolved
@@ -39,21 +39,12 @@
             $sanitized = sprintf('%s.%s', substr($sanitized, 0, 95), $file->getExtension());
         }
 
-<<<<<<< HEAD
         $fileName = $uuid.'_'.$sanitized;
         $path = sprintf('%s/%s/%s/%s/', $uuid[0], $uuid[1], $uuid[2], $uuid[3]);
         $pathName = $path.$fileName;
 
         return [
-            'uuid' => $uuid,
-=======
-        $fileName = $guid . '_' . $sanitized;
-        $path = sprintf('%s/%s/%s/%s/', $guid[0], $guid[1], $guid[2], $guid[3]);
-        $pathName = $path.$fileName;
-
-        return [
-            'guid'      => $guid,
->>>>>>> 79c39f88
+            'uuid'      => $uuid,
             'file_name' => $fileName,
             'path'      => $path,
             'path_name' => $pathName,
