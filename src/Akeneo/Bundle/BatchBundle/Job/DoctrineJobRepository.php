--- conflicted
+++ resolved
@@ -138,7 +138,6 @@
     }
 
     /**
-<<<<<<< HEAD
      * {@inheritdoc}
      */
     public function getLastJobExecution(JobInstance $jobInstance, $status)
@@ -194,7 +193,9 @@
             $this->jobManager->remove($jobsExecution);
         }
         $this->jobManager->flush();
-=======
+    }
+
+    /**
      * To avoid memory leak, we insert the warnings directly in database without
      * creating a Warning entity (as it is cascade persist from the JobExecution,
      * there is no way to save them then detach them without huge BC break).
@@ -207,7 +208,6 @@
      * cause a new memory leak.
      *
      * @param StepExecution $stepExecution
-     * @param string        $warningName
      * @param string        $reason
      * @param array         $reasonParameters
      * @param array         $item
@@ -216,21 +216,19 @@
      */
     public function insertWarning(
         StepExecution $stepExecution,
-        $warningName,
         $reason,
         $reasonParameters = [],
         $item = []
     ) {
         $sqlQuery = <<<SQL
-INSERT INTO akeneo_batch_warning (step_execution_id, name, reason, reason_parameters, item)
-VALUES (:step_execution_id, :name, :reason, :reason_parameters, :item)
+INSERT INTO akeneo_batch_warning (step_execution_id, reason, reason_parameters, item)
+VALUES (:step_execution_id, :reason, :reason_parameters, :item)
 SQL;
 
         $connection = $this->jobManager->getConnection();
 
         $statement = $connection->prepare($sqlQuery);
         $statement->bindValue('step_execution_id', $stepExecution->getId());
-        $statement->bindValue('name', $warningName);
         $statement->bindValue('reason', $reason);
         $statement->bindValue('reason_parameters', $reasonParameters, 'array');
         $statement->bindValue('item', $item, 'array');
@@ -239,6 +237,5 @@
         if ($stepExecution->getWarnings() instanceof PersistentCollection) {
             $stepExecution->getWarnings()->setInitialized(false);
         }
->>>>>>> 90ab60b8
     }
 }