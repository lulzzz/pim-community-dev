--- conflicted
+++ resolved
@@ -49,11 +49,8 @@
 
         foreach ($config['indexes'] as $index) {
             $configurationLoaderServiceName = sprintf(
-<<<<<<< HEAD
                 '%s.index_configuration.files',
-=======
                 'akeneo_elasticsearch.index_configuration.%s.files',
->>>>>>> ed78247b
                 $index['service_name']
             );
             $container->register($configurationLoaderServiceName, Loader::class)
