--- conflicted
+++ resolved
@@ -20,13 +20,6 @@
     public function resolveRemoveOptions(array $options)
     {
         $resolver = $this->createOptionsResolver();
-<<<<<<< HEAD
-        $resolver->setDefined(['flush_only_object'])
-            ->setAllowedTypes('flush_only_object', 'bool')
-            ->setDefaults(['flush_only_object' => false]);
-
-=======
->>>>>>> f4935cc2
         $options = $resolver->resolve($options);
 
         return $options;
