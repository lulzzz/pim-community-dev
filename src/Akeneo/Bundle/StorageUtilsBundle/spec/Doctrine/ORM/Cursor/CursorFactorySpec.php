<?php

namespace spec\Akeneo\Bundle\StorageUtilsBundle\Doctrine\ORM\Cursor;

use Akeneo\Bundle\StorageUtilsBundle\Doctrine\ORM\Cursor\Cursor;
use Akeneo\Bundle\StorageUtilsBundle\Doctrine\ORM\Cursor\CursorFactory;
use Akeneo\Component\StorageUtils\Cursor\CursorFactoryInterface;
use Doctrine\ORM\AbstractQuery;
use Doctrine\ORM\EntityManager;
use Doctrine\ORM\Query\Expr\From;
use Doctrine\ORM\QueryBuilder;
use PhpSpec\ObjectBehavior;
use Prophecy\Argument;

class CursorFactorySpec extends ObjectBehavior
{
    const DEFAULT_BATCH_SIZE = 100;

    function let(EntityManager $entityManager)
    {
        $this->beConstructedWith(
            Cursor::class,
            $entityManager,
            self::DEFAULT_BATCH_SIZE
        );
    }

    function it_is_initializable()
    {
        $this->shouldHaveType(CursorFactory::class);
        $this->shouldImplement(CursorFactoryInterface::class);
    }

<<<<<<< HEAD
    function it_creates_a_cursor($entityManager, QueryBuilder $queryBuilder, AbstractQuery $query, From $from)
=======
    function it_creates_a_cursor(QueryBuilder $queryBuilder, QueryWithCache $query, From $from)
>>>>>>> ae674fa0
    {
        $queryBuilder->getRootAliases()->willReturn(['a']);
        $queryBuilder->getDQLPart('from')->willReturn([$from]);
        $queryBuilder->select('a.id')->willReturn($queryBuilder);
        $queryBuilder->resetDQLPart('from')->willReturn($queryBuilder);
        $queryBuilder->from(Argument::any(), Argument::any(), 'a.id')->willReturn($queryBuilder);
        $queryBuilder->distinct(true)->willReturn($queryBuilder);
        $queryBuilder->getQuery()->willReturn($query);
        $query->useQueryCache(false)->shouldBeCalled();
        $query->getArrayResult()->willReturn([]);

        $this->createCursor($queryBuilder)->shouldBeLike(
            new Cursor($queryBuilder->getWrappedObject(), $entityManager->getWrappedObject(), 100)
        );
    }
}

abstract class QueryWithCache extends AbstractQuery
{
    public abstract function useQueryCache($bool);
}<|MERGE_RESOLUTION|>--- conflicted
+++ resolved
@@ -31,11 +31,7 @@
         $this->shouldImplement(CursorFactoryInterface::class);
     }
 
-<<<<<<< HEAD
-    function it_creates_a_cursor($entityManager, QueryBuilder $queryBuilder, AbstractQuery $query, From $from)
-=======
-    function it_creates_a_cursor(QueryBuilder $queryBuilder, QueryWithCache $query, From $from)
->>>>>>> ae674fa0
+    function it_creates_a_cursor($entityManager, QueryBuilder $queryBuilder, QueryWithCache $query, From $from)
     {
         $queryBuilder->getRootAliases()->willReturn(['a']);
         $queryBuilder->getDQLPart('from')->willReturn([$from]);
