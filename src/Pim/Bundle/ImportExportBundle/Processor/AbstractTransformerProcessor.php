--- conflicted
+++ resolved
@@ -34,7 +34,6 @@
     protected $translator;
 
     /**
-<<<<<<< HEAD
      * @var array
      */
     protected $mapping = array();
@@ -42,10 +41,6 @@
     /**
     * @var boolean
     */
-=======
-     * @var boolean
-     */
->>>>>>> e37e5757
     protected $skipEmpty = false;
 
     /**
@@ -150,11 +145,7 @@
             }
         }
         if ($this->skipEmpty) {
-<<<<<<< HEAD
-            foreach(array_keys($values) as $key) {
-=======
             foreach (array_keys($values) as $key) {
->>>>>>> e37e5757
                 if (!is_array($values[$key]) && (null === $values[$key] || '' === trim($values[$key]))) {
                     unset($values[$key]);
                 }
