--- conflicted
+++ resolved
@@ -34,20 +34,19 @@
     protected $translator;
 
     /**
-<<<<<<< HEAD
      * @var array
      */
     protected $mapping = array();
-=======
-     * @var boolean
-     */
+
+    /**
+    * @var boolean
+    */
     protected $skipEmpty = false;
 
     /**
      * @var StepExecution
      */
     protected $stepExecution;
->>>>>>> bf446661
 
     /**
      * Constructor
