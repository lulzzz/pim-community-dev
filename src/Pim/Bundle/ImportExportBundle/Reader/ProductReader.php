--- conflicted
+++ resolved
@@ -59,17 +59,14 @@
         return $this->channel;
     }
 
-<<<<<<< HEAD
-    /**
-     * {@inheritdoc}
-     */
-=======
     public function getName()
     {
         return 'Scoped products';
     }
 
->>>>>>> 96b85895
+    /**
+     * {@inheritdoc}
+     */
     public function getConfigurationFields()
     {
         return array(
