<?php

namespace Pim\Bundle\ImportExportBundle\Form\Type;

use Akeneo\Component\Batch\Job\JobParameters;
use Akeneo\Component\Batch\Job\JobParameters\ConstraintCollectionProviderRegistry;
use Akeneo\Component\Batch\Job\JobRegistry;
use Pim\Bundle\ImportExportBundle\JobParameters\FormConfigurationProviderRegistry;
<<<<<<< HEAD
use Pim\Bundle\ImportExportBundle\JobParameters\FormModelTransformerProviderRegistry;
use Symfony\Component\DependencyInjection\ContainerInterface;
=======
>>>>>>> 1ca653ee
use Symfony\Component\Form\AbstractType;
use Symfony\Component\Form\DataMapperInterface;
use Symfony\Component\Form\FormBuilderInterface;
use Symfony\Component\Form\FormEvent;
use Symfony\Component\Form\FormEvents;
use Symfony\Component\OptionsResolver\OptionsResolver;

/**
 * Job parameters form type, JobParameters is immutable to we use a DataMapperInterface to create a new
 * JobParameters with the fulfilled configuration
 *
 * @author    Nicolas Dupont <nicolas@akeneo.com>
 * @copyright 2016 Akeneo SAS (http://www.akeneo.com)
 * @license   http://opensource.org/licenses/osl-3.0.php  Open Software License (OSL 3.0)
 */
class JobParametersType extends AbstractType implements DataMapperInterface
{
    /** @var FormConfigurationProviderRegistry */
    protected $configProviderRegistry;

    /** @var ConstraintCollectionProviderRegistry */
    protected $constraintProviderRegistry;

<<<<<<< HEAD
    /** @var FormModelTransformerProviderRegistry */
    protected $modelTransformerProviderRegistry;

    /** @var ContainerInterface */
    private $container;
=======
    /** @var JobRegistry */
    protected $jobRegistry;
>>>>>>> 1ca653ee

    /** @var string */
    protected $jobParamsClass;

    /**
     * @param FormConfigurationProviderRegistry    $configProviderRegistry
     * @param ConstraintCollectionProviderRegistry $constraintProviderRegistry
<<<<<<< HEAD
     * @param FormModelTransformerProviderRegistry $modelTransformerProviderRegistry
     * @param ContainerInterface                   $container
=======
     * @param JobRegistry                          $jobRegistry
>>>>>>> 1ca653ee
     * @param string                               $jobParamsClass
     */
    public function __construct(
        FormConfigurationProviderRegistry $configProviderRegistry,
        ConstraintCollectionProviderRegistry $constraintProviderRegistry,
<<<<<<< HEAD
        FormModelTransformerProviderRegistry $modelTransformerProviderRegistry,
        ContainerInterface $container,
        $jobParamsClass
    ) {
        $this->configProviderRegistry           = $configProviderRegistry;
        $this->constraintProviderRegistry       = $constraintProviderRegistry;
        $this->modelTransformerProviderRegistry = $modelTransformerProviderRegistry;
        $this->container                        = $container;
        $this->jobParamsClass                   = $jobParamsClass;
=======
        JobRegistry $jobRegistry,
        $jobParamsClass
    ) {
        $this->configProviderRegistry = $configProviderRegistry;
        $this->constraintProviderRegistry = $constraintProviderRegistry;
        $this->jobRegistry = $jobRegistry;
        $this->jobParamsClass = $jobParamsClass;
>>>>>>> 1ca653ee
    }

    /**
     * {@inheritdoc}
     */
    public function buildForm(FormBuilderInterface $builder, array $options)
    {
        $builder->setDataMapper($this);
        $factory = $builder->getFormFactory();
        $builder->addEventListener(
            FormEvents::PRE_SET_DATA,
            function (FormEvent $event) use ($factory) {
                $form   = $event->getForm();
                $jobInstance = $form->getRoot()->getData();
                if (null === $jobInstance->getId()) {
                    return;
                }
<<<<<<< HEAD

                $job                   = $this->getConnectorRegistry()->getJob($jobInstance);
                $configProvider        = $this->configProviderRegistry->get($job);
                $configs               = $configProvider->getFormConfiguration();
                $constraintProvider    = $this->constraintProviderRegistry->get($job);
                $constraintsCollection = $constraintProvider->getConstraintCollection();
                $fieldConstraints      = $constraintsCollection->fields;
=======
                $job = $this->jobRegistry->get($jobInstance->getJobName());
                $configProvider = $configProviderRegistry->get($job);
                $configs = $configProvider->getFormConfiguration($jobInstance);
                $constraintProvider = $constraintProviderRegistry->get($job);
                $collection = $constraintProvider->getConstraintCollection();
                $fieldConstraints = $collection->fields;
>>>>>>> 1ca653ee

                foreach ($configs as $parameter => $config) {
                    if (isset($config['system']) && true === $config['system']) {
                        continue;
                    }
                    $config = array_merge(
                        [
                            'type'    => 'text',
                            'options' => [],
                        ],
                        $config
                    );
                    $options = array_merge(
                        [
                            'auto_initialize' => false,
                            'required'        => false,
                            'label'           => ucfirst($parameter),
                        ],
                        $config['options']
                    );

                    if (isset($fieldConstraints[$parameter])) {
                        $options['constraints'] = $fieldConstraints[$parameter]->constraints;
                    }

                    $form->add($factory->createNamed($parameter, $config['type'], null, $options));
                }
            }
        );

        $builder->addEventListener(
            FormEvents::PRE_SUBMIT,
            function (FormEvent $event) {
                $form = $event->getForm();
                $jobInstance = $form->getRoot()->getData();
                if (null === $jobInstance->getId()) {
                    return;
                }
                $job                      = $this->getConnectorRegistry()->getJob($jobInstance);
                $modelTransformerProvider = $this->modelTransformerProviderRegistry->get($job);
                $configProvider           = $this->configProviderRegistry->get($job);
                $configs                  = $configProvider->getFormConfiguration();

                $modelTransformers = (null !== $modelTransformerProvider) ?
                    $modelTransformerProvider->getFormModelTransformers($jobInstance) :
                    [];

                $data = $event->getData();
                foreach (array_keys($configs) as $parameter) {
                    if (isset($data[$parameter]) && isset($modelTransformers[$parameter])) {
                        $data[$parameter] = $modelTransformers[$parameter]->reverseTransform($data[$parameter]);
                    }
                }

                $event->setData($data);
            }
        );
    }

    /**
     * {@inheritdoc}
     */
    public function configureOptions(OptionsResolver $resolver)
    {
        $resolver->setDefaults(
            [
                'data_class' => $this->jobParamsClass,
            ]
        );
    }

    /**
     * {@inheritdoc}
     */
    public function mapDataToForms($data, $forms)
    {
        foreach ($forms as $form) {
            $form->setData($data->get($form->getName()));
        }
    }

    /**
     * {@inheritdoc}
     */
    public function mapFormsToData($forms, &$data)
    {
        $parameters = [];
        foreach ($forms as $form) {
            $parameters[$form->getName()] = $form->getData();
        }
        $data = new $this->jobParamsClass($parameters);
    }

    /**
     * {@inheritdoc}
     */
    public function getName()
    {
        return 'pim_import_export_job_parameters';
    }
}<|MERGE_RESOLUTION|>--- conflicted
+++ resolved
@@ -6,11 +6,8 @@
 use Akeneo\Component\Batch\Job\JobParameters\ConstraintCollectionProviderRegistry;
 use Akeneo\Component\Batch\Job\JobRegistry;
 use Pim\Bundle\ImportExportBundle\JobParameters\FormConfigurationProviderRegistry;
-<<<<<<< HEAD
 use Pim\Bundle\ImportExportBundle\JobParameters\FormModelTransformerProviderRegistry;
 use Symfony\Component\DependencyInjection\ContainerInterface;
-=======
->>>>>>> 1ca653ee
 use Symfony\Component\Form\AbstractType;
 use Symfony\Component\Form\DataMapperInterface;
 use Symfony\Component\Form\FormBuilderInterface;
@@ -34,16 +31,11 @@
     /** @var ConstraintCollectionProviderRegistry */
     protected $constraintProviderRegistry;
 
-<<<<<<< HEAD
     /** @var FormModelTransformerProviderRegistry */
     protected $modelTransformerProviderRegistry;
 
-    /** @var ContainerInterface */
-    private $container;
-=======
     /** @var JobRegistry */
     protected $jobRegistry;
->>>>>>> 1ca653ee
 
     /** @var string */
     protected $jobParamsClass;
@@ -51,36 +43,22 @@
     /**
      * @param FormConfigurationProviderRegistry    $configProviderRegistry
      * @param ConstraintCollectionProviderRegistry $constraintProviderRegistry
-<<<<<<< HEAD
      * @param FormModelTransformerProviderRegistry $modelTransformerProviderRegistry
-     * @param ContainerInterface                   $container
-=======
      * @param JobRegistry                          $jobRegistry
->>>>>>> 1ca653ee
      * @param string                               $jobParamsClass
      */
     public function __construct(
         FormConfigurationProviderRegistry $configProviderRegistry,
         ConstraintCollectionProviderRegistry $constraintProviderRegistry,
-<<<<<<< HEAD
         FormModelTransformerProviderRegistry $modelTransformerProviderRegistry,
-        ContainerInterface $container,
+        JobRegistry $jobRegistry,
         $jobParamsClass
     ) {
         $this->configProviderRegistry           = $configProviderRegistry;
         $this->constraintProviderRegistry       = $constraintProviderRegistry;
         $this->modelTransformerProviderRegistry = $modelTransformerProviderRegistry;
-        $this->container                        = $container;
+        $this->jobRegistry                      = $jobRegistry;
         $this->jobParamsClass                   = $jobParamsClass;
-=======
-        JobRegistry $jobRegistry,
-        $jobParamsClass
-    ) {
-        $this->configProviderRegistry = $configProviderRegistry;
-        $this->constraintProviderRegistry = $constraintProviderRegistry;
-        $this->jobRegistry = $jobRegistry;
-        $this->jobParamsClass = $jobParamsClass;
->>>>>>> 1ca653ee
     }
 
     /**
@@ -98,22 +76,13 @@
                 if (null === $jobInstance->getId()) {
                     return;
                 }
-<<<<<<< HEAD
 
-                $job                   = $this->getConnectorRegistry()->getJob($jobInstance);
+                $job                   = $this->jobRegistry->get($jobInstance->getJobName());
                 $configProvider        = $this->configProviderRegistry->get($job);
                 $configs               = $configProvider->getFormConfiguration();
                 $constraintProvider    = $this->constraintProviderRegistry->get($job);
                 $constraintsCollection = $constraintProvider->getConstraintCollection();
                 $fieldConstraints      = $constraintsCollection->fields;
-=======
-                $job = $this->jobRegistry->get($jobInstance->getJobName());
-                $configProvider = $configProviderRegistry->get($job);
-                $configs = $configProvider->getFormConfiguration($jobInstance);
-                $constraintProvider = $constraintProviderRegistry->get($job);
-                $collection = $constraintProvider->getConstraintCollection();
-                $fieldConstraints = $collection->fields;
->>>>>>> 1ca653ee
 
                 foreach ($configs as $parameter => $config) {
                     if (isset($config['system']) && true === $config['system']) {
