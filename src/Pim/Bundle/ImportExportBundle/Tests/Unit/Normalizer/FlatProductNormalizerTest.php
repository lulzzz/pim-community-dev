<?php

namespace Pim\Bundle\ImportExportBundle\Tests\Unit\Normalizer;

use Pim\Bundle\ImportExportBundle\Normalizer\FlatProductNormalizer;
use Doctrine\Common\Collections\ArrayCollection;
use Pim\Bundle\CatalogBundle\Exception\MissingIdentifierException;

/**
 * Test related class
 *
 * @author    Gildas Quemener <gildas@akeneo.com>
 * @copyright 2013 Akeneo SAS (http://www.akeneo.com)
 * @license   http://opensource.org/licenses/osl-3.0.php  Open Software License (OSL 3.0)
 */
class FlatProductNormalizerTest extends \PHPUnit_Framework_TestCase
{
    private $normalizer;

    /**
     * @return array
     */
    public static function getSupportNormalizationData()
    {
        return array(
            array('Pim\Bundle\CatalogBundle\Model\ProductInterface', 'csv',  true),
            array('Pim\Bundle\CatalogBundle\Model\ProductInterface', 'json', false),
            array('stdClass',                                        'csv',  false),
            array('stdClass',                                        'json', false),
        );
    }

    /**
     * {@inheritdoc}
     */
    protected function setUp()
    {
        $this->normalizer = new FlatProductNormalizer();
    }

    /**
     * @param string  $class
     * @param string  $format
     * @param boolean $isSupported
     *
     * @dataProvider getSupportNormalizationData
     */
    public function testSupportNormalization($class, $format, $isSupported)
    {
        $data = $this->getMock($class);

        $this->assertSame($isSupported, $this->normalizer->supportsNormalization($data, $format));
    }

    /**
     * Test related method
     */
    public function testNormalizeProduct()
    {
        $now    = new \DateTime();
        $media  = $this->getMediaMock('kb0001.jpg');

        $values = array(
            $this->getValueMock($this->getAttributeMock('name', true), 'Brouette', 'fr_FR'),
            $this->getValueMock($this->getAttributeMock('name', true), 'Wheelbarrow', 'en_US'),
            $this->getValueMock($this->getAttributeMock('name', true), 'Carretilla', 'es_ES'),
            $this->getValueMock($this->getAttributeMock('exportedAt'), $now),
            $this->getValueMock(
                $this->getAttributeMock('elements'),
                new ArrayCollection(array('roue', 'poignées', 'benne'))
            ),
            $this->getValueMock($this->getAttributeMock('visual'), $media)
        );
        $identifier = $this->getValueMock(
            $this->getAttributeMock('sku', false, 'pim_catalog_identifier'),
            'KB0001'
        );
        $family  = $this->getFamilyMock('garden-tool');
        $product = $this->getProductMock($identifier, $values, $family, 'cat1, cat2, cat3');

        $result = array(
<<<<<<< HEAD
            'sku'           => 'KB0001',
            'family'        => 'garden-tool',
            'name-fr_FR'    => 'Brouette',
            'name-en_US'    => 'Wheelbarrow',
            'name-es_ES'    => 'Carretilla',
            'exportedAt'    => $now->format('m/d/Y'),
            'elements'      => 'roue,poignées,benne',
            'visual'        => 'kb0001.jpg',
            'categories'    => 'cat1, cat2, cat3',
            'variant_group' => '',
=======
            'sku'        => 'KB0001',
            'family'     => 'garden-tool',
            'name-fr_FR' => 'Brouette',
            'name-en_US' => 'Wheelbarrow',
            'name-es_ES' => 'Carretilla',
            'exportedAt' => $now->format('m/d/Y'),
            'elements'   => 'roue,poignées,benne',
            'categories' => 'cat1, cat2, cat3',
            'groups'     => '',
>>>>>>> edd2f340
        );

        $this->assertEquals(
            $result,
            $this->normalizer->normalize($product, 'csv')
        );
    }

    /**
     * Test related method
     */
    public function testNormalizeProductWithoutFamily()
    {
        $now = new \DateTime();
        $values = array(
            $this->getValueMock($this->getAttributeMock('name', true), 'Brouette', 'fr_FR'),
            $this->getValueMock($this->getAttributeMock('name', true), 'Wheelbarrow', 'en_US'),
            $this->getValueMock($this->getAttributeMock('name', true), 'Carretilla', 'es_ES'),
            $this->getValueMock($this->getAttributeMock('exportedAt'), $now),
            $this->getValueMock(
                $this->getAttributeMock('elements'),
                new ArrayCollection(array('roue', 'poignées', 'benne'))
            ),
        );
        $identifier = $this->getValueMock($this->getAttributeMock('sku', false, 'pim_catalog_identifier'), 'KB0001');
        $product    = $this->getProductMock($identifier, $values, null, 'cat1, cat2, cat3');

        $result = array(
<<<<<<< HEAD
            'sku'           => 'KB0001',
            'family'        => '',
            'name-fr_FR'    => 'Brouette',
            'name-en_US'    => 'Wheelbarrow',
            'name-es_ES'    => 'Carretilla',
            'exportedAt'    => $now->format('m/d/Y'),
            'elements'      => 'roue,poignées,benne',
            'categories'    => 'cat1, cat2, cat3',
            'variant_group' => '',
=======
            'sku'        => 'KB0001',
            'family'     => '',
            'name-fr_FR' => 'Brouette',
            'name-en_US' => 'Wheelbarrow',
            'name-es_ES' => 'Carretilla',
            'exportedAt' => $now->format('m/d/Y'),
            'elements'   => 'roue,poignées,benne',
            'categories' => 'cat1, cat2, cat3',
            'groups'     => '',
>>>>>>> edd2f340
        );

        $this->assertEquals(
            $result,
            $this->normalizer->normalize($product, 'csv')
        );
    }

    /**
     * @expectedException Pim\Bundle\CatalogBundle\Exception\MissingIdentifierException
     */
    public function testNormalizeProductWithoutIdentifier()
    {
        $now = new \DateTime();
        $values = array(
            $this->getValueMock($this->getAttributeMock('name', true), 'Brouette', 'fr_FR'),
            $this->getValueMock($this->getAttributeMock('name', true), 'Wheelbarrow', 'en_US'),
            $this->getValueMock($this->getAttributeMock('name', true), 'Carretilla', 'es_ES'),
            $this->getValueMock($this->getAttributeMock('exportedAt'), $now),
            $this->getValueMock(
                $this->getAttributeMock('elements'),
                new ArrayCollection(array('roue', 'poignées', 'benne'))
            ),
        );
        $family  = $this->getFamilyMock('garden-tool');
        $product = $this->getProductMock(null, $values, $family, 'cat1,cat2,cat3');

        $this->normalizer->normalize($product, 'csv');
    }

    /**
     * @param ProductAttribute $identifier
     * @param array            $values
     * @param Family           $family
     * @param string           $categories
     *
     * @return ProductInterface
     */
    private function getProductMock($identifier = null, array $values = array(), $family = null, $categories = '')
    {
        $product = $this->getMock('Pim\Bundle\CatalogBundle\Entity\Product');
        if ($identifier) {
            $identifierReturn = $this->returnValue($identifier);
        } else {
            $identifierReturn = $this->throwException(new MissingIdentifierException($product));
        }

        $product->expects($this->any())
            ->method('getIdentifier')
            ->will($identifierReturn);

        $product->expects($this->any())
            ->method('getValues')
            ->will($this->returnValue($values));

        $product->expects($this->any())
            ->method('getFamily')
            ->will($this->returnValue($family));

        $product->expects($this->any())
            ->method('getCategoryCodes')
            ->will($this->returnValue($categories));

        return $product;
    }

    /**
     * @param ProductAttribute $attribute
     * @param mixed            $data
     * @param mixed            $locale
     *
     * @return ProductValue
     */
    private function getValueMock($attribute = null, $data = null, $locale = null)
    {
        $value = $this->getMock('Pim\Bundle\CatalogBundle\Entity\ProductValue');

        $value->expects($this->any())
            ->method('getAttribute')
            ->will($this->returnValue($attribute));

        $value->expects($this->any())
            ->method('getData')
            ->will($this->returnValue($data));

        $value->expects($this->any())
            ->method('getLocale')
            ->will($this->returnValue($locale));

        return $value;
    }

    /**
     * @param string  $code
     * @param boolean $translatable
     * @param string  $type
     *
     * @return ProductAttribute
     */
    private function getAttributeMock($code, $translatable = false, $type = 'pim_catalog_text')
    {
        $attribute = $this->getMock('Pim\Bundle\CatalogBundle\Entity\ProductAttribute');

        $attribute->expects($this->any())
            ->method('getCode')
            ->will($this->returnValue($code));

        $attribute->expects($this->any())
            ->method('getTranslatable')
            ->will($this->returnValue($translatable));

        $attribute->expects($this->any())
            ->method('getAttributeType')
            ->will($this->returnValue($type));

        return $attribute;
    }

    /**
     * @param string $code
     *
     * @return Family
     */
    private function getFamilyMock($code)
    {
        $family = $this->getMock('Pim\Bundle\CatalogBundle\Entity\Family');

        $family->expects($this->any())
            ->method('getCode')
            ->will($this->returnValue($code));

        return $family;
    }

    private function getMediaMock($filename)
    {
        $media = $this->getMock('Oro\Bundle\FlexibleEntityBundle\Entity\Media');

        $media->expects($this->any())
            ->method('getFilename')
            ->will($this->returnValue($filename));

        return $media;
    }
}<|MERGE_RESOLUTION|>--- conflicted
+++ resolved
@@ -79,7 +79,6 @@
         $product = $this->getProductMock($identifier, $values, $family, 'cat1, cat2, cat3');
 
         $result = array(
-<<<<<<< HEAD
             'sku'           => 'KB0001',
             'family'        => 'garden-tool',
             'name-fr_FR'    => 'Brouette',
@@ -89,18 +88,7 @@
             'elements'      => 'roue,poignées,benne',
             'visual'        => 'kb0001.jpg',
             'categories'    => 'cat1, cat2, cat3',
-            'variant_group' => '',
-=======
-            'sku'        => 'KB0001',
-            'family'     => 'garden-tool',
-            'name-fr_FR' => 'Brouette',
-            'name-en_US' => 'Wheelbarrow',
-            'name-es_ES' => 'Carretilla',
-            'exportedAt' => $now->format('m/d/Y'),
-            'elements'   => 'roue,poignées,benne',
-            'categories' => 'cat1, cat2, cat3',
-            'groups'     => '',
->>>>>>> edd2f340
+            'groups'        => '',
         );
 
         $this->assertEquals(
@@ -129,17 +117,6 @@
         $product    = $this->getProductMock($identifier, $values, null, 'cat1, cat2, cat3');
 
         $result = array(
-<<<<<<< HEAD
-            'sku'           => 'KB0001',
-            'family'        => '',
-            'name-fr_FR'    => 'Brouette',
-            'name-en_US'    => 'Wheelbarrow',
-            'name-es_ES'    => 'Carretilla',
-            'exportedAt'    => $now->format('m/d/Y'),
-            'elements'      => 'roue,poignées,benne',
-            'categories'    => 'cat1, cat2, cat3',
-            'variant_group' => '',
-=======
             'sku'        => 'KB0001',
             'family'     => '',
             'name-fr_FR' => 'Brouette',
@@ -149,7 +126,6 @@
             'elements'   => 'roue,poignées,benne',
             'categories' => 'cat1, cat2, cat3',
             'groups'     => '',
->>>>>>> edd2f340
         );
 
         $this->assertEquals(
