<?php

namespace Pim\Bundle\ImportExportBundle\Tests\Unit\Normalizer;

use Pim\Bundle\ImportExportBundle\Normalizer\FlatProductNormalizer;
use Doctrine\Common\Collections\ArrayCollection;
use Pim\Bundle\CatalogBundle\Exception\MissingIdentifierException;

/**
 * Test related class
 *
 * @author    Gildas Quemener <gildas@akeneo.com>
 * @copyright 2013 Akeneo SAS (http://www.akeneo.com)
 * @license   http://opensource.org/licenses/osl-3.0.php  Open Software License (OSL 3.0)
 */
class FlatProductNormalizerTest extends \PHPUnit_Framework_TestCase
{
    protected $normalizer;

    protected $mediaManager;

    /**
     * @return array
     */
    public static function getSupportNormalizationData()
    {
        return array(
            array('Pim\Bundle\CatalogBundle\Model\ProductInterface', 'csv',  true),
            array('Pim\Bundle\CatalogBundle\Model\ProductInterface', 'json', false),
            array('stdClass',                                        'csv',  false),
            array('stdClass',                                        'json', false),
        );
    }

    /**
     * {@inheritdoc}
     */
    protected function setUp()
    {
        $this->mediaManager = $this->getMediaManagerMock();
        $this->normalizer = new FlatProductNormalizer($this->mediaManager);
    }

    /**
     * @param string  $class
     * @param string  $format
     * @param boolean $isSupported
     *
     * @dataProvider getSupportNormalizationData
     */
    public function testSupportNormalization($class, $format, $isSupported)
    {
        $data = $this->getMock($class);

        $this->assertSame($isSupported, $this->normalizer->supportsNormalization($data, $format));
    }

    /**
     * Test related method
     */
    public function testNormalizeProduct()
    {
        $now    = new \DateTime();
        $media  = $this->getMediaMock();
        $this->mediaManager
            ->expects($this->any())
            ->method('getExportPath')
            ->with($media)
            ->will($this->returnValue('files/media.jpg'));

        $values = array(
            $this->getValueMock($this->getAttributeMock('name', true), 'Brouette', 'fr_FR'),
            $this->getValueMock($this->getAttributeMock('name', true), 'Wheelbarrow', 'en_US'),
            $this->getValueMock($this->getAttributeMock('name', true), 'Carretilla', 'es_ES'),
            $this->getValueMock($this->getAttributeMock('exportedAt'), $now),
            $this->getValueMock(
                $this->getAttributeMock('elements'),
                new ArrayCollection(array('roue', 'poignées', 'benne'))
            ),
            $this->getValueMock($this->getAttributeMock('visual'), $media)
        );
        $identifier = $this->getValueMock(
            $this->getAttributeMock('sku', false, 'pim_catalog_identifier'),
            'KB0001'
        );
        $family  = $this->getFamilyMock('garden-tool');
        $product = $this->getProductMock($identifier, $values, $family, 'cat1, cat2, cat3');

        $result = array(
            'sku'           => 'KB0001',
            'family'        => 'garden-tool',
            'groups'        => '',
            'categories'    => 'cat1, cat2, cat3',
            'elements'      => 'roue,poignées,benne',
            'exportedAt'    => $now->format('m/d/Y'),
            'name-en_US'    => 'Wheelbarrow',
            'name-es_ES'    => 'Carretilla',
            'name-fr_FR'    => 'Brouette',
            'visual'        => 'files/media.jpg',
        );

        $this->assertArrayEquals($result, $this->normalizer->normalize($product, 'csv'));
    }

    /**
     * Test related method
     */
    public function testNormalizeProductWithoutFamily()
    {
        $now = new \DateTime();
        $values = array(
            $this->getValueMock($this->getAttributeMock('name', true), 'Brouette', 'fr_FR'),
            $this->getValueMock($this->getAttributeMock('name', true), 'Wheelbarrow', 'en_US'),
            $this->getValueMock($this->getAttributeMock('name', true), 'Carretilla', 'es_ES'),
            $this->getValueMock($this->getAttributeMock('exportedAt'), $now),
            $this->getValueMock(
                $this->getAttributeMock('elements'),
                new ArrayCollection(array('roue', 'poignées', 'benne'))
            ),
        );
        $identifier = $this->getValueMock($this->getAttributeMock('sku', false, 'pim_catalog_identifier'), 'KB0001');
        $product    = $this->getProductMock($identifier, $values, null, 'cat1, cat2, cat3');

        $result = array(
            'sku'        => 'KB0001',
            'family'     => '',
            'groups'     => '',
            'categories' => 'cat1, cat2, cat3',
            'elements'   => 'roue,poignées,benne',
            'exportedAt' => $now->format('m/d/Y'),
            'name-en_US' => 'Wheelbarrow',
            'name-es_ES' => 'Carretilla',
            'name-fr_FR' => 'Brouette',
        );

        $this->assertArrayEquals($result, $this->normalizer->normalize($product, 'csv'));
    }

    /**
     * @expectedException Pim\Bundle\CatalogBundle\Exception\MissingIdentifierException
     */
    public function testNormalizeProductWithoutIdentifier()
    {
        $now = new \DateTime();
        $values = array(
            $this->getValueMock($this->getAttributeMock('name', true), 'Brouette', 'fr_FR'),
            $this->getValueMock($this->getAttributeMock('name', true), 'Wheelbarrow', 'en_US'),
            $this->getValueMock($this->getAttributeMock('name', true), 'Carretilla', 'es_ES'),
            $this->getValueMock($this->getAttributeMock('exportedAt'), $now),
            $this->getValueMock(
                $this->getAttributeMock('elements'),
                new ArrayCollection(array('roue', 'poignées', 'benne'))
            ),
        );
        $family  = $this->getFamilyMock('garden-tool');
        $product = $this->getProductMock(null, $values, $family, 'cat1,cat2,cat3');

        $this->normalizer->normalize($product, 'csv');
    }

    /**
     * Assert that element orders and values of two arrays are equal
     *
     * @param array $a
     * @param array $b
     */
    protected function assertArrayEquals(array $a, array $b)
    {
        $this->assertEquals(array_keys($a), array_keys($b));
        $this->assertEquals($a, $b);
    }

    /**
     * @param ProductAttribute $identifier
     * @param array            $values
     * @param Family           $family
     * @param string           $categories
     *
     * @return ProductInterface
     */
    protected function getProductMock($identifier = null, array $values = array(), $family = null, $categories = '')
    {
        $product = $this->getMock('Pim\Bundle\CatalogBundle\Entity\Product');
        if ($identifier) {
            $identifierReturn = $this->returnValue($identifier);
        } else {
            $identifierReturn = $this->throwException(new MissingIdentifierException($product));
        }

        $product->expects($this->any())
            ->method('getIdentifier')
            ->will($identifierReturn);

        $product->expects($this->any())
            ->method('getValues')
            ->will($this->returnValue($values));

        $product->expects($this->any())
            ->method('getFamily')
            ->will($this->returnValue($family));

        $product->expects($this->any())
            ->method('getCategoryCodes')
            ->will($this->returnValue($categories));

        return $product;
    }

    /**
     * @param ProductAttribute $attribute
     * @param mixed            $data
     * @param mixed            $locale
     *
     * @return ProductValue
     */
    protected function getValueMock($attribute = null, $data = null, $locale = null)
    {
        $value = $this->getMock('Pim\Bundle\CatalogBundle\Entity\ProductValue');

        $value->expects($this->any())
            ->method('getAttribute')
            ->will($this->returnValue($attribute));

        $value->expects($this->any())
            ->method('getData')
            ->will($this->returnValue($data));

        $value->expects($this->any())
            ->method('getLocale')
            ->will($this->returnValue($locale));

        return $value;
    }

    /**
     * @param string  $code
     * @param boolean $translatable
     * @param string  $type
     *
     * @return ProductAttribute
     */
    protected function getAttributeMock($code, $translatable = false, $type = 'pim_catalog_text')
    {
        $attribute = $this->getMock('Pim\Bundle\CatalogBundle\Entity\ProductAttribute');

        $attribute->expects($this->any())
            ->method('getCode')
            ->will($this->returnValue($code));

        $attribute->expects($this->any())
            ->method('getTranslatable')
            ->will($this->returnValue($translatable));

        $attribute->expects($this->any())
            ->method('getAttributeType')
            ->will($this->returnValue($type));

        return $attribute;
    }

    /**
     * @param string $code
     *
     * @return Family
     */
    protected function getFamilyMock($code)
    {
        $family = $this->getMock('Pim\Bundle\CatalogBundle\Entity\Family');

        $family->expects($this->any())
            ->method('getCode')
            ->will($this->returnValue($code));

        return $family;
    }

    /**
     * @param string $filename
     *
<<<<<<< HEAD
     * @return \Pim\Bundle\FlexibleEntityBundle\Entity\Media
=======
     * @return \Pim\Bundle\CatalogBundle\Entity\Media
>>>>>>> e1a90db6
     */
    protected function getMediaMock()
    {
<<<<<<< HEAD
        $media = $this->getMock('Pim\Bundle\FlexibleEntityBundle\Entity\Media');

        $media->expects($this->any())
            ->method('getFilename')
            ->will($this->returnValue($filename));
=======
        return $this->getMock('Pim\Bundle\CatalogBundle\Entity\Media');
    }
>>>>>>> e1a90db6

    protected function getMediaManagerMock()
    {
        return $this
            ->getMockBuilder('Pim\Bundle\CatalogBundle\Manager\MediaManager')
            ->disableOriginalConstructor()
            ->getMock();
    }
}<|MERGE_RESOLUTION|>--- conflicted
+++ resolved
@@ -277,24 +277,12 @@
     /**
      * @param string $filename
      *
-<<<<<<< HEAD
-     * @return \Pim\Bundle\FlexibleEntityBundle\Entity\Media
-=======
      * @return \Pim\Bundle\CatalogBundle\Entity\Media
->>>>>>> e1a90db6
      */
     protected function getMediaMock()
     {
-<<<<<<< HEAD
-        $media = $this->getMock('Pim\Bundle\FlexibleEntityBundle\Entity\Media');
-
-        $media->expects($this->any())
-            ->method('getFilename')
-            ->will($this->returnValue($filename));
-=======
         return $this->getMock('Pim\Bundle\CatalogBundle\Entity\Media');
     }
->>>>>>> e1a90db6
 
     protected function getMediaManagerMock()
     {
