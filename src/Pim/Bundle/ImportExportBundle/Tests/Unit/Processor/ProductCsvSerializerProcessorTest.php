<?php

namespace Pim\Bundle\ImportExportBundle\Tests\Unit\Processor;

use Pim\Bundle\ImportExportBundle\Processor\ProductCsvSerializerProcessor;

/**
 * Test related class
 *
 * @author    Gildas Quemener <gildas@akeneo.com>
 * @copyright 2013 Akeneo SAS (http://www.akeneo.com)
 * @license   http://opensource.org/licenses/osl-3.0.php  Open Software License (OSL 3.0)
 */
class ProductCsvSerializerProcessorTest extends \PHPUnit_Framework_TestCase
{
    /**
     * {@inheritdoc}
     */
    protected function setUp()
    {
        $this->serializer   = $this->getSerializerMock();
        $this->processor    = new ProductCsvSerializerProcessor($this->serializer);
    }

    /**
     * Test related method
     */
    public function testInstanceOfHeterogeneousCsvSerializerProcessor()
    {
        $this->assertInstanceOf(
            'Pim\Bundle\ImportExportBundle\Processor\HeterogeneousCsvSerializerProcessor',
            $this->processor
        );
    }

    /**
     * Test related method
     */
    public function testStoresMediaAmongWithSerializedProducts()
    {
        $this->processor->setDelimiter(';');
        $this->processor->setEnclosure('"');
        $this->processor->setWithHeader(true);

        $media1 = $this->getMediaMock();
        $media2 = $this->getMediaMock();
        $media3 = $this->getMediaMock();
        $media4 = $this->getMediaMock();
        $media5 = $this->getMediaMock();
        $media6 = $this->getMediaMock();

        $board = $this->getProductMock(array($media1, $media2));
        $sail  = $this->getProductMock(array($media3));
        $mast  = $this->getProductMock(array($media4, $media5, $media6));

        $this->serializer
            ->expects($this->once())
            ->method('serialize')
            ->will($this->returnValue('serialized'));

        $this->assertEquals(
            array(
                'entry' => 'serialized',
                'media' => array($media1, $media2, $media3, $media4, $media5, $media6)
            ),
            $this->processor->process(array($board, $sail, $mast))
        );
    }

    /**
     * @return PHPUnit_Framework_MockObject_MockObject
     */
    protected function getSerializerMock()
    {
        return $this
            ->getMockBuilder('Symfony\Component\Serializer\SerializerInterface')
            ->disableOriginalConstructor()
            ->getMock();
    }

    /**
     * @return PHPUnit_Framework_MockObject_MockObject
     */
    public function getMediaMock()
    {
<<<<<<< HEAD
        return $this->getMock('Pim\Bundle\FlexibleEntityBundle\Entity\Media');
=======
        return $this->getMock('Pim\Bundle\CatalogBundle\Entity\Media');
>>>>>>> e1a90db6
    }

    /**
     * @param array $media
     *
     * @return PHPUnit_Framework_MockObject_MockObject
     */
    protected function getProductMock(array $media)
    {
        $product = $this->getMock('Pim\Bundle\CatalogBundle\Entity\Product');

        $product->expects($this->any())
            ->method('getMedia')
            ->will($this->returnValue($media));

        return $product;
    }
}<|MERGE_RESOLUTION|>--- conflicted
+++ resolved
@@ -83,11 +83,7 @@
      */
     public function getMediaMock()
     {
-<<<<<<< HEAD
-        return $this->getMock('Pim\Bundle\FlexibleEntityBundle\Entity\Media');
-=======
         return $this->getMock('Pim\Bundle\CatalogBundle\Entity\Media');
->>>>>>> e1a90db6
     }
 
     /**
