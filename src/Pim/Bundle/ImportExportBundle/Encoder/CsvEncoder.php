--- conflicted
+++ resolved
@@ -6,7 +6,7 @@
 
 /**
  * CSV Encoder
- *
+ * 
  * @author    Gildas Quemener <gildas.quemener@gmail.com>
  * @copyright 2013 Akeneo SAS (http://www.akeneo.com)
  * @license   http://opensource.org/licenses/osl-3.0.php  Open Software License (OSL 3.0)
@@ -31,14 +31,10 @@
         $this->withHeader = $withHeader;
     }
 
-<<<<<<< HEAD
-    public function encode($data, $format, array $context = array())
-=======
     /**
      * {@inheritDoc}
      */
-    public function encode($data, $format)
->>>>>>> 5f3d623c
+    public function encode($data, $format, array $context = array())
     {
         if (!is_array($data)) {
             throw new \InvalidArgumentException(
