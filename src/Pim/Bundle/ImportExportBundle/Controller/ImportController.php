<?php

namespace Pim\Bundle\ImportExportBundle\Controller;

use Symfony\Component\HttpFoundation\Request;
use Symfony\Component\HttpFoundation\Response;
use Sensio\Bundle\FrameworkExtraBundle\Configuration\Route;
use Sensio\Bundle\FrameworkExtraBundle\Configuration\Template;
use Sensio\Bundle\FrameworkExtraBundle\Configuration\Method;
use Pim\Bundle\BatchBundle\Entity\Job;

/**
 * Import controller
 *
 * @author    Nicolas Dupont <nicolas@akeneo.com>
 * @copyright 2013 Akeneo SAS (http://www.akeneo.com)
 * @license   http://opensource.org/licenses/osl-3.0.php  Open Software License (OSL 3.0)
 *
 * @Route("/import")
 */
class ImportController extends JobController
{
    /**
     * {@inheritdoc}
     *
     * @Route(
     *     "/.{_format}",
     *     name="pim_ie_import_index",
     *     requirements={"_format"="html|json"},
     *     defaults={"_format" = "html"}
     * )
     */
    public function indexAction(Request $request)
    {
        return parent::indexAction($request);
    }

    /**
<<<<<<< HEAD
     * {@inheritdoc}
=======
     * Create import
     * @param Request $request
     *
     * @Route(
     *     "/create",
     *     name="pim_ie_import_create"
     * )
     * @Template("PimImportExportBundle:Export:edit.html.twig")
>>>>>>> 430f00f2
     *
     * @Route("/create", name="pim_ie_import_create")
     * @Template("PimImportExportBundle:Import:edit.html.twig")
     */
    public function createAction(Request $request)
    {
<<<<<<< HEAD
        return parent::createAction($request);
=======
        $connector     = $request->query->get('connector');
        $alias         = $request->query->get('alias');
        $registry      = $this->getConnectorRegistry();

        $job = new Job($connector, Job::TYPE_IMPORT, $alias);

        if (!$jobDefinition = $registry->getJob($job)) {
            $this->addFlash('error', 'Fail to create an import with an unknown job.');

            return $this->redirectToRoute('pim_ie_import_index');
        }
        $job->setJobDefinition($jobDefinition);

        $form = $this->createForm(new JobType(), $job);

        if ($request->isMethod('POST')) {
            $form->handleRequest($request);
            if ($form->isValid()) {
                $this->persist($job);

                $this->addFlash('success', 'The import has been successfully created.');

                return $this->redirectToRoute('pim_ie_import_show', array('id' => $job->getId()));
            }
        }

        return array(
            'form'      => $form->createView(),
            'connector' => $connector,
            'alias'     => $alias,
        );
    }

    /**
     * Edit job
     *
     * @param Job $job
     *
     * @Route(
     *     "/edit/{id}",
     *     requirements={"id"="\d+"},
     *     defaults={"id"=0},
     *     name="pim_ie_import_edit"
     * )
     * @Template
     *
     * @return array
     */
    public function editAction(Job $job)
    {
        $request = $this->getRequest();
        $form = $this->createForm(new JobType(), $job);

        if ($request->isMethod('POST')) {
            $form->handleRequest($request);
            if ($form->isValid()) {
                $this->persist($job);

                $this->addFlash('success', 'The import has been successfully updated.');

                return $this->redirect(
                    $this->generateUrl('pim_ie_import_index')
                );
            }
        }

        return array(
            'form' => $form->createView()
        );
>>>>>>> 430f00f2
    }

    /**
     * {@inheritdoc}
     *
     * @Route("/{id}", name="pim_ie_import_show")
     * @Template("PimImportExportBundle:Import:show.html.twig")
     */
    public function showAction($id)
    {
        return parent::showAction($id);
    }

    /**
     * {@inheritdoc}
     *
     * @Route("/edit/{id}", name="pim_ie_import_edit")
     * @Template("PimImportExportBundle:Import:edit.html.twig")
     */
    public function editAction($id)
    {
        return parent::editAction($id);
    }

    /**
     * {@inheritdoc}
     *
     * @Route("/{id}/remove", requirements={"id"="\d+"}, name="pim_ie_import_remove")
     * @Method("DELETE")
     */
    public function removeAction($id)
    {
        return parent::removeAction($id);
    }

    /**
     * View report for a job
     *
     * @param Job $job
     *
     * @Route(
     *     "/show/{id}",
     *     requirements={"id"="\d+"},
     *     defaults={"id"=0},
     *     name="pim_ie_import_report"
     * )
     * @Template
     *
     * @return array
     */
    public function reportAction(Job $job)
    {
    }

    /**
     * {@inheritdoc}
     */
    protected function getJobType()
    {
        return Job::TYPE_IMPORT;
    }

    /**
     * {@inheritdoc}
     */
    protected function redirectToShowView($jobId)
    {
        return $this->redirect(
            $this->generateUrl('pim_ie_import_show', array('id' => $jobId))
        );
    }

    /**
     * {@inheritdoc}
     */
    protected function getIndexLogicName()
    {
        return 'PimImportExportBundle:Import:index.html.twig';
    }

    /**
     * {@inheritdoc}
     */
    protected function getJobs()
    {
        return $this->getConnectorRegistry()->getImportJobs();
    }

    /**
     * {@inheritdoc}
     */
    protected function getDatagridManager()
    {
        return $this->get('pim_import_export.datagrid.manager.import');
    }
}<|MERGE_RESOLUTION|>--- conflicted
+++ resolved
@@ -36,97 +36,14 @@
     }
 
     /**
-<<<<<<< HEAD
      * {@inheritdoc}
-=======
-     * Create import
-     * @param Request $request
-     *
-     * @Route(
-     *     "/create",
-     *     name="pim_ie_import_create"
-     * )
-     * @Template("PimImportExportBundle:Export:edit.html.twig")
->>>>>>> 430f00f2
      *
      * @Route("/create", name="pim_ie_import_create")
      * @Template("PimImportExportBundle:Import:edit.html.twig")
      */
     public function createAction(Request $request)
     {
-<<<<<<< HEAD
         return parent::createAction($request);
-=======
-        $connector     = $request->query->get('connector');
-        $alias         = $request->query->get('alias');
-        $registry      = $this->getConnectorRegistry();
-
-        $job = new Job($connector, Job::TYPE_IMPORT, $alias);
-
-        if (!$jobDefinition = $registry->getJob($job)) {
-            $this->addFlash('error', 'Fail to create an import with an unknown job.');
-
-            return $this->redirectToRoute('pim_ie_import_index');
-        }
-        $job->setJobDefinition($jobDefinition);
-
-        $form = $this->createForm(new JobType(), $job);
-
-        if ($request->isMethod('POST')) {
-            $form->handleRequest($request);
-            if ($form->isValid()) {
-                $this->persist($job);
-
-                $this->addFlash('success', 'The import has been successfully created.');
-
-                return $this->redirectToRoute('pim_ie_import_show', array('id' => $job->getId()));
-            }
-        }
-
-        return array(
-            'form'      => $form->createView(),
-            'connector' => $connector,
-            'alias'     => $alias,
-        );
-    }
-
-    /**
-     * Edit job
-     *
-     * @param Job $job
-     *
-     * @Route(
-     *     "/edit/{id}",
-     *     requirements={"id"="\d+"},
-     *     defaults={"id"=0},
-     *     name="pim_ie_import_edit"
-     * )
-     * @Template
-     *
-     * @return array
-     */
-    public function editAction(Job $job)
-    {
-        $request = $this->getRequest();
-        $form = $this->createForm(new JobType(), $job);
-
-        if ($request->isMethod('POST')) {
-            $form->handleRequest($request);
-            if ($form->isValid()) {
-                $this->persist($job);
-
-                $this->addFlash('success', 'The import has been successfully updated.');
-
-                return $this->redirect(
-                    $this->generateUrl('pim_ie_import_index')
-                );
-            }
-        }
-
-        return array(
-            'form' => $form->createView()
-        );
->>>>>>> 430f00f2
     }
 
     /**
@@ -163,9 +80,7 @@
     }
 
     /**
-     * View report for a job
-     *
-     * @param Job $job
+     * {@inheritdoc}
      *
      * @Route(
      *     "/show/{id}",
@@ -174,10 +89,23 @@
      *     name="pim_ie_import_report"
      * )
      * @Template
+     */
+    public function reportAction($id)
+    {
+    }
+
+    /**
+     * {@inheritdoc}
      *
-     * @return array
+     * @Route(
+     *     "/launch/{id}",
+     *     requirements={"id"="\d+"},
+     *     defaults={"id"=0},
+     *     name="pim_ie_import_launch"
+     * )
+     * @Template
      */
-    public function reportAction(Job $job)
+    public function launchAction($id)
     {
     }
 
