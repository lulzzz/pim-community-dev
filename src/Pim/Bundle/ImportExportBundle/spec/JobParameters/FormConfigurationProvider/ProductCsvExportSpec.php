<?php

namespace spec\Pim\Bundle\ImportExportBundle\JobParameters\FormConfigurationProvider;

use Akeneo\Component\Batch\Job\JobInterface;
use PhpSpec\ObjectBehavior;
use Pim\Bundle\ImportExportBundle\JobParameters\FormConfigurationProviderInterface;
use Symfony\Component\Translation\TranslatorInterface;

class ProductCsvExportSpec extends ObjectBehavior
{
    function let(
        FormConfigurationProviderInterface $simpleCsvExport
    ) {
        $this->beConstructedWith(
            $simpleCsvExport,
            ['product_csv_export'],
            [','],
            ['yyyy-MM-dd', 'dd/MM/yyyy']
        );
    }

    function it_is_a_form_configuration()
    {
        $this->shouldImplement('Pim\Bundle\ImportExportBundle\JobParameters\FormConfigurationProviderInterface');
    }

    function it_supports(JobInterface $job)
    {
        $job->getName()->willReturn('product_xlsx_export');
        $this->supports($job)->shouldReturn(false);

        $job->getName()->willReturn('product_csv_export');
        $this->supports($job)->shouldReturn(true);
    }

<<<<<<< HEAD
    function it_gets_form_configuration($simpleCsvExport)
    {
        $formOptions = [
            'filters' => [
                'type' => 'hidden',
=======
    function it_gets_form_configuration(
        $simpleCsvExport,
        $channelRepository,
        $familyRepository,
        JobInstance $jobInstance
    ) {
        $channelCodes = [
            'mobile'    => 'Mobile',
            'ecommerce' => 'E-commerce'
        ];

        $channelRepository->getLabelsIndexedByCode()->willReturn($channelCodes);

        $baseExport = [
            'filePath' => [
                'options' => [
                    'label' => 'pim_connector.export.filePath.label',
                    'help'  => 'pim_connector.export.filePath.help'
                ]
            ],
            'delimiter' => [
                'options' => [
                    'label' => 'pim_connector.export.delimiter.label',
                    'help'  => 'pim_connector.export.delimiter.help'
                ]
            ],
            'enclosure' => [
                'options' => [
                    'label' => 'pim_connector.export.enclosure.label',
                    'help'  => 'pim_connector.export.enclosure.help'
                ]
            ],
            'withHeader' => [
                'type'    => 'switch',
                'options' => [
                    'label' => 'pim_connector.export.withHeader.label',
                    'help'  => 'pim_connector.export.withHeader.help'
                ]
            ],
            'with_media' => [
                'type'    => 'switch',
                'options' => [
                    'label' => 'pim_connector.export.with_media.label',
                    'help'  => 'pim_connector.export.with_media.help'
                ]
            ],
        ];

        $exportConfig = [
            'channel' => [
                'type'    => 'choice',
                'options' => [
                    'choices'  => $channelCodes,
                    'required' => true,
                    'select2'  => true,
                    'label'    => 'pim_connector.export.channel.label',
                    'help'     => 'pim_connector.export.channel.help',
                    'attr'     => ['data-tab' => 'content']
                ]
            ],
            'locales' => ['type' => 'pim_import_export_product_export_locale_choice'],
            'families' => [
                'type'    => 'select_family_type',
>>>>>>> 0f514a31
                'options' => [
                    'attr' => [
                        'data-tab' => 'content'
                    ]
                ]
            ],
            'decimalSeparator' => [
                'type'    => 'choice',
                'options' => [
                    'choices'  => [','],
                    'required' => true,
                    'select2'  => true,
                    'label'    => 'pim_base_connector.export.decimalSeparator.label',
                    'help'     => 'pim_base_connector.export.decimalSeparator.help'
                ]
            ],
            'dateFormat' => [
                'type'    => 'choice',
                'options' => [
                    'choices'  => ['yyyy-MM-dd', 'dd/MM/yyyy'],
                    'required' => true,
                    'select2'  => true,
                    'label'    => 'pim_base_connector.export.dateFormat.label',
                    'help'     => 'pim_base_connector.export.dateFormat.help',
                ]
            ],
        ];

        $exportConfig = [
            'filePath' => [
                'options' => [
                    'label' => 'pim_connector.export.filePath.label',
                    'help'  => 'pim_connector.export.filePath.help'
                ]
            ],
            'linesPerFile' => [
                'type'    => 'integer',
                'options' => [
                    'label' => 'pim_connector.export.lines_per_files.label',
                    'help'  => 'pim_connector.export.lines_per_files.help',
                ]
            ],
            'withHeader' => [
                'type'    => 'switch',
                'options' => [
                    'label' => 'pim_connector.export.withHeader.label',
                    'help'  => 'pim_connector.export.withHeader.help'
                ]
            ],
        ];

        $simpleCsvExport->getFormConfiguration()->willReturn($exportConfig);

        $this->getFormConfiguration()->shouldReturn($formOptions + $exportConfig);
    }
}<|MERGE_RESOLUTION|>--- conflicted
+++ resolved
@@ -34,50 +34,15 @@
         $this->supports($job)->shouldReturn(true);
     }
 
-<<<<<<< HEAD
     function it_gets_form_configuration($simpleCsvExport)
     {
         $formOptions = [
             'filters' => [
                 'type' => 'hidden',
-=======
-    function it_gets_form_configuration(
-        $simpleCsvExport,
-        $channelRepository,
-        $familyRepository,
-        JobInstance $jobInstance
-    ) {
-        $channelCodes = [
-            'mobile'    => 'Mobile',
-            'ecommerce' => 'E-commerce'
-        ];
-
-        $channelRepository->getLabelsIndexedByCode()->willReturn($channelCodes);
-
-        $baseExport = [
-            'filePath' => [
                 'options' => [
-                    'label' => 'pim_connector.export.filePath.label',
-                    'help'  => 'pim_connector.export.filePath.help'
-                ]
-            ],
-            'delimiter' => [
-                'options' => [
-                    'label' => 'pim_connector.export.delimiter.label',
-                    'help'  => 'pim_connector.export.delimiter.help'
-                ]
-            ],
-            'enclosure' => [
-                'options' => [
-                    'label' => 'pim_connector.export.enclosure.label',
-                    'help'  => 'pim_connector.export.enclosure.help'
-                ]
-            ],
-            'withHeader' => [
-                'type'    => 'switch',
-                'options' => [
-                    'label' => 'pim_connector.export.withHeader.label',
-                    'help'  => 'pim_connector.export.withHeader.help'
+                    'attr' => [
+                        'data-tab' => 'content'
+                    ]
                 ]
             ],
             'with_media' => [
@@ -85,30 +50,6 @@
                 'options' => [
                     'label' => 'pim_connector.export.with_media.label',
                     'help'  => 'pim_connector.export.with_media.help'
-                ]
-            ],
-        ];
-
-        $exportConfig = [
-            'channel' => [
-                'type'    => 'choice',
-                'options' => [
-                    'choices'  => $channelCodes,
-                    'required' => true,
-                    'select2'  => true,
-                    'label'    => 'pim_connector.export.channel.label',
-                    'help'     => 'pim_connector.export.channel.help',
-                    'attr'     => ['data-tab' => 'content']
-                ]
-            ],
-            'locales' => ['type' => 'pim_import_export_product_export_locale_choice'],
-            'families' => [
-                'type'    => 'select_family_type',
->>>>>>> 0f514a31
-                'options' => [
-                    'attr' => [
-                        'data-tab' => 'content'
-                    ]
                 ]
             ],
             'decimalSeparator' => [
