# Export
<<<<<<< HEAD
pim_importexport_export_profile:
    type: action
    label: Export profile manipulation
pim_importexport_export_profile_index:
=======
pim_importexport_export_index:
>>>>>>> 7570ab53
    type: action
    label: View export profile list
pim_importexport_export_profile_create:
    type: action
    label: Create an export profile
pim_importexport_export_profile_show:
    type: action
    label: View the configuration of an export profile
pim_importexport_export_profile_edit:
    type: action
    label: Edit the configuration of an export profile
pim_importexport_export_profile_remove:
    type: action
    label: Remove an export profile
pim_importexport_export_profile_launch:
    type: action
    label: Launch an export profile

# Import
<<<<<<< HEAD
pim_importexport_import_profile:
    type: action
    label: Import profile manipulation
pim_importexport_import_profile_index:
=======
pim_importexport_import_index:
>>>>>>> 7570ab53
    type: action
    label: View import profile list
pim_importexport_import_profile_create:
    type: action
    label: Create an import profile
pim_importexport_import_profile_show:
    type: action
    label: View the configuration of an import profile
pim_importexport_import_profile_edit:
    type: action
    label: Edit the configuration of an import profile
pim_importexport_import_profile_remove:
    type: action
    label: Remove an import profile
pim_importexport_import_profile_launch:
    type: action
    label: Launch an import profile

# Export reports
<<<<<<< HEAD
pim_importexport_export_execution:
    type: action
    label: Export report manipulation
pim_importexport_export_execution_index:
=======
pim_importexport_export_report_index:
>>>>>>> 7570ab53
    type: action
    label: View export report list
pim_importexport_export_execution_show:
    type: action
    label: View export report details
pim_importexport_export_execution_download_log:
    type: action
    label: Download export report log
pim_importexport_export_execution_download_files:
    type: action
    label: Download exported files

# Import reports
<<<<<<< HEAD
pim_importexport_import_execution:
    type: action
    label: Import report manipulation
pim_importexport_import_execution_index:
=======
pim_importexport_import_report_index:
>>>>>>> 7570ab53
    type: action
    label: View import report list
pim_importexport_import_execution_show:
    type: action
    label: View import report details
pim_importexport_import_execution_download_log:
    type: action
    label: Download import report log
pim_importexport_import_execution_download_files:
    type: action
    label: Download imported files<|MERGE_RESOLUTION|>--- conflicted
+++ resolved
@@ -1,12 +1,5 @@
 # Export
-<<<<<<< HEAD
-pim_importexport_export_profile:
-    type: action
-    label: Export profile manipulation
 pim_importexport_export_profile_index:
-=======
-pim_importexport_export_index:
->>>>>>> 7570ab53
     type: action
     label: View export profile list
 pim_importexport_export_profile_create:
@@ -26,14 +19,7 @@
     label: Launch an export profile
 
 # Import
-<<<<<<< HEAD
-pim_importexport_import_profile:
-    type: action
-    label: Import profile manipulation
 pim_importexport_import_profile_index:
-=======
-pim_importexport_import_index:
->>>>>>> 7570ab53
     type: action
     label: View import profile list
 pim_importexport_import_profile_create:
@@ -53,14 +39,7 @@
     label: Launch an import profile
 
 # Export reports
-<<<<<<< HEAD
-pim_importexport_export_execution:
-    type: action
-    label: Export report manipulation
 pim_importexport_export_execution_index:
-=======
-pim_importexport_export_report_index:
->>>>>>> 7570ab53
     type: action
     label: View export report list
 pim_importexport_export_execution_show:
@@ -74,14 +53,7 @@
     label: Download exported files
 
 # Import reports
-<<<<<<< HEAD
-pim_importexport_import_execution:
-    type: action
-    label: Import report manipulation
 pim_importexport_import_execution_index:
-=======
-pim_importexport_import_report_index:
->>>>>>> 7570ab53
     type: action
     label: View import report list
 pim_importexport_import_execution_show:
