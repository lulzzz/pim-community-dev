--- conflicted
+++ resolved
@@ -19,12 +19,8 @@
         arguments:
             - '@pim_import_export.job_parameters.form_configuration_provider_registry'
             - '@akeneo_batch.job.job_parameters.constraint_collection_provider_registry'
-<<<<<<< HEAD
             - '@pim_import_export.job_parameters.model_transformer_provider_registry'
-            - '@service_container'
-=======
             - '@akeneo_batch.job.job_registry'
->>>>>>> 1ca653ee
             - '%akeneo_batch.job.job_parameters.class%'
         tags:
             - { name: form.type, alias: pim_import_export_job_parameters }
