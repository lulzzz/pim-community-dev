--- conflicted
+++ resolved
@@ -51,28 +51,6 @@
         arguments:
             - '@pim_import_export.entity_cache'
         public: false
-<<<<<<< HEAD
-        tags:
-            - name: pim_import_export.transformer.product.property
-              property_path: family
-              class: PimCatalogBundle:Family
-            - name: pim_import_export.transformer.product.property
-              property_path: categories
-              class: PimCatalogBundle:Category
-              multiple: true
-            - name: pim_import_export.transformer.product.property
-              property_path: groups
-              class: Pim\Bundle\CatalogBundle\Model\Group
-              multiple: true
-            - name: pim_import_export.transformer.product.attribute
-              backend_type: option
-              class: PimCatalogBundle:AttributeOption
-            - name: pim_import_export.transformer.product.attribute
-              backend_type: options
-              class: PimCatalogBundle:AttributeOption
-              multiple: true
-=======
->>>>>>> c9a6fdae
 
     pim_import_export.transformer.property.media:
         class: '%pim_import_export.transformer.property.media.class%'
