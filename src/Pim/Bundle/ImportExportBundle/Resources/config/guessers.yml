parameters:
    pim_import_export.transformer.guesser.chained.class:            Pim\Bundle\ImportExportBundle\Transformer\Guesser\ChainedGuesser
    pim_import_export.transformer.guesser.type.class:               Pim\Bundle\ImportExportBundle\Transformer\Guesser\TypeGuesser
    pim_import_export.transformer.guesser.entity.class:             Pim\Bundle\ImportExportBundle\Transformer\Guesser\EntityGuesser
    pim_import_export.transformer.guesser.translation.class:        Pim\Bundle\ImportExportBundle\Transformer\Guesser\TranslationGuesser
    pim_import_export.transformer.guesser.nested_translation.class: Pim\Bundle\ImportExportBundle\Transformer\Guesser\NestedTranslationGuesser
    pim_import_export.transformer.guesser.default.class:            Pim\Bundle\ImportExportBundle\Transformer\Guesser\DefaultGuesser
    pim_import_export.transformer.guesser.regexp.class:             Pim\Bundle\ImportExportBundle\Transformer\Guesser\RegexpGuesser
    pim_import_export.transformer.guesser.attribute.class:          Pim\Bundle\ImportExportBundle\Transformer\Guesser\AttributeGuesser
    pim_import_export.transformer.guesser.metric.class:             Pim\Bundle\ImportExportBundle\Transformer\Guesser\MetricAttributeGuesser
    pim_import_export.transformer.guesser.attribute_option.class:   Pim\Bundle\ImportExportBundle\Transformer\Guesser\AttributeOptionGuesser

services:
    pim_import_export.transformer.guesser:
        class: %pim_import_export.transformer.guesser.chained.class%

    pim_import_export.transformer.guesser.default:
        class: %pim_import_export.transformer.guesser.default.class%
        public: false
        arguments:
            - '@pim_import_export.transformer.property.default'
        tags:
            - { name: pim_import_export.transformer.guesser, priority: 0 }

    pim_import_export.transformer.guesser.translation:
        class: %pim_import_export.transformer.guesser.translation.class%
        public: false
        arguments:
            - '@pim_import_export.transformer.property.translation'
        tags:
            - { name: pim_import_export.transformer.guesser, priority: 40 }

    pim_import_export.transformer.guesser.nested_translation:
        class: %pim_import_export.transformer.guesser.nested_translation.class%
        public: false
        arguments:
            - '@pim_import_export.transformer.property.nested_translation'
        tags:
            - { name: pim_import_export.transformer.guesser, priority: 40 }

    pim_import_export.transformer.guesser.nested_attribute_option_value:
        class: %pim_import_export.transformer.guesser.regexp.class%
        public: false
        arguments:
            - '@pim_import_export.transformer.property.nested_translation'
            - %pim_catalog.entity.product_attribute_option.class%
            - ['/^labels$/']
            - { propertyPath: label }
        tags:
            - { name: pim_import_export.transformer.guesser, priority: 40 }

    pim_import_export.transformer.guesser.media:
        class: %pim_import_export.transformer.guesser.attribute.class%
        public: false
        arguments:
            - '@pim_import_export.transformer.property.media'
            - %pim_catalog.entity.product_value.class%
            - media
        tags:
            - { name: pim_import_export.transformer.guesser, priority: 40 }

    pim_import_export.transformer.guesser.prices:
        class: %pim_import_export.transformer.guesser.attribute.class%
        public: false
        arguments:
            - '@pim_import_export.transformer.property.prices'
            - %pim_catalog.entity.product_value.class%
            - prices
        tags:
            - { name: pim_import_export.transformer.guesser, priority: 40 }

    pim_import_export.transformer.guesser.metric:
        class: %pim_import_export.transformer.guesser.metric.class%
        public: false
        arguments:
            - '@pim_import_export.transformer.property.metric'
            - %pim_catalog.entity.product_value.class%
            - metric
        tags:
            - { name: pim_import_export.transformer.guesser, priority: 40 }

    pim_import_export.transformer.guesser.date:
        class: %pim_import_export.transformer.guesser.type.class%
        public: false
        arguments:
            - '@pim_import_export.transformer.property.date'
            - date
        tags:
            - { name: pim_import_export.transformer.guesser, priority: 50 }

    pim_import_export.transformer.guesser.datetime:
        class: %pim_import_export.transformer.guesser.type.class%
        public: false
        arguments:
            - '@pim_import_export.transformer.property.date'
            - datetime
        tags:
            - { name: pim_import_export.transformer.guesser, priority: 50 }


    pim_import_export.transformer.guesser.boolean:
        class: %pim_import_export.transformer.guesser.type.class%
        public: false
        arguments:
            - '@pim_import_export.transformer.property.boolean'
            - boolean
        tags:
            - { name: pim_import_export.transformer.guesser, priority: 50 }


    pim_import_export.transformer.guesser.entity:
        class: %pim_import_export.transformer.guesser.entity.class%
        public: false
        arguments:
            - '@pim_import_export.transformer.property.entity'
            - '@doctrine'
        tags:
            - { name: pim_import_export.transformer.guesser, priority: 50 }

    pim_import_export.transformer.guesser.skip_product_associations:
        class: %pim_import_export.transformer.guesser.regexp.class%
        public: false
        arguments:
            - '@pim_import_export.transformer.property.skip'
            - %pim_catalog.entity.product.class%
            - ['/(_products|_groups)$/']
        tags:
            - { name: pim_import_export.transformer.guesser, priority: 50 }

<<<<<<< HEAD
=======
    pim_import_export.transformer.guesser.skip_attribute_type:
        class: %pim_import_export.transformer.guesser.regexp.class%
        public: false
        arguments:
            - '@pim_import_export.transformer.property.skip'
            - %pim_catalog.entity.product_attribute.class%
            - ['/^type$/']
        tags:
            - { name: pim_import_export.transformer.guesser, priority: 50 }

>>>>>>> 741d3aaa
    pim_import_export.transformer.guesser.attribute_options:
        class: %pim_import_export.transformer.guesser.attribute_option.class%
        public: false
        parent: pim_import_export.transformer.guesser.entity
        arguments:
            - %pim_catalog.entity.product_value.class%
        tags:
            - { name: pim_import_export.transformer.guesser, priority: 200 }<|MERGE_RESOLUTION|>--- conflicted
+++ resolved
@@ -127,8 +127,6 @@
         tags:
             - { name: pim_import_export.transformer.guesser, priority: 50 }
 
-<<<<<<< HEAD
-=======
     pim_import_export.transformer.guesser.skip_attribute_type:
         class: %pim_import_export.transformer.guesser.regexp.class%
         public: false
@@ -139,7 +137,6 @@
         tags:
             - { name: pim_import_export.transformer.guesser, priority: 50 }
 
->>>>>>> 741d3aaa
     pim_import_export.transformer.guesser.attribute_options:
         class: %pim_import_export.transformer.guesser.attribute_option.class%
         public: false
