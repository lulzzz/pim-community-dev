parameters:
    pim_import_export.twig.normalize_configuration_extension.class:          Pim\Bundle\ImportExportBundle\Twig\NormalizeConfigurationExtension
    pim_import_export.validator.constraints.channel_validator.class:         Pim\Bundle\ImportExportBundle\Validator\Constraints\ChannelValidator
    pim_import_export.event_listener.archive_subscriber.class:               Pim\Bundle\ImportExportBundle\EventListener\ArchiveSubscriber
    pim_import_export.archiver.job_execution_archiver.class:                 Pim\Bundle\ImportExportBundle\Archiver\JobExecutionArchiver
    pim_import_export.entity_cache.class:                                    Pim\Bundle\ImportExportBundle\Cache\EntityCache
    pim_import_export.attribute_cache.class:                                 Pim\Bundle\ImportExportBundle\Cache\AttributeCache
    pim_import_export.validator.import.class:                                Pim\Bundle\ImportExportBundle\Validator\Import\ImportValidator
    pim_import_export.validator.product_import.class:                        Pim\Bundle\ImportExportBundle\Validator\Import\ProductImportValidator

services:
    pim_import_export.twig.normalize_configuration_extension:
        class: %pim_import_export.twig.normalize_configuration_extension.class%
        tags:
            - { name: twig.extension }

    pim_import_export.validator.constraints.channel_validator:
        class: %pim_import_export.validator.constraints.channel_validator.class%
        arguments:
            - '@pim_catalog.manager.channel'
        tags:
            - { name: validator.constraint_validator, alias: channel_validator }

    pim_import_export.archiver.job_execution_archiver:
        class: %pim_import_export.archiver.job_execution_archiver.class%
        arguments:
            - %kernel.root_dir%

    pim_import_export.event_listener.archive_subscriber:
        class: %pim_import_export.event_listener.archive_subscriber.class%
        arguments:
            - '@pim_import_export.archiver.job_execution_archiver'
        tags:
            - { name: kernel.event_subscriber }

    pim_import_export.entity_cache:
        class: '%pim_import_export.entity_cache.class%'
        arguments:
            - '@doctrine'

    pim_import_export.attribute_cache:
        class: '%pim_import_export.attribute_cache.class%'
        arguments:
            - '@doctrine'
            - '%pim_catalog.entity.product_attribute.class%'

    pim_import_export.validator.import:
        class: '%pim_import_export.validator.import.class%'
        arguments:
            - '@validator'
<<<<<<< HEAD

    pim_import_export.validator.product_import:
        class: '%pim_import_export.validator.product_import.class%'
        parent: pim_import_export.validator.import
        arguments:
            - '@oro_flexibleentity.validator.attribute_constraint_guesser'
=======
            - '@pim_flexibleentity.validator.attribute_constraint_guesser'
            - '@translator'
>>>>>>> 34a99a36
<|MERGE_RESOLUTION|>--- conflicted
+++ resolved
@@ -48,14 +48,9 @@
         class: '%pim_import_export.validator.import.class%'
         arguments:
             - '@validator'
-<<<<<<< HEAD
 
     pim_import_export.validator.product_import:
         class: '%pim_import_export.validator.product_import.class%'
         parent: pim_import_export.validator.import
         arguments:
-            - '@oro_flexibleentity.validator.attribute_constraint_guesser'
-=======
             - '@pim_flexibleentity.validator.attribute_constraint_guesser'
-            - '@translator'
->>>>>>> 34a99a36
