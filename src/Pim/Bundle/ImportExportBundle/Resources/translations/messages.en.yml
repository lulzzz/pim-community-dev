--- conflicted
+++ resolved
@@ -148,52 +148,12 @@
     group_processor:
         title: Group creation
 
-<<<<<<< HEAD
-    valid_attribute_creation_processor:
+    attribute_processor:
         title: Create / update attributes
 
-    valid_attribute_option_creation_processor:
-        title: Create / update attribute options
-
-    heterogeneous_processor:
-        title: Settings
-        delimiter:
-            label: Delimiter
-            help: One character used to set the field delimiter
-        enclosure:
-            label: Enclosure
-            help: One character used to set the field enclosure
-        withHeader:
-            label: With header
-            help: Whether or not to print the column name
-
-    product_processor:
-        title: Settings
-        delimiter:
-            label: Delimiter
-            help: One character used to set the field delimiter
-        enclosure:
-            label: Enclosure
-            help: One character used to set the field enclosure
-        withHeader:
-            label: With header
-            help: Whether or not to print the column name
-        channel:
-            label: Channel
-            help: The channel in which create the imported value
-
-    homogeneous_processor:
-        title: Settings
-        delimiter:
-            label: Delimiter
-            help: One character used to set the field delimiter
-        enclosure:
-            label: Enclosure
-            help: One character used to set the field enclosure
-        withHeader:
-            label: With header
-            help: Whether or not to print the column name
-=======
+    attribute_option_processor:
+        title: Create / update attributes
+
     csv_serializer:
         heterogeneous_processor:
             title: Settings
@@ -233,7 +193,6 @@
             withHeader:
                 label: With header
         help: Whether or not to print the column name
->>>>>>> 9b066c9f
 
     file_writer:
         title: Output
@@ -262,9 +221,6 @@
     writer:
         title: Entity storage
 
-    orm_attribute_writer:
-        title: Save attributes
-
 # Page titles:
 Import management:        Import management
 Import %job.name% | Edit: Import %job.name% | Edit
