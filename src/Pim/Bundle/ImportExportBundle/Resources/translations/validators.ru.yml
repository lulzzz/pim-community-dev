<<<<<<< HEAD
=======
This directory is not writable: Запись в данный каталог запрещена.
This directory is not valid: Этот каталог неверен.
pim_import_export.job_instance.unknown_job_definition: 'Не удалось создать %job_type% с неуказанным заданием'
This code is already taken: Этот код уже используется
>>>>>>> c5a02030
<|MERGE_RESOLUTION|>--- conflicted
+++ resolved
@@ -1,7 +1,4 @@
-<<<<<<< HEAD
-=======
 This directory is not writable: Запись в данный каталог запрещена.
 This directory is not valid: Этот каталог неверен.
 pim_import_export.job_instance.unknown_job_definition: 'Не удалось создать %job_type% с неуказанным заданием'
-This code is already taken: Этот код уже используется
->>>>>>> c5a02030
+This code is already taken: Этот код уже используется