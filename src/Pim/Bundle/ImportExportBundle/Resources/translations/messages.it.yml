--- conflicted
+++ resolved
@@ -6,14 +6,14 @@
   status:
     - Pronto
   batch_status:
-    1: Completato
-    2: In avvio
-    3: Avviato
-    4: In fase di interruzione
-    5: Fermato
-    6: Fallito
-    7: Abbandonato
-    8: Sconosciuto
+    1: COMPLETATO
+    2: A PARTIRE DA
+    3: INIZIATO
+    4: ARRESTO
+    5: FERMATO
+    6: NON RIUSCITA
+    7: ABBANDONATO
+    8: SCONOSCIUTO
   download_archive:
     archive: scarica l'archivio generato |scarica gli archivi generati
     output: scarica il file generato |scarica i files generati
@@ -47,10 +47,18 @@
 pim_title.import_execution.show: Importare le esecuzioni | Dettagli
 export profile:
   title: Profilo di esportazione
+  overview: Anteprima del profilo di esportazione
+  create: crea il profilo di esportazione
   edit: modificare il profilo di esportazione
+export report:
+  overview: esportazione report
 import profile:
   title: Profilo di importazione
+  overview: Anteprima del profilo di importazione
+  create: crea un profilo di importazione
   edit: modificare il profilo di importazione
+import report:
+  overview: rapporti di importazione
 pim_importexport:
   acl:
     export_profile:
@@ -108,6 +116,12 @@
     removed: L'importazione è stata rimossa
     updated: L'importazione è stato caricata con successo
     running: L'importazione è in esecuzione
+pim_menu:
+  item:
+    export_history: Cronologia esportazioni
+    export_profile: Profili di esportazione
+    import_history: Cronologia importazioni
+    import_profile: Profili di importazione
 General properties: Proprietà generali
 History: Cronologia
 pane.accordion:
@@ -138,20 +152,9 @@
     skipped: saltato, estensione nella white list
 Step: Passo
 Status: Stato
-Warnings: Avvisi
 Summary: Riepilogo
 Start: Inizio
 End: Fine
-<<<<<<< HEAD
-COMPLETED: Completato
-STARTING: In avvio
-STARTED: Avviato
-STOPPING: In fase di interruzione
-STOPPED: Fermato
-FAILED: Fallito
-ABANDONED: Abbandonato
-UNKNOWN: Sconosciuto
-=======
 set_attribute_requirements: Impostare gli attributi richiesti
 COMPLETED: COMPLETATO
 STARTING: A PARTIRE DA
@@ -161,5 +164,4 @@
 FAILED: NON RIUSCITA
 ABANDONED: ABBANDONATO
 UNKNOWN: SCONOSCIUTO
->>>>>>> 39198551
 warning.label: Attenzione