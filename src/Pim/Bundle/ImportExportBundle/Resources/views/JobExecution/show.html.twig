--- conflicted
+++ resolved
@@ -1,231 +1 @@
-<<<<<<< HEAD
-{% import 'PimUIBundle:Default:page_elements.html.twig' as elements %}
-=======
-{% set indexRoute = path('pim_enrich_job_tracker_index') %}
->>>>>>> 5af257a8
-
-{% set download_log_route  = 'pim_enrich_job_tracker_download_log' %}
-{% set download_file_route = 'pim_enrich_job_tracker_download_file' %}
-{% set show_profile_route  = 'pim_enrich_job_tracker_profile_show' %}
-{% set refresh_route       = 'pim_enrich_job_tracker_show' %}
-
-<<<<<<< HEAD
-    {% set title = "execution details"|trans ~ ' - ' ~ execution.jobInstance.label ~ ' [' ~
-                   execution.jobInstance.code ~ ']' %}
-
-    {% set titleButtons %}
-        {{ elements.backLink(indexRoute) }}
-    {% endset %}
-
-    {% set buttons %}
-        <span id="archives" class="AknButtonList"></span>
-        <span id="log"></span>
-        {{ elements.link(
-            'Show profile',
-            '#' ~ path(show_profile_route, { 'code': execution.jobInstance.code }),
-            { icon: 'eye-open', class: 'AknButton AknButton--action AknButtonList-item' })
-        }}
-    {% endset %}
-
-    {% set left %}
-        <div class="inline" id="status">
-           <span class="AknTitleContainer-metaItem">{{ 'Status'|trans }}: ...</span>
-       </div>
-    {% endset %}
-
-    {{ elements.page_header(title, buttons, '', left, null, titleButtons) }}
-
-    <div class="AknGridContainer grid-container">
-        <img src="{{ asset('bundles/pimimportexport/images/loading.gif') }}" alt="{{ 'Loading ...'|trans }}" class="transparent loading" />
-        {{ elements.link('Refresh', path(refresh_route, { 'id': execution.id }), { icon: 'refresh', class: 'transparent loading btn-mini' }) }}
-        <table class="AknGrid AknGrid--unclickable grid job-execution" id="job-execution">
-            <thead>
-                <th class="AknGrid-headerCell">{{ 'Step' | trans | upper }}</th>
-                <th class="AknGrid-headerCell">{{ 'Status' | trans | upper }}</th>
-                <th class="AknGrid-headerCell">{{ 'Summary' | trans | upper }}</th>
-                <th class="AknGrid-headerCell">{{ 'Start' | trans | upper }}</th>
-                <th class="AknGrid-headerCell">{{ 'End' | trans | upper }}</th>
-            </thead>
-            <tbody>
-                <tr class="AknGrid-bodyRow">
-                    <td class="AknGrid-bodyCell AknGrid-bodyCell--full" colspan="5">{{ 'Collecting data about job execution...'|trans }}</td>
-                </tr>
-            </tbody>
-        </table>
-    </div>
-
-    <script type="text/template" id="job-execution-summary">
-        {% block job_execution_summary %}
-        <!-- Step execution information -->
-        <% _.each(jobExecution.stepExecutions, function (stepExecution) { %>
-            <tr class="AknGrid-bodyRow">
-                <td class="AknGrid-bodyCell"><%= stepExecution.label %></td>
-                <td class="AknGrid-bodyCell"><%= stepExecution.status %></td>
-                <td class="AknGrid-bodyCell">
-                    <% if (_.size(stepExecution.summary) > 0) { %>
-                        <table class="AknGrid AknGrid--condensed">
-                            <% _.each(stepExecution.summary, function (value, key) { %>
-                                <tr class="AknGrid-bodyRow">
-                                    <td class="AknGrid-bodyCell"><%= key %></td>
-                                    <td class="AknGrid-bodyCell"><%= value %></td>
-                                </tr>
-                            <% }); %>
-                        </table>
-                    <% } %>
-                </td>
-                <td class="AknGrid-bodyCell"><%= stepExecution.startedAt %></td>
-                <td class="AknGrid-bodyCell"><%= stepExecution.endedAt %></td>
-            </tr>
-
-            <!-- Step execution warnings -->
-            <% _.each(stepExecution.warnings, function (warning) { %>
-                <tr class="AknGrid-bodyRow warning">
-                    <td class="AknGrid-bodyCell AknGrid-bodyCell--full" colspan="5">
-                        <div class="AknMessageBox AknMessageBox--warning">
-                            <span class="AknMessageBox-title title">{{ 'warning.label'|trans }}</span>
-                            <ul class="AknMessageBox-list">
-                                <% _.each(warning.reason.split("\n"), function(warningItem) { %>
-                                    <% if (warningItem) { %>
-                                        <li><%= warningItem %></li>
-                                    <% } %>
-                                <% }) %>
-                            </ul>
-                            <a class="data" href="#"
-                                data-display-label="<%= showLabel %>"
-                                data-hide-label="<%= hideLabel %>">
-                                <%= showLabel %>
-                            </a>
-                            <table class="AknGrid AknGrid--condensed AknGrid--unclickable hide">
-                                <% _.each(warning.item, function (value, key) { %>
-                                    <tr class="AknGrid-bodyRow">
-                                        <td class="AknGrid-bodyCell"><%= key %></td>
-                                        <td class="AknGrid-bodyCell">
-                                            <% if (typeof value === 'object') { %>
-                                                <%= JSON.stringify(value) %>
-                                            <% } else { %>
-                                                <%= value %>
-                                            <% } %>
-                                        </td>
-                                    </tr>
-                                <% }); %>
-                            </table>
-                        </div>
-                    </td>
-                </tr>
-            <% }); %>
-
-            <!-- Step execution failures -->
-            <% _.each(stepExecution.failures, function (failure) { %>
-                <tr class="AknGrid-bodyRow error">
-                    <td class="AknGrid-bodyCell AknGrid-bodyCell--full" colspan="5">
-                        <div class="AknMessageBox AknMessageBox--error">
-                            <span class="AknMessageBox-title title"><%= stepExecution.label.toUpperCase() %></span>&nbsp;
-                            <%= failure %>
-                        </div>
-                    </td>
-                </tr>
-            <% }); %>
-        <% }); %>
-
-        <!-- Job execution failures -->
-        <% _.each(jobExecution.failures, function (failure) { %>
-            <tr class="AknGrid-bodyRow error">
-                <td class="AknGrid-bodyCell AknGrid-bodyCell--full" colspan="5">
-                    <div class="AknMessageBox AknMessageBox--error">
-                        <span class="AknMessageBox-title title"><%= jobExecution.label.toUpperCase() %></span>&nbsp;
-                        <%= failure %>
-                    </div>
-                </td>
-            </tr>
-        <% }); %>
-        {% endblock %}
-    </script>
-
-    <script type="text/template" id="job-execution-status">
-        {% block job_execution_status %}
-        <span class="AknTitleContainer-metaItem"><%= statusLabel %>: <%= jobExecution.status %></span>
-        {% endblock %}
-    </script>
-
-    <script type="text/template" id="job-execution-buttons">
-        {% block job_execution_buttons %}
-        <% _.each(archives, function (archive, archiver) { %>
-            <% if (_.size(archive.files) === 1) { %>
-
-                <% _.each(archive.files, function (file, key) { %>
-                     <a class="AknButton AknButton--withIcon AknButton--grey AknButtonList-item"
-                        title="<%= archive.label %>"
-                        href="<%= Routing.generate(downloadFileRoute, {id: executionId, archiver: archiver, key: key }) %>">
-                         <i class="AknButton-icon icon-download-alt"></i> <%= archive.label %>
-                     </a>
-                <% }); %>
-
-            <% } else { %>
-
-                <div class="AknDropdownButton AknDropdownButton--grey AknDropdown AknButtonList-item">
-                    <a class="AknDropdownButton-button" data-toggle="dropdown" href="#">
-                        <%= archive.label %>
-                        <span class="AknDropdownButton-caretContainer">
-                            <span class="AknCaret AknCaret--big AknCaret--inverse caret"></span>
-                        </span>
-                    </a>
-                    <ul class="AknDropdown-menu dropdown-menu">
-                        <% _.each(archive.files, function (file, key) { %>
-                        <li>
-                            <a class="AknDropdown-menuLink" href="<%= Routing.generate(downloadFileRoute, {id: executionId, archiver: archiver, key: key }) %>">
-                            <%= key %>
-                            </a>
-                        </li>
-                        <% }); %>
-                    </ul>
-                </div>
-
-            <% } %>
-        <% }); %>
-        {% endblock %}
-    </script>
-
-    <script type="text/template" id="job-execution-log-button">
-        {% block job_execution_log_button %}
-        <% if (hasLog) { %>
-            <a class="AknButton AknButton--grey AknButton--withIcon AknButtonList-item"
-               title="<%= downloadLabel %>"
-               href="<%= Routing.generate(downloadLogRoute, {id: executionId}) %>">
-                <i class="AknButton-icon icon-download-alt"></i>
-                <%= downloadLabel %>
-            </a>
-        <% } %>
-        {% endblock %}
-    </script>
-
-    <script type="text/javascript">
-        require(
-            ['jquery', 'pim/job-execution-view'],
-            function($, jobExecutionView){
-                'use strict';
-
-                $(function () {
-                    jobExecutionView.init({
-                        loadingImageSelector:          'img.loading',
-                        refreshButtonSelector:         'a.loading',
-                        jobExecutionSelector:          '#job-execution tbody',
-                        jobExecutionStatusSelector:    '#status',
-                        jobExecutionButtonsSelector:   '.AknTitleContainer-rightButtons #archives',
-                        jobExecutionLogButtonSelector: '.AknTitleContainer-rightButtons #log',
-
-                        statusLabel:   '{{ 'Status'|trans }}',
-                        downloadLabel: '{{ 'Download log'|trans }}',
-
-                        path:              '{{ path(refresh_route, {id:  execution.id, _format:  'json'}) }}',
-                        executionId:       {{ execution.id }},
-                        downloadFileRoute: '{{ download_file_route }}',
-                        downloadLogRoute:  '{{ download_log_route }}'
-                    });
-                });
-            }
-        );
-    </script>
-{% endblock %}
-=======
-{% include 'PimEnrichBundle:JobExecution:show.html.twig' %}
->>>>>>> 5af257a8
+{% include 'PimEnrichBundle:JobExecution:show.html.twig' %}