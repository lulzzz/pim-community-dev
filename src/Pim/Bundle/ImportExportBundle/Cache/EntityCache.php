--- conflicted
+++ resolved
@@ -72,11 +72,7 @@
 
     /**
      * Sets a reference to the object
-<<<<<<< HEAD
-     * 
-=======
      *
->>>>>>> e37e5757
      * @param object $object
      */
     public function setReference($object)
