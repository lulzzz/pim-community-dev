<?php

namespace Pim\Bundle\ImportExportBundle\Transformer;

use Doctrine\Common\Inflector\Inflector;

/**
 * Transforms a label
 *
 * @author Antoine Guigan <aguigan@qimnet.com>
 */
class LabelTransformer implements LabelTransformerInterface
{
    /**
     * @var array
     */
    protected $labels = array();

    /**
     * {@inheritdoc}
     */
    public function transform($class, $label)
    {
<<<<<<< HEAD
        $data = array(
            'label'  => $label,
            'locale' => null,
            'scope'  => null,
        );
        $parts = explode('-', $label);
        $data['name'] = array_shift($parts);
        $data['propertyPath'] = lcfirst(Inflector::classify($data['name']));
        if (count($parts) > 1) {
            $data['scope'] = array_shift($parts);
        }
        if (count($parts)) {
            $data['locale'] = array_shift($parts);
        }
=======
        $transform = function ($label) use ($class) {
            if (!isset($this->labels[$class][$label])) {
                if (!isset($this->labels[$class])) {
                    $this->labels[$class] = array();
                }
                $data = array(
                    'label'  => trim($label),
                    'locale' => null,
                    'scope'  => null,
                );
                $parts = explode('-', $data['label']);
                $data['name'] = array_shift($parts);
                $data['propertyPath'] = lcfirst(Inflector::classify($data['name']));
                if (count($parts) > 1) {
                    $data['scope'] = array_shift($parts);
                }
                if (count($parts)) {
                    $data['locale'] = array_shift($parts);
                }

                $this->labels[$class][$label] = $data;
            }

            return $this->labels[$class][$label];
        };
>>>>>>> f5d66118

        return is_array($label)
            ? array_map($transform, $label)
            : $transform($label);
    }
}<|MERGE_RESOLUTION|>--- conflicted
+++ resolved
@@ -21,22 +21,6 @@
      */
     public function transform($class, $label)
     {
-<<<<<<< HEAD
-        $data = array(
-            'label'  => $label,
-            'locale' => null,
-            'scope'  => null,
-        );
-        $parts = explode('-', $label);
-        $data['name'] = array_shift($parts);
-        $data['propertyPath'] = lcfirst(Inflector::classify($data['name']));
-        if (count($parts) > 1) {
-            $data['scope'] = array_shift($parts);
-        }
-        if (count($parts)) {
-            $data['locale'] = array_shift($parts);
-        }
-=======
         $transform = function ($label) use ($class) {
             if (!isset($this->labels[$class][$label])) {
                 if (!isset($this->labels[$class])) {
@@ -62,7 +46,6 @@
 
             return $this->labels[$class][$label];
         };
->>>>>>> f5d66118
 
         return is_array($label)
             ? array_map($transform, $label)
