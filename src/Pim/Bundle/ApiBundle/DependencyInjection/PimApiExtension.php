--- conflicted
+++ resolved
@@ -23,12 +23,9 @@
         $config = $this->processConfiguration($configuration, $configs);
 
         $loader = new Loader\YamlFileLoader($container, new FileLocator(__DIR__.'/../Resources/config'));
-<<<<<<< HEAD
         $loader->load('controllers.yml');
         $loader->load('normalizers.yml');
+        $loader->load('repositories.yml');
         $loader->load('serializers.yml');
-=======
-        $loader->load('repositories.yml');
->>>>>>> 8aa876b5
     }
 }