--- conflicted
+++ resolved
@@ -13,20 +13,14 @@
     family:
       edit: Crear y actualizar familias
       list: Lista de familias
-<<<<<<< HEAD
-=======
     channel.list: Lista de canales
     locale.list: Lista de locales
->>>>>>> 5e2c071d
   acl_group:
     overall_access: Acceso general API Web
     attribute: Atributos
     attribute_option: Opciones de atributo
     category: Categorías
     family: Familias
-<<<<<<< HEAD
-=======
     channel: Canales
     locale: Locales
->>>>>>> 5e2c071d
 rights.api: Permisiones del API Web