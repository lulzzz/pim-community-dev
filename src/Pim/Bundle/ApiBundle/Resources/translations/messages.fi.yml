pim_api:
  acl:
    rights: Web API-käyttöoikeudet
    attribute:
      edit: Luo ja päivitä attribuutteja
      list: Listaa attribuutit
    attribute_option:
      edit: Luo ja päivitä attribuuttien vaihtoehtoja
      list: Lisää attribuuttien vaihtoehdot
    attribute_group:
      edit: Luo ja päivitä attribuuttiryhmiä
      list: Listaa määriteryhmät
    category:
      edit: Luo ja päivitä kategorioita
      list: Listaa kategoriat
    family:
      edit: Luo ja päivitä perheitä
      list: Listaa tuoteperheet
    family_variant:
      edit: Luo ja päivitä varianttiperheitä
      list: Listaa varianttiperheet
    channel:
      edit: Luo ja päivitä kanavia
      list: Listaa kanavat
    locale.list: Lista lokaatioista
    currency.list: Lista valuutoista
    association_type:
      edit: Luo ja päivitä assosiaatiotyyppejä
<<<<<<< HEAD
      list: Listaa määritetyypit
=======
      list: Listaa assosiaatiotyypit
>>>>>>> a9e0e248
  acl_group:
    overall_access: Yleiset Web API-käyttöoikeudet
    attribute: Attribuutit
    attribute_option: Attribuuttien vaihtoehdot
    attribute_group: Attribuuttiryhmät
    category: Kategoriat
    family: Perheet
    family_variant: Varianttiperheet
    channel: Kanavat
    locale: Alueet
    currency: Valuutat
<<<<<<< HEAD
    association_type: Määritetyypit
=======
    association_type: Assosiaatiotyypit
>>>>>>> a9e0e248
rights.api: Web API-käyttöoikeudet<|MERGE_RESOLUTION|>--- conflicted
+++ resolved
@@ -26,11 +26,7 @@
     currency.list: Lista valuutoista
     association_type:
       edit: Luo ja päivitä assosiaatiotyyppejä
-<<<<<<< HEAD
-      list: Listaa määritetyypit
-=======
       list: Listaa assosiaatiotyypit
->>>>>>> a9e0e248
   acl_group:
     overall_access: Yleiset Web API-käyttöoikeudet
     attribute: Attribuutit
@@ -42,9 +38,5 @@
     channel: Kanavat
     locale: Alueet
     currency: Valuutat
-<<<<<<< HEAD
-    association_type: Määritetyypit
-=======
     association_type: Assosiaatiotyypit
->>>>>>> a9e0e248
 rights.api: Web API-käyttöoikeudet