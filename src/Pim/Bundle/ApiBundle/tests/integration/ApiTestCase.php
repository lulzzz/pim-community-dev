--- conflicted
+++ resolved
@@ -37,22 +37,12 @@
         static::bootKernel(['debug' => false]);
 
         $configuration = $this->getConfiguration();
-<<<<<<< HEAD
-
-        self::$count++;
-
-        if ($configuration->isDatabasePurgedForEachTest() || 1 === self::$count) {
-            $this->resetIndex();
-            $this->getDatabaseSchemaHandler()->reset();
-
-            $fixturesLoader = $this->getFixturesLoader($configuration);
-            $fixturesLoader->load();
-        }
-=======
         $databaseSchemaHandler = $this->getDatabaseSchemaHandler();
+
+        $this->resetIndex();
+
         $fixturesLoader = $this->getFixturesLoader($configuration, $databaseSchemaHandler);
         $fixturesLoader->load();
->>>>>>> 62b2f9dd
     }
 
     /**
