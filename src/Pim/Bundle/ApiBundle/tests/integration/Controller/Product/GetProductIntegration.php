<?php

namespace Pim\Bundle\ApiBundle\tests\integration\Controller\Product;

use Akeneo\Test\Integration\Configuration;
use Pim\Component\Catalog\tests\integration\Normalizer\NormalizedProductCleaner;
use Symfony\Component\HttpFoundation\Response;

/**
 * @group ce
 */
class GetProductIntegration extends AbstractProductTestCase
{
    public function testGetACompleteProduct()
    {
        $products = $this->get('pim_catalog.repository.product')->findAll();
        $this->get('pim_catalog.elasticsearch.indexer.product')->indexAll($products);

        $client = $this->createAuthenticatedClient();

        $client->request('GET', 'api/rest/v1/products/foo');

        $standardProduct = [
            'identifier'    => 'foo',
            'family'        => 'familyA',
            'parent'        => null,
            'groups'        => ['groupA', 'groupB'],
            'categories'    => ['categoryA1', 'categoryB'],
            'enabled'       => true,
            'values'        => [
                'a_file'                             => [
                    [
                        'locale' => null,
                        'scope'  => null,
                        'data'   => '4/d/e/b/4deb535f0979dea59cf34661e22336459a56bed3_fileA.txt',
                        '_links' => [
                            'download' => [
                                'href' => 'http://localhost/api/rest/v1/media-files/4/d/e/b/4deb535f0979dea59cf34661e22336459a56bed3_fileA.txt/download'
                            ]
                        ]
                    ],
                ],
                'an_image'                           => [
                    [
                        'locale' => null,
                        'scope'  => null,
                        'data'   => '1/5/7/5/15757827125efa686c1c0f1e7930ca0c528f1c2c_imageA.jpg',
                        '_links' => [
                            'download' => [
                                'href' => 'http://localhost/api/rest/v1/media-files/1/5/7/5/15757827125efa686c1c0f1e7930ca0c528f1c2c_imageA.jpg/download'
                            ]
                        ]
                    ],
                ],
                'a_date'                             => [
                    ['locale' => null, 'scope' => null, 'data' => '2016-06-13T00:00:00+02:00'],
                ],
                'a_metric'                           => [
                    [
                        'locale' => null,
                        'scope'  => null,
                        'data'   => ['amount' => '987654321987.1234', 'unit' => 'KILOWATT'],
                    ],
                ],
                'a_metric_without_decimal' => [
                    [
                        'locale' => null,
                        'scope'  => null,
                        'data'   => ['amount' => 98, 'unit' => 'CENTIMETER'],
                    ],
                ],
                'a_metric_without_decimal_negative' => [
                    [
                        'locale' => null,
                        'scope'  => null,
                        'data'   => ['amount' => -20, 'unit' => 'CELSIUS'],
                    ],
                ],
                'a_metric_negative'        => [
                    [
                        'locale' => null,
                        'scope'  => null,
                        'data'   => ['amount' => '-20.5000', 'unit' => 'CELSIUS'],
                    ],
                ],
                'a_multi_select'                     => [
                    ['locale' => null, 'scope' => null, 'data' => ['optionA', 'optionB']],
                ],
                'a_number_float'                     => [
                    ['locale' => null, 'scope' => null, 'data' => '12.5678'],
                ],
                'a_number_float_negative'            => [
                    ['locale' => null, 'scope' => null, 'data' => '-99.8732'],
                ],
                'a_number_integer'                   => [
                    ['locale' => null, 'scope' => null, 'data' => 42]
                ],
                'a_number_integer_negative' => [
                    ['locale' => null, 'scope' => null, 'data' => -42]
                ],
                'a_price'                            => [
                    [
                        'locale' => null,
                        'scope'  => null,
                        'data'   => [
                            ['amount' => '56.53', 'currency' => 'EUR'],
                            ['amount' => '45.00', 'currency' => 'USD'],
                        ],
                    ],
                ],
                'a_price_without_decimal'            => [
                    [
                        'locale' => null,
                        'scope'  => null,
                        'data'   => [
                            ['amount' => 56, 'currency' => 'EUR'],
                            ['amount' => -45, 'currency' => 'USD'],
                        ],
                    ],
                ],
                'a_ref_data_multi_select'            => [
                    ['locale' => null, 'scope' => null, 'data' => ['fabricA', 'fabricB']]
                ],
                'a_ref_data_simple_select'           => [
                    ['locale' => null, 'scope' => null, 'data' => 'colorB'],
                ],
                'a_simple_select'                    => [
                    ['locale' => null, 'scope' => null, 'data' => 'optionB'],
                ],
                'a_text'                             => [
                    [
                        'locale' => null,
                        'scope'  => null,
                        'data'   => 'this is a text',
                    ],
                ],
                '123'                                => [
                    [
                        'locale' => null,
                        'scope'  => null,
                        'data'   => 'a text for an attribute with numerical code',
                    ],
                ],
                'a_text_area'                        => [
                    [
                        'locale' => null,
                        'scope'  => null,
                        'data'   => 'this is a very very very very very long  text',
                    ],
                ],
                'a_yes_no'                           => [
                    ['locale' => null, 'scope' => null, 'data' => true],
                ],
                'a_localizable_image'                => [
                    [
                        'locale' => 'en_US',
                        'scope'  => null,
                        'data'   => '6/2/e/3/62e376e75300d27bfec78878db4d30ff1490bc53_imageB_en_US.jpg',
                        '_links' => [
                            'download' => [
                                'href' => 'http://localhost/api/rest/v1/media-files/6/2/e/3/62e376e75300d27bfec78878db4d30ff1490bc53_imageB_en_US.jpg/download'
                            ]
                        ]
                    ],
                    [
                        'locale' => 'fr_FR',
                        'scope'  => null,
                        'data'   => '0/f/5/0/0f5058de76f68446bb6b2371f19cd2234b245c00_imageB_fr_FR.jpg',
                        '_links' => [
                            'download' => [
                                'href' => 'http://localhost/api/rest/v1/media-files/0/f/5/0/0f5058de76f68446bb6b2371f19cd2234b245c00_imageB_fr_FR.jpg/download'
                            ]
                        ]
                    ],
                ],
                'a_scopable_price'                   => [
                    [
                        'locale' => null,
                        'scope'  => 'ecommerce',
                        'data'   => [
                            ['amount' => '15.00', 'currency' => 'EUR'],
                            ['amount' => '20.00', 'currency' => 'USD'],
                        ],
                    ],
                    [
                        'locale' => null,
                        'scope'  => 'tablet',
                        'data'   => [
                            ['amount' => '17.00', 'currency' => 'EUR'],
                            ['amount' => '24.00', 'currency' => 'USD'],
                        ],
                    ],
                ],
                'a_localized_and_scopable_text_area' => [
                    [
                        'locale' => 'en_US',
                        'scope'  => 'ecommerce',
                        'data'   => 'a text area for ecommerce in English',
                    ],
                    [
                        'locale' => 'en_US',
                        'scope'  => 'tablet',
                        'data'   => 'a text area for tablets in English'
                    ],
                    [
                        'locale' => 'fr_FR',
                        'scope'  => 'tablet',
                        'data'   => 'une zone de texte pour les tablettes en français',
                    ],
                ],
            ],
            'created'       => '2016-06-14T13:12:50+02:00',
            'updated'       => '2016-06-14T13:12:50+02:00',
            'associations'  => [
<<<<<<< HEAD
                'PACK'   => ['groups' => [], 'products' => ['bar', 'baz'], 'product_models' => []],
                'UPSELL' => ['groups' => ['groupA'], 'products' => [], 'product_models' => []],
                'X_SELL' => ['groups' => ['groupB'], 'products' => ['bar'], 'product_models' => []],
=======
                'PACK'   => ['groups' => [], 'products' => ['bar', 'baz']],
                'SUBSTITUTION' => ['groups' => [], 'products' => []],
                'UPSELL' => ['groups' => ['groupA'], 'products' => []],
                'X_SELL' => ['groups' => ['groupB'], 'products' => ['bar']],
>>>>>>> eab0efda
            ]
        ];

        $response = $client->getResponse();
        $this->assertSame(Response::HTTP_OK, $response->getStatusCode());
        $this->assertResponse($response, $standardProduct);
    }

    public function testNotFoundAProduct()
    {
        $client = $this->createAuthenticatedClient();

        $client->request('GET', 'api/rest/v1/products/not_found');

        $response = $client->getResponse();
        $this->assertSame(Response::HTTP_NOT_FOUND, $response->getStatusCode());
        $content = json_decode($response->getContent(), true);
        $this->assertCount(2, $content, 'response contains 2 items');
        $this->assertSame(Response::HTTP_NOT_FOUND, $content['code']);
        $this->assertSame('Product "not_found" does not exist.', $content['message']);
    }

    /**
     * {@inheritdoc}
     */
    protected function getConfiguration()
    {
        return $this->catalog->useTechnicalSqlCatalog();
    }

    /**
     * @param Response $response
     * @param array    $expected
     */
    private function assertResponse(Response $response, array $expected)
    {
        $result = json_decode($response->getContent(), true);

        NormalizedProductCleaner::clean($expected);
        NormalizedProductCleaner::clean($result);

        $this->assertSame($expected, $result);
    }
}<|MERGE_RESOLUTION|>--- conflicted
+++ resolved
@@ -212,16 +212,10 @@
             'created'       => '2016-06-14T13:12:50+02:00',
             'updated'       => '2016-06-14T13:12:50+02:00',
             'associations'  => [
-<<<<<<< HEAD
                 'PACK'   => ['groups' => [], 'products' => ['bar', 'baz'], 'product_models' => []],
+                'SUBSTITUTION' => ['groups' => [], 'products' => [], 'product_models' => []],
                 'UPSELL' => ['groups' => ['groupA'], 'products' => [], 'product_models' => []],
                 'X_SELL' => ['groups' => ['groupB'], 'products' => ['bar'], 'product_models' => []],
-=======
-                'PACK'   => ['groups' => [], 'products' => ['bar', 'baz']],
-                'SUBSTITUTION' => ['groups' => [], 'products' => []],
-                'UPSELL' => ['groups' => ['groupA'], 'products' => []],
-                'X_SELL' => ['groups' => ['groupB'], 'products' => ['bar']],
->>>>>>> eab0efda
             ]
         ];
 
