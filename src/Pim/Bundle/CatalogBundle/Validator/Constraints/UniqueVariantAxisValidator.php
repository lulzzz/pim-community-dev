<?php

namespace Pim\Bundle\CatalogBundle\Validator\Constraints;

use Pim\Bundle\CatalogBundle\Model\GroupInterface;
use Pim\Bundle\CatalogBundle\Model\ProductInterface;
use Pim\Bundle\CatalogBundle\Repository\ProductRepositoryInterface;
use Symfony\Component\Validator\Constraint;
use Symfony\Component\Validator\ConstraintValidator;

/**
 * Validator for unique variant group axes values constraint.
 * This validator should be called after HasVariantAxesValidator, once we know that the
 * product has all the axes of the variant.
 *
 * @author    Filips Alpe <filips@akeneo.com>
 * @copyright 2013 Akeneo SAS (http://www.akeneo.com)
 * @license   http://opensource.org/licenses/osl-3.0.php  Open Software License (OSL 3.0)
 */
class UniqueVariantAxisValidator extends ConstraintValidator
{
    /** @var ProductRepositoryInterface $repository */
    protected $repository;

    /**
     * Constructor
     *
     * @param ProductRepositoryInterface $repository
     */
    public function __construct(ProductRepositoryInterface $repository)
    {
        $this->repository = $repository;
    }

    /**
     * Don't allow having multiple products with same combination of values for axis of the variant group
     *
     * @param object     $entity
     * @param Constraint $constraint
     */
    public function validate($entity, Constraint $constraint)
    {
        if ($entity instanceof GroupInterface && $entity->getType()->isVariant()) {
            $this->validateVariantGroup($entity, $constraint);
        } elseif ($entity instanceof ProductInterface) {
            $this->validateProduct($entity, $constraint);
        }
    }

    /**
     * Validate variant group
     *
     * @param GroupInterface $variantGroup
     * @param Constraint     $constraint
     */
    protected function validateVariantGroup(GroupInterface $variantGroup, Constraint $constraint)
    {
        $existingCombinations = [];

        $products = $variantGroup->getProducts();
        if (null === $products) {
            $products = $this->getMatchingProductsForVariantGroup($variantGroup);
        }

        foreach ($products as $product) {
            $values = [];
            foreach ($variantGroup->getAxisAttributes() as $attribute) {
                $code = $attribute->getCode();
                $option = $product->getValue($code) ? (string) $product->getValue($code)->getOption() : null;

                if (null === $option && !$attribute->isBackendTypeReferenceData()) {
                    $this->addEmptyAxisViolation(
                        $constraint,
                        $variantGroup->getLabel(),
                        $product->getIdentifier()->getVarchar(),
                        $attribute->getCode()
                    );
                }
                $values[] = sprintf('%s: %s', $code, $option);
            }

            $combination = implode(', ', $values);
            if (in_array($combination, $existingCombinations)) {
                $this->addExistingCombinationViolation($constraint, $variantGroup->getLabel(), $combination);
            } else {
                $existingCombinations[] = $combination;
            }
        }
    }

    /**
     * Validate product
     *
     * @param ProductInterface $product
     * @param Constraint       $constraint
     */
    protected function validateProduct(ProductInterface $product, Constraint $constraint)
    {
        $group = $product->getVariantGroup();

        if (null === $group) {
            return;
        }

<<<<<<< HEAD
        foreach ($product->getGroups() as $variantGroup) {
            if ($variantGroup->getType()->isVariant()) {
                $criteria = $this->prepareQueryCriterias($variantGroup, $product);
                $matchingProducts = $this->getMatchingProductsForProduct($variantGroup, $product, $criteria);
                if (0 !== count($matchingProducts)) {
                    $values = [];
                    foreach ($criteria as $item) {
                        $values[] = sprintf('%s: %s', $item['attribute']->getCode(), (string) $item['option']);
                    }
                    $this->addViolation(
                        $constraint,
                        $variantGroup->getLabel(),
                        implode(', ', $values)
                    );
                }
=======
        $criteria = $this->prepareQueryCriterias($group, $product, $constraint);
        $matches = $this->getMatchingProducts($group, $product, $criteria);

        if (count($matches) !== 0) {
            $values = [];
            foreach ($criteria as $item) {
                $data = $item['attribute']->isBackendTypeReferenceData() ? $item['referenceData']['data'] : $item['option'];
                $values[] = sprintf('%s: %s', $item['attribute']->getCode(), (string) $data);
>>>>>>> ac20fead
            }

            $this->addExistingCombinationViolation($constraint, $group->getLabel(), implode(', ', $values));
        }
    }

    /**
     * Prepare query criteria to validate variant group
     *
     * @param GroupInterface   $variantGroup
     * @param ProductInterface $product
     * @param Constraint       $constraint
     *
     * @return array
     */
<<<<<<< HEAD
    protected function prepareQueryCriterias(GroupInterface $variantGroup, ProductInterface $product)
    {
=======
    protected function prepareQueryCriterias(
        GroupInterface $variantGroup,
        ProductInterface $product,
        Constraint $constraint
    ) {
>>>>>>> ac20fead
        $criteria = [];
        foreach ($variantGroup->getAxisAttributes() as $attribute) {
            $value = $product->getValue($attribute->getCode());
            // we don't add criteria when option is null, as this check is performed by HasVariantAxesValidator
            if (null === $value || (null === $value->getOption() && !$attribute->isBackendTypeReferenceData())) {
                $this->addEmptyAxisViolation(
                    $constraint,
                    $variantGroup->getLabel(),
                    $product->getIdentifier()->getVarchar(),
                    $attribute->getCode()
                );

                continue;
            }

            $current = ['attribute' => $attribute];

            if (null !== $value->getOption()) {
                $current['option'] = $value->getOption();
            } elseif ($attribute->isBackendTypeReferenceData()) {
                $current['referenceData'] = [
                    'name' => $attribute->getReferenceDataName(),
                    'data' => $value->getData(),
                ];
            }

            $criteria[] = $current;
        }

        return $criteria;
    }

    /**
     * Get matching products to validate product
     *
     * @param GroupInterface   $variantGroup the variant group
     * @param ProductInterface $entity       the product
     * @param array            $criteria     query criterias
     *
     * @return ProductInterface[]
     */
    protected function getMatchingProductsForProduct(
        GroupInterface $variantGroup,
        ProductInterface $entity,
        array $criteria = []
    ) {
        if (!$variantGroup->getId()) {
            return [];
        }

<<<<<<< HEAD
        $repository = $this->manager->getProductRepository();
        $matchingProducts = $repository->findProductIdsForVariantGroup($variantGroup, $criteria);
=======
        $matchingProducts = $this->repository->findAllForVariantGroup($variantGroup, $criteria);
>>>>>>> ac20fead

        $matchingProducts = array_filter(
            $matchingProducts,
            function ($product) use ($entity) {
                return $product['id'] !== $entity->getId();
            }
        );

        return $matchingProducts;
    }

    /**
<<<<<<< HEAD
     * Get matching products for variant group
     *
     * @param GroupInterface $variantGroup the variant group
     *
     * @return ProductInterface[]
     */
    protected function getMatchingProductsForVariantGroup(GroupInterface $variantGroup)
    {
        if (!$variantGroup->getId()) {
            return [];
        }

        $repository = $this->manager->getProductRepository();

        return $repository->findAllForVariantGroup($variantGroup);
    }

    /**
     * Add violation to the executioncontext
=======
     * Add existing combination violation
>>>>>>> ac20fead
     *
     * @param Constraint $constraint
     * @param string     $variantLabel
     * @param string     $values
     */
    protected function addExistingCombinationViolation(Constraint $constraint, $variantLabel, $values)
    {
        $this->context->buildViolation(
            $constraint->message,
            [
                '%variant group%' => $variantLabel,
                '%values%'        => $values
            ]
<<<<<<< HEAD
        );
=======
        )->addViolation();
    }

    /**
     * @param Constraint $constraint
     * @param string     $variantLabel
     * @param string     $productIdentifier
     * @param string     $axisCode
     */
    protected function addEmptyAxisViolation(Constraint $constraint, $variantLabel, $productIdentifier, $axisCode)
    {
        $this->context->buildViolation(
            $constraint->missingAxisMessage,
            [
                '%group%'   => $variantLabel,
                '%product%' => $productIdentifier,
                '%axis%'    => $axisCode
            ]
        )->addViolation();
>>>>>>> ac20fead
    }
}<|MERGE_RESOLUTION|>--- conflicted
+++ resolved
@@ -97,39 +97,17 @@
     protected function validateProduct(ProductInterface $product, Constraint $constraint)
     {
         $group = $product->getVariantGroup();
-
         if (null === $group) {
             return;
         }
-
-<<<<<<< HEAD
-        foreach ($product->getGroups() as $variantGroup) {
-            if ($variantGroup->getType()->isVariant()) {
-                $criteria = $this->prepareQueryCriterias($variantGroup, $product);
-                $matchingProducts = $this->getMatchingProductsForProduct($variantGroup, $product, $criteria);
-                if (0 !== count($matchingProducts)) {
-                    $values = [];
-                    foreach ($criteria as $item) {
-                        $values[] = sprintf('%s: %s', $item['attribute']->getCode(), (string) $item['option']);
-                    }
-                    $this->addViolation(
-                        $constraint,
-                        $variantGroup->getLabel(),
-                        implode(', ', $values)
-                    );
-                }
-=======
         $criteria = $this->prepareQueryCriterias($group, $product, $constraint);
-        $matches = $this->getMatchingProducts($group, $product, $criteria);
-
+        $matches = $this->getMatchingProductsForProduct($group, $product, $criteria);
         if (count($matches) !== 0) {
             $values = [];
             foreach ($criteria as $item) {
                 $data = $item['attribute']->isBackendTypeReferenceData() ? $item['referenceData']['data'] : $item['option'];
                 $values[] = sprintf('%s: %s', $item['attribute']->getCode(), (string) $data);
->>>>>>> ac20fead
-            }
-
+            }
             $this->addExistingCombinationViolation($constraint, $group->getLabel(), implode(', ', $values));
         }
     }
@@ -143,16 +121,11 @@
      *
      * @return array
      */
-<<<<<<< HEAD
-    protected function prepareQueryCriterias(GroupInterface $variantGroup, ProductInterface $product)
-    {
-=======
     protected function prepareQueryCriterias(
         GroupInterface $variantGroup,
         ProductInterface $product,
         Constraint $constraint
     ) {
->>>>>>> ac20fead
         $criteria = [];
         foreach ($variantGroup->getAxisAttributes() as $attribute) {
             $value = $product->getValue($attribute->getCode());
@@ -203,12 +176,7 @@
             return [];
         }
 
-<<<<<<< HEAD
-        $repository = $this->manager->getProductRepository();
-        $matchingProducts = $repository->findProductIdsForVariantGroup($variantGroup, $criteria);
-=======
-        $matchingProducts = $this->repository->findAllForVariantGroup($variantGroup, $criteria);
->>>>>>> ac20fead
+        $matchingProducts = $this->repository->findProductIdsForVariantGroup($variantGroup, $criteria);
 
         $matchingProducts = array_filter(
             $matchingProducts,
@@ -221,7 +189,6 @@
     }
 
     /**
-<<<<<<< HEAD
      * Get matching products for variant group
      *
      * @param GroupInterface $variantGroup the variant group
@@ -234,16 +201,11 @@
             return [];
         }
 
-        $repository = $this->manager->getProductRepository();
-
-        return $repository->findAllForVariantGroup($variantGroup);
-    }
-
-    /**
-     * Add violation to the executioncontext
-=======
+        return $this->repository->findAllForVariantGroup($variantGroup);
+    }
+
+    /**
      * Add existing combination violation
->>>>>>> ac20fead
      *
      * @param Constraint $constraint
      * @param string     $variantLabel
@@ -257,9 +219,6 @@
                 '%variant group%' => $variantLabel,
                 '%values%'        => $values
             ]
-<<<<<<< HEAD
-        );
-=======
         )->addViolation();
     }
 
@@ -279,6 +238,5 @@
                 '%axis%'    => $axisCode
             ]
         )->addViolation();
->>>>>>> ac20fead
     }
 }