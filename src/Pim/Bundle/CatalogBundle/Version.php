<?php

namespace Pim\Bundle\CatalogBundle;

/**
 * PIM Version
 *
 * @author    Nicolas Dupont <nicolas@akeneo.com>
 * @copyright 2014 Akeneo SAS (http://www.akeneo.com)
 * @license   http://opensource.org/licenses/osl-3.0.php  Open Software License (OSL 3.0)
 */
class Version
{
    /** @staticvar string */
<<<<<<< HEAD
    const VERSION = '1.2.28';
=======
    const VERSION = '1.3.0';
>>>>>>> afd63c01

    /** @staticvar string */
    const VERSION_CODENAME = 'Hare Force';
}<|MERGE_RESOLUTION|>--- conflicted
+++ resolved
@@ -12,11 +12,7 @@
 class Version
 {
     /** @staticvar string */
-<<<<<<< HEAD
-    const VERSION = '1.2.28';
-=======
     const VERSION = '1.3.0';
->>>>>>> afd63c01
 
     /** @staticvar string */
     const VERSION_CODENAME = 'Hare Force';
