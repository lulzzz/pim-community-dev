<?php

namespace Pim\Bundle\CatalogBundle;

/**
 * PIM Version
 *
 * @author    Nicolas Dupont <nicolas@akeneo.com>
 * @copyright 2014 Akeneo SAS (http://www.akeneo.com)
 * @license   http://opensource.org/licenses/osl-3.0.php  Open Software License (OSL 3.0)
 */
class Version
{
    /** @staticvar string */
<<<<<<< HEAD
    const VERSION = '1.2.19';
=======
    const VERSION = '1.3.x-dev';
>>>>>>> 0f6c2a0b

    /** @staticvar string */
    const VERSION_CODENAME = '';
}<|MERGE_RESOLUTION|>--- conflicted
+++ resolved
@@ -12,11 +12,7 @@
 class Version
 {
     /** @staticvar string */
-<<<<<<< HEAD
-    const VERSION = '1.2.19';
-=======
     const VERSION = '1.3.x-dev';
->>>>>>> 0f6c2a0b
 
     /** @staticvar string */
     const VERSION_CODENAME = '';
