<?php

namespace Pim\Bundle\CatalogBundle\Form\Type;

use Symfony\Component\Form\FormView;
use Symfony\Component\Form\FormInterface;
use Symfony\Component\Form\FormBuilderInterface;
use Symfony\Component\OptionsResolver\OptionsResolverInterface;
use Symfony\Component\EventDispatcher\EventSubscriberInterface;
use Oro\Bundle\FlexibleEntityBundle\Form\Type\FlexibleType;
use Oro\Bundle\FlexibleEntityBundle\Manager\FlexibleManager;
use Pim\Bundle\CatalogBundle\Form\View\ProductFormView;
use Pim\Bundle\CatalogBundle\Form\Subscriber\IgnoreMissingFieldDataSubscriber;

/**
 * Product form type
 *
 * @author    Nicolas Dupont <nicolas@akeneo.com>
 * @copyright 2013 Akeneo SAS (http://www.akeneo.com)
 * @license   http://opensource.org/licenses/osl-3.0.php  Open Software License (OSL 3.0)
 */
class ProductType extends FlexibleType
{
    /**
     * Storage of the product form fields in order to use its frontend manipulation
     *
     * @var ProductFormView $productFormView
     */
    protected $productFormView;

    /**
     * {@inheritdoc}
     */
    public function __construct(
        FlexibleManager $flexibleManager,
        $valueFormAlias,
        ProductFormView $productFormView,
        EventSubscriberInterface $transformer
    ) {
        parent::__construct($flexibleManager, $valueFormAlias);

        $this->productFormView = $productFormView;
        $this->transformer     = $transformer;
    }

    /**
     * {@inheritdoc}
     */
    public function buildForm(FormBuilderInterface $builder, array $options)
    {
        if ($options['enable_state']) {
            $builder
                ->add(
                    'enabled',
                    'checkbox',
                    array(
                        'attr' => array(
                            'data-on-label'  => 'Enabled',
                            'data-off-label' => 'Disabled',
                            'size'           => null
                        )
                    )
                );
        }

        parent::buildForm($builder, $options);

        if ($options['enable_family']) {
            $builder->add(
                'family',
                'entity',
                array(
                    'class'       => 'PimCatalogBundle:Family',
                    'empty_value' => ''
                )
            );
        }

        $builder
            ->add(
                'categories',
                'entity',
                array(
                    'class'    => 'PimCatalogBundle:Category',
                    'multiple' => true,
                )
            );

        if ($options['import_mode']) {
            $builder
                ->addEventSubscriber($this->transformer)
                ->addEventSubscriber(new IgnoreMissingFieldDataSubscriber());
        }
    }

    /**
     * {@inheritdoc}
     */
    public function finishView(FormView $view, FormInterface $form, array $options)
    {
        $view->vars['groups'] = $this->productFormView->getView();
    }

<<<<<<< HEAD
=======
    /**
     * {@inheritdoc}
     */
    public function addEntityFields(FormBuilderInterface $builder)
    {
        parent::addEntityFields($builder);

        $builder->add('enabled', 'hidden');
    }
>>>>>>> 1c6d7140

    /**
     * Add entity fieldsto form builder
     *
     * @param FormBuilderInterface $builder
     * @param array                $options
     */
    public function addDynamicAttributesFields(FormBuilderInterface $builder, array $options)
    {
        $builder->add(
            'values',
            'pim_catalog_localized_collection',
            array(
                'type'               => $this->valueFormAlias,
                'allow_add'          => true,
                'allow_delete'       => true,
                'by_reference'       => false,
                'cascade_validation' => true,
                'currentLocale'      => $options['currentLocale'],
            )
        );
    }

    /**
     * {@inheritdoc}
     */
    public function setDefaultOptions(OptionsResolverInterface $resolver)
    {
        $resolver->setDefaults(
            array(
                'currentLocale' => null,
                'import_mode'   => false,
                'enable_family' => true,
                'enable_state'  => true
            )
        );
    }

    /**
     * {@inheritdoc}
     */
    public function getName()
    {
        return 'pim_product';
    }
}<|MERGE_RESOLUTION|>--- conflicted
+++ resolved
@@ -101,8 +101,6 @@
         $view->vars['groups'] = $this->productFormView->getView();
     }
 
-<<<<<<< HEAD
-=======
     /**
      * {@inheritdoc}
      */
@@ -112,7 +110,6 @@
 
         $builder->add('enabled', 'hidden');
     }
->>>>>>> 1c6d7140
 
     /**
      * Add entity fieldsto form builder
