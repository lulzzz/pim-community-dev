<?php

namespace Pim\Bundle\CatalogBundle\Form\Type;

use Symfony\Component\Form\AbstractType;
use Symfony\Component\Form\FormBuilderInterface;
use Symfony\Component\OptionsResolver\OptionsResolverInterface;

use Pim\Bundle\CatalogBundle\Form\Type\AttributeRequirementType;
use Pim\Bundle\CatalogBundle\Form\Subscriber\AddAttributeAsLabelSubscriber;
use Pim\Bundle\CatalogBundle\Form\Subscriber\AddAttributeRequirementsSubscriber;
use Pim\Bundle\CatalogBundle\Form\Subscriber\DisableFieldSubscriber;

/**
 * Type for family form
 *
 * @author    Filips Alpe <filips@akeneo.com>
 * @copyright 2013 Akeneo SAS (http://www.akeneo.com)
 * @license   http://opensource.org/licenses/osl-3.0.php  Open Software License (OSL 3.0)
 */
class FamilyType extends AbstractType
{
    /**
     * @var AddAttributeRequirementsSubscriber
     */
    protected $requirementsSubscriber;

    /**
     * Constructor
     *
     * @param AddAttributeRequirementsSubscriber $requirementsSubscriber
     */
    public function __construct(AddAttributeRequirementsSubscriber $requirementsSubscriber)
    {
        $this->requirementsSubscriber = $requirementsSubscriber;
    }

    /**
     * {@inheritdoc}
     */
    public function buildForm(FormBuilderInterface $builder, array $options)
    {
        $this
            ->addCodeField($builder)
            ->addLabelField($builder)
            ->addAttributeRequirementsField($builder)
            ->addEventSubscribers($builder);
    }

    /**
     * Add code field
     *
     * @param FormBuilderInterface $builder
     *
     * @return \Pim\Bundle\CatalogBundle\Form\Type\FamilyType
     */
    protected function addCodeField(FormBuilderInterface $builder)
    {
        $builder->add('code');

        return $this;
    }

    /**
     * Add label field
     *
     * @param FormBuilderInterface $builder
     *
     * @return \Pim\Bundle\CatalogBundle\Form\Type\FamilyType
     */
    protected function addLabelField(FormBuilderInterface $builder)
    {
        $builder->add(
            'label',
            'pim_translatable_field',
            array(
                'field'             => 'label',
                'translation_class' => 'Pim\\Bundle\\CatalogBundle\\Entity\\FamilyTranslation',
                'entity_class'      => 'Pim\\Bundle\\CatalogBundle\\Entity\\Family',
                'property_path'     => 'translations'
            )
        );

        return $this;
    }

    /**
     * Add attribute requirements field
     *
     * @param FormBuilderInterface $builder
     *
     * @return \Pim\Bundle\CatalogBundle\Form\Type\FamilyType
     */
    protected function addAttributeRequirementsField(FormBuilderInterface $builder)
    {
        $builder->add('attributeRequirements', 'collection', array('type' => new AttributeRequirementType()));

        return $this;
    }

    /**
     * Add event subscribers to form type
     *
     * @param FormBuilderInterface $builder
     *
     * @return \Pim\Bundle\CatalogBundle\Form\Type\FamilyType
     */
    protected function addEventSubscribers(FormBuilderInterface $builder)
    {
        $factory = $builder->getFormFactory();

        $builder
            ->addEventSubscriber(new AddAttributeAsLabelSubscriber($factory))
<<<<<<< HEAD
            ->addEventSubscriber($this->requirementsSubscriber)
            ->addEventSubscriber(new DisableCodeFieldSubscriber());

        return $this;
=======
            ->addEventSubscriber(new AddAttributeRequirementsSubscriber($channels, $attributes))
            ->addEventSubscriber(new DisableFieldSubscriber('code'));
>>>>>>> ea6bbe18
    }

    /**
     * {@inheritdoc}
     */
    public function setDefaultOptions(OptionsResolverInterface $resolver)
    {
        $resolver->setDefaults(
            array(
                'data_class' => 'Pim\Bundle\CatalogBundle\Entity\Family'
            )
        );
    }

    /**
     * {@inheritdoc}
     */
    public function getName()
    {
        return 'pim_catalog_family';
    }
}<|MERGE_RESOLUTION|>--- conflicted
+++ resolved
@@ -111,15 +111,8 @@
 
         $builder
             ->addEventSubscriber(new AddAttributeAsLabelSubscriber($factory))
-<<<<<<< HEAD
-            ->addEventSubscriber($this->requirementsSubscriber)
-            ->addEventSubscriber(new DisableCodeFieldSubscriber());
-
-        return $this;
-=======
             ->addEventSubscriber(new AddAttributeRequirementsSubscriber($channels, $attributes))
             ->addEventSubscriber(new DisableFieldSubscriber('code'));
->>>>>>> ea6bbe18
     }
 
     /**
