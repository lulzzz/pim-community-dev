<?php

namespace Pim\Bundle\CatalogBundle\Tests\Unit\Manager;

use Doctrine\Common\Collections\ArrayCollection;
use Pim\Bundle\CatalogBundle\Manager\ProductManager;
use Pim\Bundle\CatalogBundle\Manager\ProductBuilder;

/**
 * Test related class
 *
 * @author    Gildas Quemener <gildas@akeneo.com>
 * @copyright 2013 Akeneo SAS (http://www.akeneo.com)
 * @license   http://opensource.org/licenses/osl-3.0.php  Open Software License (OSL 3.0)
 */
class ProductManagerTest extends \PHPUnit_Framework_TestCase
{
    /**
     * @test
     */
    public function noValueAddedIfAttributeIsNotScopableNorTranslatable()
    {
        $target  = $this->getProductManager();
        $value   = $this->getValueMock();
        $product = $this->getProductMock(array($value));

        $product->expects($this->never())
            ->method('addValue');

        $target->save($product);
    }

    /**
     * @test
     */
    public function itShouldHandleMediasWhenValueHasOne()
    {
        $mediaManager = $this->getMediaManagerMock();
        $target       = $this->getProductManager($mediaManager);
        $media        = $this->getMediaMock('foo.jpg');
        $product      = $this->getProductMock(
            array($this->getValueMock(null, null, $media, 'baz')),
            'foobar'
        );

        $mediaManager->expects($this->once())
                     ->method('handle')
                     ->with($this->equalTo($media), $this->stringContains('foobar'));

        $target->handleMedia($product);
    }

    /**
     * Test related method
     */
    public function testCreateProductValue()
    {
        $value = $this->getProductManager()->createProductValue();
        $this->assertEquals(get_class($value), 'Pim\Bundle\CatalogBundle\Entity\ProductValue');
    }

    /**
     * Test related method
     */
    public function testCreateProduct()
    {
        $product = $this->getProductManager()->createProduct();
        $this->assertEquals(get_class($product), 'Pim\Bundle\CatalogBundle\Entity\Product');
    }

    /**
     * test related method
     */
    public function testSetLocale()
    {
        $pm = $this->getProductManager();
        $this->assertNull($pm->getLocale());
        $pm->setLocale('de_DE');
        $this->assertEquals($pm->getLocale(), 'de_DE');
    }

    /**
     * test related method
     */
    public function testSetScope()
    {
        $pm = $this->getProductManager();
        $this->assertNull($pm->getScope());
        $pm->setScope('mychan');
        $this->assertEquals($pm->getScope(), 'mychan');
    }

    /**
     * Create ProductManager
     *
     * @param MediaManager  $mediaManager
     * @param ObjectManager $objectManager
     *
     * @return \Pim\Bundle\CatalogBundle\Manager\ProductManager
     */
    protected function getProductManager($mediaManager = null, $objectManager = null)
    {
        $flexibleRepository = $this->getEntityRepositoryMock();

        return new ProductManager(
            'Pim\Bundle\CatalogBundle\Entity\Product',
            array(
                'entities_config' => array(
                    'Pim\Bundle\CatalogBundle\Entity\Product' => array(
                        'flexible_class' => 'Pim\Bundle\CatalogBundle\Entity\Product',
                        'flexible_value_class' => 'Pim\Bundle\CatalogBundle\Entity\ProductValue',
                        'attribute_class' => 'Pim\Bundle\CatalogBundle\Entity\ProductAttribute',
                        'attribute_option_class' => 'Pim\Bundle\CatalogBundle\Entity\AttributeOption',
                        'attribute_option_value_class' => 'Pim\Bundle\CatalogBundle\Entity\AttributeOptionValue',
                        'default_locale' => null,
                        'default_scope'  => null
                    )
                ),
            ),
            $objectManager ?: $this->getObjectManagerMock($flexibleRepository),
            $this->getEventDispatcherInterfaceMock(),
            $this->getAttributeTypeFactoryMock(),
            $mediaManager ?: $this->getMediaManagerMock(),
            $this->getProductBuilderMock(),
            $this->getCompletenessCalculatorMock()
        );
    }

    /**
     * Get a mock of ObjectManager
     * @param mixed $repository
     *
     * @return \Doctrine\Common\Persistence\ObjectManager
     */
    protected function getObjectManagerMock($repository)
    {
        $manager = $this->getMock('Doctrine\Common\Persistence\ObjectManager');

        $manager->expects($this->any())
            ->method('getRepository')
            ->will($this->returnValue($repository));

        return $manager;
    }

    /**
     * Get a mock of EventDispatcherInterface
     *
     * @return \Symfony\Component\EventDispatcher\EventDispatcherInterface
     */
    protected function getEventDispatcherInterfaceMock()
    {
        return $this->getMock('Symfony\Component\EventDispatcher\EventDispatcherInterface');
    }

    /**
     * Get a mock of AttributeTypeFactory
     *
     * @return Pim\Bundle\FlexibleEntityBundle\AttributeType\AttributeTypeFactory
     */
    protected function getAttributeTypeFactoryMock()
    {
        return $this
            ->getMockBuilder('Pim\Bundle\FlexibleEntityBundle\AttributeType\AttributeTypeFactory')
            ->disableOriginalConstructor()
            ->getMock();
    }

    /**
     * Get a mock of MediaManager
     *
     * @return \Pim\Bundle\CatalogBundle\Manager\MediaManager
     */
    protected function getMediaManagerMock()
    {
        return $this
            ->getMockBuilder('Pim\Bundle\CatalogBundle\Manager\MediaManager')
            ->disableOriginalConstructor()
            ->getMock();
    }

    /**
     * Get a mock of ProductValue entity
     *
     * @param string $scope
     * @param string $locale
     * @param Media  $media
     * @param string $code
     *
     * @return \Pim\Bundle\CatalogBundle\Entity\ProductValue
     */
    protected function getValueMock($scope = null, $locale = null, $media = null, $code = null)
    {
        $value = $this->getMock(
            'Pim\Bundle\CatalogBundle\Entity\ProductValue',
            array('getAttribute', 'getMedia', 'setMedia')
        );

        $scopable = $scope ? true : false;
        $translatable = $locale ? true : false;
        $locale = $locale ?: 'en_US';

        $value->expects($this->any())
              ->method('getAttribute')
              ->will($this->returnValue($this->getAttributeMock($scopable, $translatable, $code)));

        if ($scopable) {
            $value->setScope($scope);
        }
        if ($translatable) {
            $value->setLocale($locale);
        }

        $value->expects($this->any())
              ->method('getMedia')
              ->will($this->returnValue($media));

        return $value;
    }

    /**
     * Get a mock of Attribute entity
     *
     * @param boolean $scopable
     * @param boolean $translatable
     * @param string  $code
     *
     * @return \Pim\Bundle\FlexibleEntityBundle\Entity\Attribute
     */
    protected function getAttributeMock($scopable = false, $translatable = false, $code = null)
    {
        $attribute = $this->getMock(
            'Pim\Bundle\CatalogBundle\Entity\ProductAttribute',
            array('getTranslatable', 'getScopable', 'getCode')
        );

        $attribute->expects($this->any())
                  ->method('getTranslatable')
                  ->will($this->returnValue($translatable));

        $attribute->expects($this->any())
                  ->method('getScopable')
                  ->will($this->returnValue($scopable));

        $attribute->expects($this->any())
                  ->method('getCode')
                  ->will($this->returnValue($code));

        return $attribute;
    }

    /**
     * Get a mock of Product entity
     *
     * @param array  $values
     * @param string $sku
     *
     * @return \Pim\Bundle\CatalogBundle\Entity\Product
     */
    protected function getProductMock(array $values, $sku = null)
    {
        $product = $this->getMock('Pim\Bundle\CatalogBundle\Entity\Product');

        $product->expects($this->any())
                ->method('getValues')
                ->will($this->returnValue(new ArrayCollection($values)));

        $locales = array($this->getLocaleMock('fr_FR'), $this->getLocaleMock('en_US'));
        $product->expects($this->any())
                ->method('getActiveLocales')
                ->will(
                    $this->returnValue(new ArrayCollection($locales))
                );

        $product->expects($this->any())
                ->method('getIdentifier')
                ->will($this->returnValue($sku));

        return $product;
    }

    /**
     * Get a mock of Locale entity
     *
     * @param string $code
     *
     * @return \Pim\Bundle\CatalogBundle\Entity\ProductLocale
     */
    protected function getLocaleMock($code)
    {
        $locale = $this->getMock('Pim\Bundle\CatalogBundle\Entity\ProductLocale', array('getCode'));

        $locale->expects($this->any())
                 ->method('getCode')
                 ->will($this->returnValue($code));

        return $locale;
    }

    /**
     * Get a mock of Channel entity
     *
     * @param string $scope
     *
     * @return \Pim\Bundle\CatalogBundle\Entity\Channel
     */
    protected function getChannelMock($scope = null)
    {
        $channel = $this->getMock('Pim\Bundle\CatalogBundle\Entity\Channel', array('getCode'));

        $channel->expects($this->any())
                 ->method('getCode')
                 ->will($this->returnValue($scope));

        return $channel;
    }

    /**
     * Get a mock of Media entity
     *
     * @param string $filename
     *
<<<<<<< HEAD
     * @return \Pim\Bundle\FlexibleEntityBundle\Entity\Media
     */
    protected function getMediaMock($filename = null)
    {
        $media = $this->getMock('Pim\Bundle\FlexibleEntityBundle\Entity\Media', array('getFile', 'isRemoved'));
=======
     * @return \Pim\Bundle\CatalogBundle\Entity\Media
     */
    protected function getMediaMock($filename = null)
    {
        $media = $this->getMock('Pim\Bundle\CatalogBundle\Entity\Media');
>>>>>>> e1a90db6

        $media->expects($this->any())
              ->method('getFile')
              ->will($this->returnValue($this->getFileMock($filename)));

        return $media;
    }

    /**
     * Get a mock of UploadedFile
     *
     * @param string $filename
     *
     * @return \Symfony\Component\HttpFoundation\File\UploadedFile
     */
    protected function getFileMock($filename)
    {
        $file = $this
            ->getMockBuilder('Symfony\Component\HttpFoundation\File\UploadedFile')
            ->setMethods(array('getClientOriginalName'))
            ->disableOriginalConstructor()
            ->getMock();

        $file->expects($this->any())
             ->method('getClientOriginalName')
             ->will($this->returnValue($filename));

        return $file;
    }

    /**
     * @return \Pim\Bundle\CatalogBundle\Builder\ProductBuilder
     */
    protected function getProductBuilderMock()
    {
        $manager = $this
            ->getMockBuilder('Pim\Bundle\CatalogBundle\Builder\ProductBuilder')
            ->disableOriginalConstructor()
            ->getMock();

        return $manager;
    }

    /**
     * @return \Doctrine\ORM\EntityRepository
     */
    protected function getEntityRepositoryMock()
    {
        return $this
            ->getMockBuilder('Doctrine\ORM\EntityRepository')
            ->disableOriginalConstructor()
            ->getMock();
    }

    /**
     * @return \Pim\Bundle\CatalogBundle\Calculator\CompletenessCalculator
     */
    protected function getCompletenessCalculatorMock()
    {
        return $this
            ->getMockBuilder('Pim\Bundle\CatalogBundle\Calculator\CompletenessCalculator')
            ->disableOriginalConstructor()
            ->getMock();

    }
}<|MERGE_RESOLUTION|>--- conflicted
+++ resolved
@@ -320,19 +320,11 @@
      *
      * @param string $filename
      *
-<<<<<<< HEAD
-     * @return \Pim\Bundle\FlexibleEntityBundle\Entity\Media
+     * @return \Pim\Bundle\CatalogBundle\Entity\Media
      */
     protected function getMediaMock($filename = null)
     {
-        $media = $this->getMock('Pim\Bundle\FlexibleEntityBundle\Entity\Media', array('getFile', 'isRemoved'));
-=======
-     * @return \Pim\Bundle\CatalogBundle\Entity\Media
-     */
-    protected function getMediaMock($filename = null)
-    {
         $media = $this->getMock('Pim\Bundle\CatalogBundle\Entity\Media');
->>>>>>> e1a90db6
 
         $media->expects($this->any())
               ->method('getFile')
