--- conflicted
+++ resolved
@@ -194,41 +194,38 @@
         );
         $fieldsCollection->add($field);
 
-        $field = $this->createDatetimeField('created', 'Created At');
-        $fieldsCollection->add($field);
-
-        $field = $this->createDatetimeField('updated', 'Updated At');
-        $fieldsCollection->add($field);
-
-        $field = $this->createCompletenessField();
-        $fieldsCollection->add($field);
-    }
-
-    /**
-     * Create a datetime field (for created and updated product fields)
-     *
-     * @param string $code
-     * @param string $label
-     *
-     * @return \Oro\Bundle\GridBundle\Field\FieldDescription
-     */
-    protected function createDatetimeField($code, $label)
-    {
-        $field = new FieldDescription();
-        $field->setName($code);
-        $field->setOptions(
+        $fieldCreated = new FieldDescription();
+        $fieldCreated->setName('created');
+        $fieldCreated->setOptions(
             array(
                 'type'        => FieldDescriptionInterface::TYPE_DATETIME,
-                'label'       => $this->translate($label),
-                'field_name'  => $code,
+                'label'       => $this->translate('Created At'),
+                'field_name'  => 'created',
                 'filter_type' => FilterInterface::TYPE_DATETIME,
                 'sortable'    => true,
                 'filterable'  => true,
                 'show_filter' => true,
             )
         );
-
-        return $field;
+        $fieldsCollection->add($fieldCreated);
+
+        $fieldUpdated = new FieldDescription();
+        $fieldUpdated->setName('updated');
+        $fieldUpdated->setOptions(
+            array(
+                'type'        => FieldDescriptionInterface::TYPE_DATETIME,
+                'label'       => $this->translate('Updated At'),
+                'field_name'  => 'updated',
+                'filter_type' => FilterInterface::TYPE_DATETIME,
+                'sortable'    => true,
+                'filterable'  => true,
+                'show_filter' => true,
+            )
+        );
+        $fieldsCollection->add($fieldUpdated);
+
+        $field = $this->createCompletenessField();
+        $fieldsCollection->add($field);
     }
 
     /**
@@ -286,22 +283,20 @@
         $field->setName('family');
         $field->setOptions(
             array(
-                'type'            => FieldDescriptionInterface::TYPE_HTML,
-                'label'           => $this->translate('Family'),
-                'field_name'      => 'familyLabel',
-                'expression'      => 'productFamily.id',
-                'filter_type'     => FilterInterface::TYPE_ENTITY,
-                'sortable'        => true,
-                'filterable'      => true,
-                'show_filter'     => true,
-                'multiple'        => true,
-                'class'           => 'PimCatalogBundle:Family',
-                'filter_by_where' => true
-            )
-        );
-
-        $field->setProperty(
-            new TwigTemplateProperty($field, 'PimGridBundle:Rendering:_toString.html.twig')
+                'type'          => FieldDescriptionInterface::TYPE_TEXT,
+                'label'         => $this->translate('Family'),
+                'field_name'    => 'familyLabel',
+                'expression'    => 'family',
+                'filter_type'   => FilterInterface::TYPE_ENTITY,
+                'required'      => false,
+                'sortable'      => true,
+                'filterable'    => true,
+                'show_filter'   => true,
+                'multiple'      => true,
+                'class'         => 'PimCatalogBundle:Family',
+                'property'      => 'label',
+                'filter_by_where' => true,
+            )
         );
 
         return $field;
@@ -518,7 +513,6 @@
             ->leftJoin($rootAlias .'.family', 'productFamily')
             ->leftJoin('productFamily.translations', 'ft', 'WITH', 'ft.locale = :localeCode')
             ->leftJoin($rootAlias.'.values', 'values')
-<<<<<<< HEAD
             ->leftJoin('values.options', 'valueOptions')
             ->leftJoin('values.prices', 'valuePrices')
             ->leftJoin($rootAlias .'.categories', 'category');
@@ -530,10 +524,6 @@
             ->addSelect('valuePrices')
             ->addSelect('valueOptions')
             ->addSelect('category');
-=======
-            ->leftJoin('values.prices', 'valuePrices')
-            ->groupBy($rootAlias);
->>>>>>> 347e4b30
 
         // prepare query for completeness
         $this->prepareQueryForCompleteness($proxyQuery, $rootAlias);
