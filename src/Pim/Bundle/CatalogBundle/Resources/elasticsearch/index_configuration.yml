--- conflicted
+++ resolved
@@ -22,16 +22,10 @@
             identifier:
                 type: 'keyword'
                 normalizer: 'identifier_normalizer'
-<<<<<<< HEAD
-            label:
-                type: 'text'
-                analyzer: 'label_analyzer'
             product_type:
                 type: 'keyword'
             attributes_for_this_level:
                 type: 'keyword'
-=======
->>>>>>> 9c84cadc
         dynamic_templates:
             -
                 family:
