An identifier attribute already exists.: Tunnisteattribuutti on jo olemassa.
Attribute code may contain only letters, numbers and underscore: Attribuutin koodi voi sisältää vain kirjaimia, numeroita ja alaviivoja
Attribute code may contain only letters (at least one), numbers and underscores: Attribuutin koodi voi sisältää vain kirjaimia (ainakin yksi), numeroita ja alaviivoja
This attribute type can't be used as a grid filter: Tätä attribuuttietyyppiä ei voi käyttää ruudukkosuodattimena
This code is not available: Tämä koodi ei ole käytettävissä
This attribute type must be required: Tämän attribuuttityypin on oltava pakollinen
This attribute type can't be required: Tämä attribuuttityyppi ei voi olla pakollinen
<<<<<<< HEAD
This attribute type can't have unique value: Tällä attribuuttityypillä ei voi olla yksilöllistä arvoa
=======
This attribute type can't have unique value: Tällä määritetyypillä ei voi olla yksilöllistä arvoa
>>>>>>> c608551e
No default value may be specified for this attribute type: Tälle attribuuttityypille ei saa määrittää oletusarvoa
This value should be Yes or No: Tämän arvon on oltava kyllä tai ei
This value should not be blank: Tämä arvo ei saa olla tyhjä
Option code may contain only letters, numbers and underscores: Vaihtoehtokoodi voi sisältää vain kirjaimia, numeroita ja alaviivoja
Option code may contain only letters (at least one), numbers and underscores: Vaihtoehto koodi voi sisältää vain kirjaimia (ainakin yksi), numeroita ja alaviivoja
This value should not be a decimal.: Tämän arvon pitäisi olla desimaalimuodossa.
'The file extension is not allowed (allowed extensions: %extensions%).': 'Tiedostotunnistetta ei sallita (sallitut: %extensions%).'
"The value %value% is already set on another product for the unique attribute %attribute%": Arvo %value% on jo määritetty toisen tuotteen yksilöivälle attribuutille %attribute%
The same identifier is already set on another product: Sama tunnus on jo toisen tuotteen käytössä
regex.comma_or_semicolon.message: Tässä kentässä ei saa olla pilkkuja tai puolipisteitä.
file.extensions.message: 'Tiedostotunnistetta ei sallita (sallitut: %extensions%).'
"This type of value expects the use of {{ decimal_separator }} to separate decimals.": Tämäntyyppinen arvo vaatii merkin {{ decimal_separator }} käyttämistä desimaalien erottelussa.
"This type of value expects the use of dot (.) to separate decimals.": Tämäntyyppinen arvo vaatii pisteen (.) käyttöä desimaalien erottelussa.
"This type of value expects the use of comma (,) to separate decimals.": Tämäntyyppinen arvo vaatii pilkun (,) käyttöä desimaalien erottelussa.
"This type of value expects the use of arabic decimal separator (٫) to separate decimals.": Tämäntyyppinen arvo vaatii arabialaisen desimaalierottimen (٫) käyttöä desimaalien erottelussa.
"This type of value expects the use of the format {{ date_format }} for dates.": Tämäntyyppinen arvo vaatii muodon {{ date_format }} käyttöä päivämäärille.
"The category \"%category%\" has to be a root category.": Kategorian "%category%" täytyy olla juuritason luokka.
"The attribute \"%attributeCode%\" does not exist.": Attribuutti "%attributeCode%" ei ole olemassa.
"The attribute \"%attributeCode%\" is not a metric attribute.": Attribuutti ”%attributeCode%” ei ole metrinen attribuutti.
"The unit \"%unitCode%\" does not exist or does not belong to the default metric family of the given attribute \"%attributeCode%\".": Yksikköä "%unitCode%" ei ole tai se ei kuulu attribuutin "%attributeCode%" oletusarvoiseen metriseen perheeseen.
"The currency \"%currency%\" has to be activated.": Valuutta "%currency%" on aktivoitava.
product_model.code.not_blank.message: Tuotemallin koodi ei saa olla tyhjä.
product_model.code.unique.message: Sama tunnus on jo toisen tuotemallin käytössä.
product_model.family_variant.not_blank.message: Tuotemallin varianttiperhe ei voi saa olla tyhjä.
pim_catalog:
  constraint:
    can_have_family_variant_empty_axis_value: 'Attribuutti "%attribute%" ei voi olla tyhjä, koska se on määritetty tämän entiteetin varianttiulottuvuudeksi'
    can_have_family_variant_duplicate_axis_value: 'Arvoa "%values%" ei voida asettaa attribuutin "%attributes%" varianttiulottuvuudeksi, koska se on jo käytössä rinnakkaisella entiteetillä'
    cannot_have_product_model_as_parent: 'Tuotemallilla "%product_model%" ei voi olla tuotemalli "%parent_product_model%" ylätason tuotemallina'
    cannot_have_parent: 'Tuotemallilla "%product_model%" ei voi olla ylätason tuotemallia'
    attribute_does_not_belong_to_family: 'Attribuutti "%attribute%" ei kuulu perheeseen "%family%"'
    variant_product_invalid_family: 'Variantin perhe on oltava sama kuin ylätason tuotteella'
    not_null_family: Perhe ei voi olla "null", koska tuote, jonka tunnus on "%sku%", on variantti.
    variant_product_has_parent: 'Variantilla "%variant_product%" on oltava ylätason tuote'
    invalid_variant_product_parent: 'Variantilla "%variant_product%" ei voi olla tuotemallia "%product_model%" ylätason tuotteena, (tähän tuotemalliin voi kuulua vain toisia tuotemalleja)'
    modified_variant_axis_value: 'Varianttiulottuvuutta "%variant_axis%" ei voi muokata arvolla "%provided_value%"'
    family_variant_axes_immutable: 'Varianttiulottuvuuksia ei voi muokata tasolla "%level%"'
    family_variant_axes_attribute_type_unique: Varianttiulottuvuus "%axis%" ei voi olla arvoltaan yksilöllinen tai tunniste
    family_variant_axes_attribute_type: Varianttiulottuvuuden "%axis%" on oltava tyypiltään kyllä/ei, yksinkertainen valinta, yksinkertainen valinta (viitetiedot) tai metrinen
    family_variant_axes_wrong_type: Variantin ulottuvuus ”%axis%” ei voi olla aluekohtainen, kanavakohtainen eikä kielikohtainen
    family_variant_no_axis: Vähintään yksi attribuutti on määritettävä varianttiulottuvuudeksi tasolla "%level%"
    family_variant_has_family_attribute: 'Attribuuttia "%attribute%" ei voi lisätä varianttiperheeseen "%family_variant%", koska se ei ole perheen "%family%" attribuutti'
    family_variant_level_do_not_exist: Tasolla "%level%" ei ole määritetty varianttiattribuuttia
    family_variant_no_level: Vähintään yksi taso on määritettävä varianttiperheelle
    family_variant_maximum_number_of_level: Varianttiperheellä ei voi olla enemmän kuin "%level%" taso
    family_variant_unique_attributes_in_last_level: Yksilöllinen attribuutti "%attribute%" on asetettava tuotetasolle
    product_identifier: Nämä tunnisteet "%s" eivät ole olemassa.
    0: Odottamaton virhe tapahtui.
    100: Odottamaton arvo
    101: Tämä kenttä vaatii totuusarvon.
    102: Tämä kenttä vaatii liukulukuarvon.
    103: Tämä kenttä vaatii kokonaislukuarvon.
    104: Tämä kenttä vaatii numeerisen arvon.
    105: Tämä kenttä vaatii merkkijonoarvon.
    106: Tämä kenttä vaatii taulukkoarvon.
    107: Tämä kenttä vaatii arvon sisäkkäisinä taulukkoina.
    200: Tapahtui sisäinen virhe
    201: Tapahtui sisäinen virhe
    202: Tämä kenttä vaatii numeerisen arvon.
    203: Tämä kenttä vaatii merkkijonoarvon.
    204: Tämä kenttä vaatii merkkijonoarvon.
    205: Tapahtui sisäinen virhe
    300: Tämä kenttä vaatii kelvollisen entiteettikoodin.
    301: Tämä kenttä vaatii kelvollisen laajuuden ja lokaation.
    302: Tämä kenttä vaatii kelvollisen laajuuden.
    303: Tämä kenttä vaatii kelvollisen assosiaatiomuodon.
    pim_immutable_product_validator: Sama tunnus on jo toisen tuotteen käytössä
    pim_immutable_product_model_validator: Sama tunnus on jo toisen tuotemallin käytössä.
<|MERGE_RESOLUTION|>--- conflicted
+++ resolved
@@ -5,11 +5,7 @@
 This code is not available: Tämä koodi ei ole käytettävissä
 This attribute type must be required: Tämän attribuuttityypin on oltava pakollinen
 This attribute type can't be required: Tämä attribuuttityyppi ei voi olla pakollinen
-<<<<<<< HEAD
-This attribute type can't have unique value: Tällä attribuuttityypillä ei voi olla yksilöllistä arvoa
-=======
 This attribute type can't have unique value: Tällä määritetyypillä ei voi olla yksilöllistä arvoa
->>>>>>> c608551e
 No default value may be specified for this attribute type: Tälle attribuuttityypille ei saa määrittää oletusarvoa
 This value should be Yes or No: Tämän arvon on oltava kyllä tai ei
 This value should not be blank: Tämä arvo ei saa olla tyhjä
