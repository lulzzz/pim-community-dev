--- conflicted
+++ resolved
@@ -398,16 +398,14 @@
     legend:
         locale_not_associated: Locale not associated to this channel
 
-<<<<<<< HEAD
-# Product view
-Group: Group
-View group: View group
-Products: Products
-=======
 # Product groups
 pim_catalog.group.type:
     VARIANT:    Variant
     X_SELL:     X-Sell
     ADDITIONAL: Additional
     RELATED:    Related
->>>>>>> 5701937a
+
+# Product view
+Group: Group
+View group: View group
+Products: Products