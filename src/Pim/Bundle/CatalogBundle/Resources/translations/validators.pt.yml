--- conflicted
+++ resolved
@@ -14,13 +14,4 @@
 This value should not be a decimal.: Este valor não deve ser um número decimal.
 "The value %value% is already set on another product for the unique attribute %attribute%": 'O valor %value% já está definido noutro produto para o atributo único %attribute%'
 regex.comma_or_semicolon.message: Este campo não deve conter qualquer vírgula ou ponto e vírgula.
-<<<<<<< HEAD
-file.extensions.message: 'Extensão de ficheiro não permitida (extensões permitidas: %extensions%).'
-"This type of value expects the use of {{ decimal_separator }} to separate decimals.": 'Neste tipo de valor deve utilizar {{ decimal_separator }} para separar as casas decimais.'
-This type of value expects the use of dot (.) to separate decimals.: Neste tipo de valor deve utilizar o ponto (.) para separar as casas decimais.
-This type of value expects the use of comma (,) to separate decimals.: Neste tipo de valor deve utilizar a vírgula (,) para separar as casas decimais.
-This type of value expects the use of arabic decimal separator (٫) to separate decimals.: Neste tipo de valor deve utilizar o separador decimal árabe (٫) para separar as casas decimais.
-"This type of value expects the use of the format {{ date_format }} for dates.": 'Neste tipo de valor deve utilizar o formato {{ date_format }} para datas.'
-=======
-file.extensions.message: 'Extensão de ficheiro não permitida (extensões permitidas: %extensions%).'
->>>>>>> 3d7398c0
+file.extensions.message: 'Extensão de ficheiro não permitida (extensões permitidas: %extensions%).'