--- conflicted
+++ resolved
@@ -11,14 +11,10 @@
 Option code may contain only letters, numbers and underscores: Код выбора может содержать только буквы, цифры и символ подчеркивания
 This color is already used by another channel: Этот цвет уже используется другим каналом
 This value should not be a decimal.: Это значение не должно быть десятичным.
-<<<<<<< HEAD
 The file extension is not allowed (allowed extensions:
   "%extensions%).":
     The file extension is not allowed (allowed extensions: '%extensions%).'
 "The value %value% is already set on another product for the unique attribute %attribute%": 'Значение %value% уже установленo на другом продукте для уникального атрибутa %attribute%'
 regex.comma_or_semicolon.message: Это поле не должно содержать запятыe или точки с запятой.
 file.extensions.message: 'Расширение файла не разрешается (возможные расширения: %extensions%).'
-=======
-file.extensions.message: 'Расширение файла не разрешается (возможные расширения: %extensions%).'
-regex.comma_or_semicolon.message: Это поле не должно содержать запятыe или точки с запятой.
->>>>>>> 2db0683c
+regex.comma_or_semicolon.message: Это поле не должно содержать запятыe или точки с запятой.