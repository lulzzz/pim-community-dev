parameters:
<<<<<<< HEAD
=======
    pim_catalog.event_subscriber.product_category.class:             Pim\Bundle\CatalogBundle\EventSubscriber\ProductCategorySubscriber
>>>>>>> 23ef650d
    pim_catalog.event_subscriber.create_attribute_requirement.class: Pim\Bundle\CatalogBundle\EventSubscriber\CreateAttributeRequirementSubscriber
    pim_catalog.event_subscriber.localizable.class: Pim\Bundle\CatalogBundle\EventSubscriber\LocalizableSubscriber
    pim_catalog.event_subscriber.scopable.class: Pim\Bundle\CatalogBundle\EventSubscriber\ScopableSubscriber
    pim_catalog.event_subscriber.timestampable.class: Pim\Bundle\CatalogBundle\EventSubscriber\TimestampableSubscriber
    pim_catalog.event_subscriber.category.check_channels.class: Pim\Bundle\CatalogBundle\EventSubscriber\Category\CheckChannelsOnDeletionSubscriber
    pim_catalog.event_subscriber.currency_disabling.class: Pim\Bundle\CatalogBundle\EventSubscriber\CurrencyDisablingSubscriber
    pim_catalog.event_subscriber.reset_unique_validation.class: Pim\Bundle\CatalogBundle\EventSubscriber\ResetUniqueValidationSubscriber
    pim_catalog.event_subscriber.compute_product_raw_values.class: Pim\Bundle\CatalogBundle\EventSubscriber\ComputeEntityRawValuesSubscriber
    pim_catalog.event_subscriber.load_product_values.class: Pim\Bundle\CatalogBundle\EventSubscriber\LoadEntityWithValuesSubscriber
    pim_catalog.event_subscriber.index_products.class: Pim\Bundle\CatalogBundle\EventSubscriber\IndexProductsSubscriber
    pim_catalog.event_subscriber.index_product_models.class: Pim\Bundle\CatalogBundle\EventSubscriber\IndexProductModelsSubscriber
    pim_catalog.event_subscriber.compute_product_model_descendants.class: Pim\Bundle\CatalogBundle\EventSubscriber\ComputeProductModelDescendantsSubscriber
    pim_catalog.event_subscriber.add_unique_attributes_to_variant_product_attribute_set.class: Pim\Bundle\CatalogBundle\EventSubscriber\AddUniqueAttributesToVariantProductAttributeSetSubscriber
    pim_catalog.event_subscriber.index_product_model_complete.class: Pim\Bundle\CatalogBundle\EventSubscriber\IndexProductModelCompleteDataSubscriber
    pim_catalog.event_subscriber.compute_completeness_on_family_update.class: Pim\Bundle\CatalogBundle\EventSubscriber\ComputeCompletenessOnFamilyUpdateSubscriber
    pim_catalog.event_subscriber.compute_family_variant_structure_changes.class: Pim\Bundle\CatalogBundle\EventSubscriber\ComputeFamilyVariantStructureChangesSubscriber
    pim_catalog.event_subscriber.remove_attributes_from_family_variants_on_family_update.class: Pim\Bundle\CatalogBundle\EventSubscriber\RemoveAttributesFromFamilyVariantsOnFamilyUpdateSubscriber
    pim_catalog.event_subscriber.save_family_variants_on_family_update.class: Pim\Bundle\CatalogBundle\EventSubscriber\SaveFamilyVariantOnFamilyUpdateSubscriber
    pim_catalog.event_subscriber.add_parent_to_product.class: Pim\Bundle\CatalogBundle\EventSubscriber\AddParentAProductSubscriber

services:
    # Subscribers
    pim_catalog.event_subscriber.create_attribute_requirement:
        class: '%pim_catalog.event_subscriber.create_attribute_requirement.class%'
        arguments:
            - '@pim_catalog.factory.attribute_requirement'
        tags:
            - { name: doctrine.event_subscriber }

    pim_catalog.event_subscriber.localizable:
        class: '%pim_catalog.event_subscriber.localizable.class%'
        arguments:
            - '@pim_catalog.context.catalog'
        tags:
            - { name: doctrine.event_subscriber }

    pim_catalog.event_subscriber.scopable:
        class: '%pim_catalog.event_subscriber.scopable.class%'
        arguments:
            - '@pim_catalog.context.catalog'
        tags:
            - { name: doctrine.event_subscriber }

    pim_catalog.event_subscriber.timestampable:
        class: '%pim_catalog.event_subscriber.timestampable.class%'
        tags:
            - { name: doctrine.event_subscriber }

    pim_catalog.event_subscriber.category.check_channels:
        class: '%pim_catalog.event_subscriber.category.check_channels.class%'
        arguments:
            - '@translator'
        tags:
            - { name: kernel.event_subscriber }

    pim_catalog.event_subscriber.currency_disabling:
        class: '%pim_catalog.event_subscriber.currency_disabling.class%'
        arguments:
            - '@pim_catalog.repository.channel'
        tags:
            - { name: kernel.event_subscriber }

    pim_catalog.event_subscriber.reset_unique_validation:
        class: '%pim_catalog.event_subscriber.reset_unique_validation.class%'
        arguments:
            - '@pim_catalog.validator.unique_value_set'
            - '@pim_catalog.validator.unique_axes_combination_set'
        tags:
           - { name: kernel.event_listener, event: akeneo.storage.post_save_all }

    pim_catalog.event_subscriber.compute_product_raw_values:
        class: '%pim_catalog.event_subscriber.compute_product_raw_values.class%'
        arguments:
            - '@pim_serializer'
            - '@pim_catalog.repository.attribute'
        tags:
            - { name: kernel.event_subscriber }

    pim_catalog.event_subscriber.load_product_values:
        class: '%pim_catalog.event_subscriber.load_product_values.class%'
        arguments:
            - '@service_container'
        tags:
            - { name: doctrine.event_subscriber, priority: 50 }

    pim_catalog.event_subscriber.index_products:
        class: '%pim_catalog.event_subscriber.index_products.class%'
        arguments:
              - '@pim_catalog.elasticsearch.indexer.product'
              - '@pim_catalog.elasticsearch.indexer.product'
              - '@pim_catalog.elasticsearch.indexer.product'
        tags:
            - { name: kernel.event_subscriber }

    pim_catalog.event_subscriber.index_product_models:
        class: '%pim_catalog.event_subscriber.index_product_models.class%'
        arguments:
              - '@pim_catalog.elasticsearch.indexer.product_model'
              - '@pim_catalog.elasticsearch.indexer.product_model'
              - '@pim_catalog.elasticsearch.indexer.product_model'
        tags:
            - { name: kernel.event_subscriber }

    pim_catalog.event_subscriber.compute_product_model_descendants:
        class: '%pim_catalog.event_subscriber.compute_product_model_descendants.class%'
        arguments:
            - '@security.token_storage'
            - '@akeneo_batch_queue.launcher.queue_job_launcher'
            - '@akeneo_batch.job.job_instance_repository'
            - '%pim_catalog.compute_product_models_descendants.job_name%'
        tags:
            - { name: kernel.event_subscriber }

    pim_catalog.event_subscriber.compute_family_variant_structure_changes:
        class: '%pim_catalog.event_subscriber.compute_family_variant_structure_changes.class%'
        arguments:
            - '@security.token_storage'
            - '@akeneo_batch_queue.launcher.queue_job_launcher'
            - '@akeneo_batch.job.job_instance_repository'
            - '%pim_catalog.compute_family_variant_structure_changes.job_name%'
        tags:
            - { name: kernel.event_subscriber }

<<<<<<< HEAD
    pim_catalog.event_subscriber.add_unique_attributes_to_variant_product_attribute_set:
        class: '%pim_catalog.event_subscriber.add_unique_attributes_to_variant_product_attribute_set.class%'
        arguments:
            - '@pim_catalog.family_variant.add_unique_attributes'
        tags:
            - { name: kernel.event_subscriber }

    pim_catalog.event_subscriber.add_parent_to_product:
        class: '%pim_catalog.event_subscriber.add_parent_to_product.class%'
        arguments:
            - '@pim_catalog.doctrine.query.convert_product_to_variant_product'
            - '@doctrine.orm.entity_manager'
        tags:
            - { name: kernel.event_subscriber }
            - { name: doctrine.event_listener, event: preUpdate, connection: default }

    pim_catalog.event_subscriber.index_product_model_completedata:
        class: '%pim_catalog.event_subscriber.index_product_model_complete.class%'
=======
    pim_catalog.event_subscriber.reset_unique_validation:
        class: '%pim_catalog.event_subscriber.reset_unique_validation.class%'
>>>>>>> 23ef650d
        arguments:
            - '@pim_catalog.elasticsearch.indexer.product_model'
        tags:
            - { name: kernel.event_subscriber }

    pim_catalog.event_subscriber.compute_completeness_on_family_update_subscriber:
        class: '%pim_catalog.event_subscriber.compute_completeness_on_family_update.class%'
        arguments:
            - '@security.token_storage'
            - '@akeneo_batch_queue.launcher.queue_job_launcher'
            - '@akeneo_batch.job.job_instance_repository'
            - '@pim_catalog.repository.attribute_requirement'
            - '%pim_catalog.compute_completeness_of_products_family.job_name%'
        tags:
            - { name: kernel.event_subscriber }

    pim_catalog.event_subscriber.remove_attributes_from_family_variants_on_family_update:
        class: '%pim_catalog.event_subscriber.remove_attributes_from_family_variants_on_family_update.class%'
        tags:
            - { name: kernel.event_subscriber }

    pim_catalog.event_subscriber.save_family_variants_on_family_update:
        class: '%pim_catalog.event_subscriber.save_family_variants_on_family_update.class%'
        arguments:
            - '@validator'
            - '@pim_catalog.saver.family_variant'
            - '@akeneo_storage_utils.doctrine.object_detacher'
        tags:
            - { name: kernel.event_subscriber }<|MERGE_RESOLUTION|>--- conflicted
+++ resolved
@@ -1,8 +1,5 @@
 parameters:
-<<<<<<< HEAD
-=======
     pim_catalog.event_subscriber.product_category.class:             Pim\Bundle\CatalogBundle\EventSubscriber\ProductCategorySubscriber
->>>>>>> 23ef650d
     pim_catalog.event_subscriber.create_attribute_requirement.class: Pim\Bundle\CatalogBundle\EventSubscriber\CreateAttributeRequirementSubscriber
     pim_catalog.event_subscriber.localizable.class: Pim\Bundle\CatalogBundle\EventSubscriber\LocalizableSubscriber
     pim_catalog.event_subscriber.scopable.class: Pim\Bundle\CatalogBundle\EventSubscriber\ScopableSubscriber
@@ -126,7 +123,6 @@
         tags:
             - { name: kernel.event_subscriber }
 
-<<<<<<< HEAD
     pim_catalog.event_subscriber.add_unique_attributes_to_variant_product_attribute_set:
         class: '%pim_catalog.event_subscriber.add_unique_attributes_to_variant_product_attribute_set.class%'
         arguments:
@@ -145,10 +141,6 @@
 
     pim_catalog.event_subscriber.index_product_model_completedata:
         class: '%pim_catalog.event_subscriber.index_product_model_complete.class%'
-=======
-    pim_catalog.event_subscriber.reset_unique_validation:
-        class: '%pim_catalog.event_subscriber.reset_unique_validation.class%'
->>>>>>> 23ef650d
         arguments:
             - '@pim_catalog.elasticsearch.indexer.product_model'
         tags:
