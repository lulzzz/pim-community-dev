<<<<<<< HEAD
datagrid:
    association-grid:
        options:
            entityHint: association
        source:
            acl_resource: pim_catalog_association_index
            type: pim_orm
            entity: %pim_catalog.entity.association.class%
        columns:
            code:
                label: Code
            label:
                label: Label
        properties:
            id: ~
            edit_link:
                type: url
                route: pim_catalog_association_edit
                params:
                    - id
            delete_link:
                type: url
                route: pim_catalog_association_remove
                params:
                    - id
        actions:
            edit:
                type:      navigate
                label:     Edit
                icon:      edit
                link:      edit_link
                rowAction: true
            delete:
                type:  delete
                label: Delete
                icon:  trash
                link:  delete_link
        sorters:
            columns:
                code:
                    data_name: a.code
                label:
                    data_name: label
            default:
                code: %oro_datagrid.extension.orm_sorter.class%::DIRECTION_ASC
        filters:
            columns:
                code:
                    type:      string
                    label:     Code
                    data_name: a.code
                label:
                    type: string
                    label: Label
                    data_name: translation.label
    attribute-grid:
        options:
            entityHint: attribute
        source:
            acl_resource: pim_catalog_attribute_index
            type: pim_orm
            entity: %pim_catalog.entity.product_attribute.class%
        columns:
            code:
                label: Code
            label:
                label: Label
            attributeType:
                label: Type
            scopable:
                label:         Scopable
                frontend_type: boolean
            translatable:
                label:         Localizable
                frontend_type: boolean
            group:
                label:     Group
                data_name: groupLabel
        properties:
            id: ~
            edit_link:
                type: url
                route: pim_catalog_productattribute_edit
                params:
                    - id
            delete_link:
                type: url
                route: pim_catalog_productattribute_remove
                params:
                    - id
        actions:
            edit:
                type:      navigate
                label:     Edit
                icon:      edit
                link:      edit_link
                rowAction: true
            delete:
                type:  delete
                label: Delete
                icon:  trash
                link:  delete_link
        sorters:
            columns:
                code:
                    data_name: a.code
                label:
                    data_name: label
                scopable:
                    data_name: a.scopable
                translatable:
                    data_name: a.translatable
                group:
                    data_name: groupLabel
            default:
                code: %oro_datagrid.extension.orm_sorter.class%::DIRECTION_ASC
        filters:
            columns:
                code:
                    type:      string
                    label:     Code
                    data_name: a.code
                label:
                    type:      string
                    label:     Label
                    data_name: translation.label
                attributeType:
                    type:      choice
                    data_name: a.attributeType
                    options:
                        field_options:
                            choices: @pim_catalog.manager.product_attribute->getAttributeTypes
                scopable:
                    type:      boolean
                    data_name: a.scopable
                translatable:
                    type:      boolean
                    data_name: a.translatable
                group:
                    type:      choice
                    data_name: attributeGroup.code
                    options:
                        field_options:
                            choices: @pim_catalog.manager.product_attribute->getAttributeGroupChoices
=======
parameters:
    pim_catalog.datagrid.manager.productattribute.class:             Pim\Bundle\CatalogBundle\Datagrid\AttributeDatagridManager
    pim_catalog.datagrid.manager.product.class:                           Pim\Bundle\CatalogBundle\Datagrid\ProductDatagridManager
    pim_catalog.datagrid.manager.channel_datagrid.class:                  Pim\Bundle\CatalogBundle\Datagrid\ChannelDatagridManager
    pim_catalog.datagrid.manager.currency_datagrid.class:                 Pim\Bundle\CatalogBundle\Datagrid\CurrencyDatagridManager
    pim_catalog.datagrid.manager.locale_datagrid.class:                   Pim\Bundle\CatalogBundle\Datagrid\LocaleDatagridManager
    pim_catalog.datagrid.manager.group_datagrid.class:                    Pim\Bundle\CatalogBundle\Datagrid\GroupDatagridManager
    pim_catalog.datagrid.manager.group_product_datagrid.class:        Pim\Bundle\CatalogBundle\Datagrid\GroupProductDatagridManager
    pim_catalog.datagrid.manager.association_type_datagrid.class:         Pim\Bundle\CatalogBundle\Datagrid\AssociationTypeDatagridManager
    pim_catalog.datagrid.manager.association_product_datagrid.class: Pim\Bundle\CatalogBundle\Datagrid\AssociationProductDatagridManager
    pim_catalog.datagrid.manager.association_group_datagrid.class:   Pim\Bundle\CatalogBundle\Datagrid\AssociationGroupDatagridManager
    pim_catalog.datagrid.manager.variant_group_datagrid.class:       Pim\Bundle\CatalogBundle\Datagrid\VariantGroupDatagridManager
    pim_catalog.datagrid.manager.group_type_datagrid.class:          Pim\Bundle\CatalogBundle\Datagrid\GroupTypeDatagridManager
    pim_catalog.datagrid.manager.family_datagrid.class:              Pim\Bundle\CatalogBundle\Datagrid\FamilyDatagridManager
>>>>>>> 624aac52

    channel-grid:
        options:
            entityHint: channel
        source:
            acl_resource: pim_catalog_channel_index
            type: pim_orm
            entity: %pim_catalog.entity.channel.class%
        columns:
            code:
                label: Code
            label:
                label: Label
            category:
                label:     Category tree
                data_name: categoryLabel
        properties:
            id: ~
            edit_link:
                type: url
                route: pim_catalog_channel_edit
                params:
                    - id
            delete_link:
                type: url
                route: pim_catalog_channel_remove
                params:
                    - id
        actions:
            edit:
                type:      navigate
                label:     Edit
                icon:      edit
                link:      edit_link
                rowAction: true
            delete:
                type:  delete
                label: Delete
                icon:  trash
                link:  delete_link
        sorters:
            columns:
                code:
                    data_name: c.code
                label:
                    data_name: c.label
                category:
                    data_name: categoryLabel
            default:
                code: %oro_datagrid.extension.orm_sorter.class%::DIRECTION_ASC
        filters:
            columns:
                code:
                    type:      string
                    label:     Code
                    data_name: c.code
                label:
                    type:      string
                    label:     Label
                    data_name: c.label
                category:
                    type:      choice
                    label:     Category tree
                    data_name: ct.label
                    options:
                        field_options:
                            choices: @pim_catalog.manager.category->getTrees

<<<<<<< HEAD
    product-grid:
        flexible_entity: %pim_catalog.entity.product.class%
        options:
            entityHint: product
        source:
            acl_resource: pim_catalog_product_index
            type: orm_product
        columns:
             family:
                 label: Family
                 data_name: familyLabel
        properties:
            id: ~
            edit_link:
                type: url
                route: pim_catalog_product_edit
                params:
                    - id
            delete_link:
                type: url
                route: pim_catalog_product_remove
                params:
                    - id
        actions:
            edit:
                type:      navigate
                label:     Edit
                icon:      edit
                link:      edit_link
                rowAction: true
            delete:
                type:  delete
                label: Delete
                icon:  trash
                link:  delete_link
        sorters:
            columns: ~
                # family:
                #     data_name: family.code
            default:
                id: %oro_datagrid.extension.orm_sorter.class%::DIRECTION_ASC
        filters:
            columns:
                enabled:
                    type:      boolean
                    label:     Enabled
                    data_name: p.enabled
    family-grid:
        options:
            entityHint: family
        source:
            acl_resource: pim_catalog_family_index
            type: pim_orm
            entity: %pim_catalog.entity.family.class%
        columns:
            code:
                label: Code
            label:
                label: Label
            attributeAsLabel:
                label: Attribute as label
        properties:
            id: ~
            edit_link:
                type: url
                route: pim_catalog_family_edit
                params:
                    - id
            delete_link:
                type: url
                route: pim_catalog_family_remove
                params:
                    - id
        actions:
            edit:
                type:      navigate
                label:     Edit
                icon:      edit
                link:      edit_link
                rowAction: true
            delete:
                type:  delete
                label: Delete
                icon:  trash
                link:  delete_link
        sorters:
            columns:
                code:
                    data_name: f.code
                label:
                    data_name: label
                attributeAsLabel:
                    data_name: attributeAsLabel
            default:
                code: %oro_datagrid.extension.orm_sorter.class%::DIRECTION_ASC
        filters:
            columns:
                code:
                    type:      string
                    label:     Code
                    data_name: f.code
                label:
                    type: string
                    label: Label
                    data_name: translation.label
                # TODO: custom filter to get attribute label
                attributeAsLabel:
                    type:      entity
                    label:     Attribute as label
                    data_name: f.attributeAsLabel
                    options:
                        field_options:
                            class: %pim_catalog.entity.product_attribute.class%
                            property: label
=======
    pim_catalog.datagrid.manager.product:
        class: %pim_catalog.datagrid.manager.product.class%
        tags:
            - name: oro_grid.datagrid.manager
              datagrid_name: products
              entity_name: %pim_catalog.entity.product.class%
              entity_hint: products
              flexible: true
              route_name: pim_catalog_product_index
        calls:
            - [ setCategoryManager, ['@pim_catalog.manager.category'] ]
            - [ setDatagridBuilder, ['@pim_grid.builder.datagrid'] ]
            - [ setLocaleManager, ['@pim_catalog.manager.locale'] ]
            - [ setSecurityFacade, ['@oro_security.security_facade'] ]

    pim_catalog.datagrid.manager.history:
        class: Pim\Bundle\CatalogBundle\Datagrid\AuditDatagridManager
        tags:
            - name: oro_grid.datagrid.manager
              datagrid_name: catalog_history
              entity_hint: audit
              route_name: current

    pim_catalog.datagrid.manager.channel:
        class: %pim_catalog.datagrid.manager.channel_datagrid.class%
        tags:
            - name: oro_grid.datagrid.manager
              datagrid_name: channels
              entity_hint: channels
              route_name: pim_catalog_channel_index
        calls:
            - [ setCategoryManager, ['@pim_catalog.manager.category'] ]
            - [ setIdentifierField, ['id'] ]

    pim_catalog.datagrid.manager.currency:
        class: %pim_catalog.datagrid.manager.currency_datagrid.class%
        tags:
            - name: oro_grid.datagrid.manager
              datagrid_name: currencies
              entity_hint: currencies
              route_name: pim_catalog_currency_index

    pim_catalog.datagrid.manager.locale:
        class: %pim_catalog.datagrid.manager.locale_datagrid.class%
        tags:
            - name: oro_grid.datagrid.manager
              datagrid_name: locales
              entity_hint: locales
              route_name: pim_catalog_locale_index

    pim_catalog.datagrid.manager.group:
        class: %pim_catalog.datagrid.manager.group_datagrid.class%
        tags:
            - name: oro_grid.datagrid.manager
              datagrid_name: groups
              entity_hint: group
              route_name: pim_catalog_group_index
        calls:
            - [ setIdentifierField, ['id'] ]
            - [ setLocaleManager, ['@pim_catalog.manager.locale'] ]
            - [ setGroupManager, ['@pim_catalog.manager.group'] ]

    pim_catalog.datagrid.manager.variant_group:
        class: %pim_catalog.datagrid.manager.variant_group_datagrid.class%
        tags:
            - name: oro_grid.datagrid.manager
              datagrid_name: variant_groups
              entity_hint: variant group
              route_name: pim_catalog_variant_group_index
        calls:
            - [ setIdentifierField, ['id'] ]
            - [ setLocaleManager, ['@pim_catalog.manager.locale'] ]
            - [ setGroupManager, ['@pim_catalog.manager.group'] ]

    pim_catalog.datagrid.manager.group_product:
        class: %pim_catalog.datagrid.manager.group_product_datagrid.class%
        tags:
            - name: oro_grid.datagrid.manager
              datagrid_name: group_products
              entity_name: %pim_catalog.entity.product.class%
              entity_hint: product
              flexible: true
              route_name: pim_catalog_group_edit
              cache_disabled: true

    pim_catalog.datagrid.manager.group_type:
        class: %pim_catalog.datagrid.manager.group_type_datagrid.class%
        tags:
            - name: oro_grid.datagrid.manager
              datagrid_name: group_types
              entity_hint: group type
              route_name: pim_catalog_group_type_index
        calls:
            - [ setLocaleManager, ['@pim_catalog.manager.locale'] ]

    pim_catalog.datagrid.manager.association_type:
        class: %pim_catalog.datagrid.manager.association_type_datagrid.class%
        tags:
            - name: oro_grid.datagrid.manager
              datagrid_name: association_types
              entity_name: %pim_catalog.entity.association_type.class%
              entity_hint: association type
              route_name: pim_catalog_association_type_index
        calls:
            - [ setLocaleManager, ['@pim_catalog.manager.locale'] ]

    pim_catalog.datagrid.manager.association_product:
        class: %pim_catalog.datagrid.manager.association_product_datagrid.class%
        tags:
            - name: oro_grid.datagrid.manager
              datagrid_name: association_product
              entity_name: %pim_catalog.entity.product.class%
              entity_hint: product
              flexible: true
              route_name: pim_catalog_product_list_product_associations
              cache_disabled: true
        calls:
            - [ setDatagridBuilder, ['@pim_grid.builder.datagrid'] ]

    pim_catalog.datagrid.manager.association_group:
        class: %pim_catalog.datagrid.manager.association_group_datagrid.class%
        tags:
            - name: oro_grid.datagrid.manager
              datagrid_name: association_group
              entity_name: %pim_catalog.entity.group.class%
              entity_hint: group
              route_name: pim_catalog_product_list_group_associations
              cache_disabled: true
        calls:
            - [ setIdentifierField, ['id'] ]
            - [ setLocaleManager, ['@pim_catalog.manager.locale'] ]
            - [ setGroupManager, ['@pim_catalog.manager.group'] ]

    pim_catalog.datagrid.manager.family:
        class: %pim_catalog.datagrid.manager.family_datagrid.class%
        tags:
            - name: oro_grid.datagrid.manager
              datagrid_name: families
              entity_hint: family
              route_name: pim_catalog_family_index
        calls:
            - [ setIdentifierField, ['id'] ]
            - [ setLocaleManager, ['@pim_catalog.manager.locale'] ]
            - [ setProductManager, ['@pim_catalog.manager.product'] ]
>>>>>>> 624aac52
<|MERGE_RESOLUTION|>--- conflicted
+++ resolved
@@ -1,6 +1,5 @@
-<<<<<<< HEAD
 datagrid:
-    association-grid:
+    association-type-grid:
         options:
             entityHint: association
         source:
@@ -143,22 +142,6 @@
                     options:
                         field_options:
                             choices: @pim_catalog.manager.product_attribute->getAttributeGroupChoices
-=======
-parameters:
-    pim_catalog.datagrid.manager.productattribute.class:             Pim\Bundle\CatalogBundle\Datagrid\AttributeDatagridManager
-    pim_catalog.datagrid.manager.product.class:                           Pim\Bundle\CatalogBundle\Datagrid\ProductDatagridManager
-    pim_catalog.datagrid.manager.channel_datagrid.class:                  Pim\Bundle\CatalogBundle\Datagrid\ChannelDatagridManager
-    pim_catalog.datagrid.manager.currency_datagrid.class:                 Pim\Bundle\CatalogBundle\Datagrid\CurrencyDatagridManager
-    pim_catalog.datagrid.manager.locale_datagrid.class:                   Pim\Bundle\CatalogBundle\Datagrid\LocaleDatagridManager
-    pim_catalog.datagrid.manager.group_datagrid.class:                    Pim\Bundle\CatalogBundle\Datagrid\GroupDatagridManager
-    pim_catalog.datagrid.manager.group_product_datagrid.class:        Pim\Bundle\CatalogBundle\Datagrid\GroupProductDatagridManager
-    pim_catalog.datagrid.manager.association_type_datagrid.class:         Pim\Bundle\CatalogBundle\Datagrid\AssociationTypeDatagridManager
-    pim_catalog.datagrid.manager.association_product_datagrid.class: Pim\Bundle\CatalogBundle\Datagrid\AssociationProductDatagridManager
-    pim_catalog.datagrid.manager.association_group_datagrid.class:   Pim\Bundle\CatalogBundle\Datagrid\AssociationGroupDatagridManager
-    pim_catalog.datagrid.manager.variant_group_datagrid.class:       Pim\Bundle\CatalogBundle\Datagrid\VariantGroupDatagridManager
-    pim_catalog.datagrid.manager.group_type_datagrid.class:          Pim\Bundle\CatalogBundle\Datagrid\GroupTypeDatagridManager
-    pim_catalog.datagrid.manager.family_datagrid.class:              Pim\Bundle\CatalogBundle\Datagrid\FamilyDatagridManager
->>>>>>> 624aac52
 
     channel-grid:
         options:
@@ -227,7 +210,6 @@
                         field_options:
                             choices: @pim_catalog.manager.category->getTrees
 
-<<<<<<< HEAD
     product-grid:
         flexible_entity: %pim_catalog.entity.product.class%
         options:
@@ -341,150 +323,4 @@
                     options:
                         field_options:
                             class: %pim_catalog.entity.product_attribute.class%
-                            property: label
-=======
-    pim_catalog.datagrid.manager.product:
-        class: %pim_catalog.datagrid.manager.product.class%
-        tags:
-            - name: oro_grid.datagrid.manager
-              datagrid_name: products
-              entity_name: %pim_catalog.entity.product.class%
-              entity_hint: products
-              flexible: true
-              route_name: pim_catalog_product_index
-        calls:
-            - [ setCategoryManager, ['@pim_catalog.manager.category'] ]
-            - [ setDatagridBuilder, ['@pim_grid.builder.datagrid'] ]
-            - [ setLocaleManager, ['@pim_catalog.manager.locale'] ]
-            - [ setSecurityFacade, ['@oro_security.security_facade'] ]
-
-    pim_catalog.datagrid.manager.history:
-        class: Pim\Bundle\CatalogBundle\Datagrid\AuditDatagridManager
-        tags:
-            - name: oro_grid.datagrid.manager
-              datagrid_name: catalog_history
-              entity_hint: audit
-              route_name: current
-
-    pim_catalog.datagrid.manager.channel:
-        class: %pim_catalog.datagrid.manager.channel_datagrid.class%
-        tags:
-            - name: oro_grid.datagrid.manager
-              datagrid_name: channels
-              entity_hint: channels
-              route_name: pim_catalog_channel_index
-        calls:
-            - [ setCategoryManager, ['@pim_catalog.manager.category'] ]
-            - [ setIdentifierField, ['id'] ]
-
-    pim_catalog.datagrid.manager.currency:
-        class: %pim_catalog.datagrid.manager.currency_datagrid.class%
-        tags:
-            - name: oro_grid.datagrid.manager
-              datagrid_name: currencies
-              entity_hint: currencies
-              route_name: pim_catalog_currency_index
-
-    pim_catalog.datagrid.manager.locale:
-        class: %pim_catalog.datagrid.manager.locale_datagrid.class%
-        tags:
-            - name: oro_grid.datagrid.manager
-              datagrid_name: locales
-              entity_hint: locales
-              route_name: pim_catalog_locale_index
-
-    pim_catalog.datagrid.manager.group:
-        class: %pim_catalog.datagrid.manager.group_datagrid.class%
-        tags:
-            - name: oro_grid.datagrid.manager
-              datagrid_name: groups
-              entity_hint: group
-              route_name: pim_catalog_group_index
-        calls:
-            - [ setIdentifierField, ['id'] ]
-            - [ setLocaleManager, ['@pim_catalog.manager.locale'] ]
-            - [ setGroupManager, ['@pim_catalog.manager.group'] ]
-
-    pim_catalog.datagrid.manager.variant_group:
-        class: %pim_catalog.datagrid.manager.variant_group_datagrid.class%
-        tags:
-            - name: oro_grid.datagrid.manager
-              datagrid_name: variant_groups
-              entity_hint: variant group
-              route_name: pim_catalog_variant_group_index
-        calls:
-            - [ setIdentifierField, ['id'] ]
-            - [ setLocaleManager, ['@pim_catalog.manager.locale'] ]
-            - [ setGroupManager, ['@pim_catalog.manager.group'] ]
-
-    pim_catalog.datagrid.manager.group_product:
-        class: %pim_catalog.datagrid.manager.group_product_datagrid.class%
-        tags:
-            - name: oro_grid.datagrid.manager
-              datagrid_name: group_products
-              entity_name: %pim_catalog.entity.product.class%
-              entity_hint: product
-              flexible: true
-              route_name: pim_catalog_group_edit
-              cache_disabled: true
-
-    pim_catalog.datagrid.manager.group_type:
-        class: %pim_catalog.datagrid.manager.group_type_datagrid.class%
-        tags:
-            - name: oro_grid.datagrid.manager
-              datagrid_name: group_types
-              entity_hint: group type
-              route_name: pim_catalog_group_type_index
-        calls:
-            - [ setLocaleManager, ['@pim_catalog.manager.locale'] ]
-
-    pim_catalog.datagrid.manager.association_type:
-        class: %pim_catalog.datagrid.manager.association_type_datagrid.class%
-        tags:
-            - name: oro_grid.datagrid.manager
-              datagrid_name: association_types
-              entity_name: %pim_catalog.entity.association_type.class%
-              entity_hint: association type
-              route_name: pim_catalog_association_type_index
-        calls:
-            - [ setLocaleManager, ['@pim_catalog.manager.locale'] ]
-
-    pim_catalog.datagrid.manager.association_product:
-        class: %pim_catalog.datagrid.manager.association_product_datagrid.class%
-        tags:
-            - name: oro_grid.datagrid.manager
-              datagrid_name: association_product
-              entity_name: %pim_catalog.entity.product.class%
-              entity_hint: product
-              flexible: true
-              route_name: pim_catalog_product_list_product_associations
-              cache_disabled: true
-        calls:
-            - [ setDatagridBuilder, ['@pim_grid.builder.datagrid'] ]
-
-    pim_catalog.datagrid.manager.association_group:
-        class: %pim_catalog.datagrid.manager.association_group_datagrid.class%
-        tags:
-            - name: oro_grid.datagrid.manager
-              datagrid_name: association_group
-              entity_name: %pim_catalog.entity.group.class%
-              entity_hint: group
-              route_name: pim_catalog_product_list_group_associations
-              cache_disabled: true
-        calls:
-            - [ setIdentifierField, ['id'] ]
-            - [ setLocaleManager, ['@pim_catalog.manager.locale'] ]
-            - [ setGroupManager, ['@pim_catalog.manager.group'] ]
-
-    pim_catalog.datagrid.manager.family:
-        class: %pim_catalog.datagrid.manager.family_datagrid.class%
-        tags:
-            - name: oro_grid.datagrid.manager
-              datagrid_name: families
-              entity_hint: family
-              route_name: pim_catalog_family_index
-        calls:
-            - [ setIdentifierField, ['id'] ]
-            - [ setLocaleManager, ['@pim_catalog.manager.locale'] ]
-            - [ setProductManager, ['@pim_catalog.manager.product'] ]
->>>>>>> 624aac52
+                            property: label