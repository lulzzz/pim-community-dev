--- conflicted
+++ resolved
@@ -26,7 +26,6 @@
         tags:
             - { name: doctrine.event_subscriber }
 
-<<<<<<< HEAD
     pim_catalog.event_listener.orm.localizable:
         class: %pim_catalog.event_listener.orm.localizable.class%
         calls:
@@ -51,10 +50,9 @@
         arguments: [%pim_catalog.entity.product.class%]
         calls:
             - [setFlexibleQueryBuilder, ['@pim_catalog.doctrine.flexible_query_builder']]
-=======
+
     pim_catalog.repository.media:
         class: %doctrine.entity_repository.class%
         factory_service: doctrine.orm.entity_manager
         factory_method: getRepository
-        arguments: [%pim_catalog.entity.media.class%]
->>>>>>> 31bb6190
+        arguments: [%pim_catalog.entity.media.class%]