#parameters:
#    pim_catalog.repository.product.class: Pim\Bundle\CatalogBundle\Entity\Repository\MongoDbOdmProductRepository
#    pim_catalog.product.class: Pim\Bundle\CatalogBundle\Model\Product
#
services:
    pim_catalog.object_manager.product:
<<<<<<< HEAD
        alias: "doctrine.odm.mongodb.document_manager"
#
#    pim_catalog.repository.product:
#        class: %pim_catalog.repository.product.class%
#        factory_service: doctrine.odm.document_manager
#        factory_method: getRepository
#        arguments:
#            - %pim_catalog.product.class%

=======
        alias: doctrine.odm.mondodb.document_manager

    pim_catalog.repository.product:
        class: %pim_catalog.repository.product.class%
        factory_service: doctrine.odm.document_manager
        factory_method: getRepository
        arguments:
            - %pim_catalog.product.class%
>>>>>>> a31eb2d7
<|MERGE_RESOLUTION|>--- conflicted
+++ resolved
@@ -4,7 +4,6 @@
 #
 services:
     pim_catalog.object_manager.product:
-<<<<<<< HEAD
         alias: "doctrine.odm.mongodb.document_manager"
 #
 #    pim_catalog.repository.product:
@@ -13,14 +12,3 @@
 #        factory_method: getRepository
 #        arguments:
 #            - %pim_catalog.product.class%
-
-=======
-        alias: doctrine.odm.mondodb.document_manager
-
-    pim_catalog.repository.product:
-        class: %pim_catalog.repository.product.class%
-        factory_service: doctrine.odm.document_manager
-        factory_method: getRepository
-        arguments:
-            - %pim_catalog.product.class%
->>>>>>> a31eb2d7
