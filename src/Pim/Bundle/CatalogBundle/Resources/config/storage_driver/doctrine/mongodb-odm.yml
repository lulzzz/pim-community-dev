parameters:
    pim_catalog.repository.product.class:                   Pim\Bundle\CatalogBundle\Doctrine\MongoDBODM\Repository\ProductRepository
    pim_catalog.repository.product_value_counter.class:     Pim\Bundle\CatalogBundle\Doctrine\MongoDBODM\Repository\ProductValueCounterRepository
    pim_catalog.repository.completeness.class:              Pim\Bundle\CatalogBundle\Doctrine\MongoDBODM\Repository\CompletenessRepository
    pim_catalog.repository.product_mass_action.class:       Pim\Bundle\CatalogBundle\Doctrine\MongoDBODM\Repository\ProductMassActionRepository
    pim_catalog.repository.product_category.class:          Pim\Bundle\CatalogBundle\Doctrine\MongoDBODM\Repository\ProductCategoryRepository
    pim_catalog.doctrine.completeness_generator.class:      Pim\Bundle\CatalogBundle\Doctrine\MongoDBODM\CompletenessGenerator
    pim_catalog.doctrine.index_creator.class:               Pim\Bundle\CatalogBundle\Doctrine\MongoDBODM\IndexCreator
    pim_catalog.doctrine.index_purger.class:                Pim\Bundle\CatalogBundle\Doctrine\MongoDBODM\IndexPurger
    pim_catalog.doctrine.naming_utility.class:              Pim\Bundle\CatalogBundle\Doctrine\MongoDBODM\NamingUtility

    pim_catalog.mongodb.normalizer.normalized_data.family.class:            Pim\Bundle\CatalogBundle\MongoDB\Normalizer\NormalizedData\FamilyNormalizer
    pim_catalog.mongodb.normalizer.normalized_data.group.class:             Pim\Bundle\CatalogBundle\MongoDB\Normalizer\NormalizedData\GroupNormalizer
    pim_catalog.mongodb.normalizer.normalized_data.completeness.class:      Pim\Bundle\CatalogBundle\MongoDB\Normalizer\NormalizedData\CompletenessNormalizer
    pim_catalog.mongodb.normalizer.normalized_data.product.class:           Pim\Bundle\CatalogBundle\MongoDB\Normalizer\NormalizedData\ProductNormalizer
    pim_catalog.mongodb.normalizer.normalized_data.product_value.class:     Pim\Bundle\CatalogBundle\MongoDB\Normalizer\NormalizedData\ProductValueNormalizer
    pim_catalog.mongodb.normalizer.normalized_data.attribute_option.class:  Pim\Bundle\CatalogBundle\MongoDB\Normalizer\NormalizedData\AttributeOptionNormalizer
    pim_catalog.mongodb.normalizer.normalized_data.product_price.class:     Pim\Bundle\CatalogBundle\MongoDB\Normalizer\NormalizedData\ProductPriceNormalizer
    pim_catalog.mongodb.normalizer.normalized_data.file.class:              Pim\Bundle\CatalogBundle\MongoDB\Normalizer\NormalizedData\FileNormalizer
    pim_catalog.mongodb.normalizer.normalized_data.metric.class:            Pim\Bundle\CatalogBundle\MongoDB\Normalizer\NormalizedData\MetricNormalizer
    pim_catalog.mongodb.normalizer.normalized_data.datetime.class:          Pim\Bundle\CatalogBundle\MongoDB\Normalizer\NormalizedData\DateTimeNormalizer

    pim_catalog.mongodb.normalizer.document.product.class:       Pim\Bundle\CatalogBundle\MongoDB\Normalizer\Document\ProductNormalizer
    pim_catalog.mongodb.normalizer.document.product_value.class: Pim\Bundle\CatalogBundle\MongoDB\Normalizer\Document\ProductValueNormalizer
    pim_catalog.mongodb.normalizer.document.metric.class:        Pim\Bundle\CatalogBundle\MongoDB\Normalizer\Document\MetricNormalizer
    pim_catalog.mongodb.normalizer.document.price.class:         Pim\Bundle\CatalogBundle\MongoDB\Normalizer\Document\ProductPriceNormalizer
    pim_catalog.mongodb.normalizer.document.datetime.class:      Pim\Bundle\CatalogBundle\MongoDB\Normalizer\Document\DateTimeNormalizer
    pim_catalog.mongodb.normalizer.document.association.class:   Pim\Bundle\CatalogBundle\MongoDB\Normalizer\Document\AssociationNormalizer
    pim_catalog.mongodb.normalizer.document.version.class:       Pim\Bundle\CatalogBundle\MongoDB\Normalizer\Document\VersionNormalizer
    pim_catalog.mongodb.normalizer.document.generic.class:       Pim\Bundle\CatalogBundle\MongoDB\Normalizer\Document\GenericNormalizer

    pim_catalog.event_subscriber.mongodb.set_products.class:                   Pim\Bundle\CatalogBundle\EventSubscriber\MongoDBODM\SetProductsSubscriber
    pim_catalog.event_subscriber.mongodb.set_normalized_product_data.class:    Pim\Bundle\CatalogBundle\EventSubscriber\MongoDBODM\SetNormalizedProductDataSubscriber
    pim_catalog.event_subscriber.mongodb.update_normalized_product_data.class: Pim\Bundle\CatalogBundle\EventSubscriber\MongoDBODM\UpdateNormalizedProductDataSubscriber
    pim_catalog.event_subscriber.mongodb.product_related_entity_removal.class: Pim\Bundle\CatalogBundle\EventSubscriber\MongoDBODM\ProductRelatedEntityRemovalSubscriber
    pim_catalog.event_subscriber.mongodb.ensure_indexes.class:                 Pim\Bundle\CatalogBundle\EventSubscriber\MongoDBODM\EnsureIndexesSubscriber

    pim_catalog.event_subscriber.metric_base_values.class:    Pim\Bundle\CatalogBundle\EventSubscriber\MongoDBODM\MetricBaseValuesSubscriber
    pim_catalog.event_subscriber.remove_outdated_products_from_associations.class: Pim\Bundle\CatalogBundle\EventSubscriber\MongoDBODM\RemoveOutdatedProductsFromAssociationsSubscriber

    pim_catalog.mongodb_odm_query_generator.abstract_normalized_data.class:      Pim\Bundle\CatalogBundle\Doctrine\MongoDBODM\QueryGenerator\AbstractQueryGenerator
    pim_catalog.mongodb_odm_query_generator.attribute_as_label_updated.class:    Pim\Bundle\CatalogBundle\Doctrine\MongoDBODM\QueryGenerator\AttributeAsLabelUpdatedQueryGenerator
    pim_catalog.mongodb_odm_query_generator.channel_deleted.class:               Pim\Bundle\CatalogBundle\Doctrine\MongoDBODM\QueryGenerator\ChannelDeletedQueryGenerator
    pim_catalog.mongodb_odm_query_generator.attribute_deleted.class:             Pim\Bundle\CatalogBundle\Doctrine\MongoDBODM\QueryGenerator\AttributeDeletedQueryGenerator
    pim_catalog.mongodb_odm_query_generator.family_label_updated.class:          Pim\Bundle\CatalogBundle\Doctrine\MongoDBODM\QueryGenerator\FamilyLabelUpdatedQueryGenerator
    pim_catalog.mongodb_odm_query_generator.option_code_updated.class:           Pim\Bundle\CatalogBundle\Doctrine\MongoDBODM\QueryGenerator\OptionCodeUpdatedQueryGenerator
    pim_catalog.mongodb_odm_query_generator.option_deleted.class:                Pim\Bundle\CatalogBundle\Doctrine\MongoDBODM\QueryGenerator\OptionDeletedQueryGenerator
    pim_catalog.mongodb_odm_query_generator.option_value_updated.class:          Pim\Bundle\CatalogBundle\Doctrine\MongoDBODM\QueryGenerator\OptionValueUpdatedQueryGenerator
    pim_catalog.mongodb_odm_query_generator.multiple_option_code_updated.class:  Pim\Bundle\CatalogBundle\Doctrine\MongoDBODM\QueryGenerator\MultipleOptionCodeUpdatedQueryGenerator
    pim_catalog.mongodb_odm_query_generator.multiple_option_deleted.class:       Pim\Bundle\CatalogBundle\Doctrine\MongoDBODM\QueryGenerator\MultipleOptionDeletedQueryGenerator
    pim_catalog.mongodb_odm_query_generator.multiple_option_value_updated.class: Pim\Bundle\CatalogBundle\Doctrine\MongoDBODM\QueryGenerator\MultipleOptionValueUpdatedQueryGenerator

    pim_catalog.doctrine.query.filter.number.class:       Pim\Bundle\CatalogBundle\Doctrine\MongoDBODM\Filter\NumberFilter
    pim_catalog.doctrine.query.filter.string.class:       Pim\Bundle\CatalogBundle\Doctrine\MongoDBODM\Filter\StringFilter
    pim_catalog.doctrine.query.filter.boolean.class:      Pim\Bundle\CatalogBundle\Doctrine\MongoDBODM\Filter\BooleanFilter
    pim_catalog.doctrine.query.filter.date.class:         Pim\Bundle\CatalogBundle\Doctrine\MongoDBODM\Filter\DateFilter
    pim_catalog.doctrine.query.filter.datetime.class:     Pim\Bundle\CatalogBundle\Doctrine\MongoDBODM\Filter\DateTimeFilter
    pim_catalog.doctrine.query.filter.product_id.class:   Pim\Bundle\CatalogBundle\Doctrine\MongoDBODM\Filter\ProductIdFilter
    pim_catalog.doctrine.query.filter.family.class:       Pim\Bundle\CatalogBundle\Doctrine\MongoDBODM\Filter\FamilyFilter
    pim_catalog.doctrine.query.filter.groups.class:       Pim\Bundle\CatalogBundle\Doctrine\MongoDBODM\Filter\GroupsFilter
    pim_catalog.doctrine.query.filter.completeness.class: Pim\Bundle\CatalogBundle\Doctrine\MongoDBODM\Filter\CompletenessFilter
    pim_catalog.doctrine.query.filter.option.class:       Pim\Bundle\CatalogBundle\Doctrine\MongoDBODM\Filter\OptionFilter
    pim_catalog.doctrine.query.filter.options.class:      Pim\Bundle\CatalogBundle\Doctrine\MongoDBODM\Filter\OptionsFilter
    pim_catalog.doctrine.query.filter.metric.class:       Pim\Bundle\CatalogBundle\Doctrine\MongoDBODM\Filter\MetricFilter
    pim_catalog.doctrine.query.filter.price.class:        Pim\Bundle\CatalogBundle\Doctrine\MongoDBODM\Filter\PriceFilter
    pim_catalog.doctrine.query.filter.media.class:        Pim\Bundle\CatalogBundle\Doctrine\MongoDBODM\Filter\MediaFilter

    pim_catalog.doctrine.query.cursor.class:              Akeneo\Bundle\StorageUtilsBundle\Doctrine\MongoDBODM\Cursor\Cursor
    pim_catalog.doctrine.cursor_factory.product.class:    Akeneo\Bundle\StorageUtilsBundle\Doctrine\MongoDBODM\Cursor\CursorFactory

    pim_catalog.doctrine.query.sorter.base.class:          Pim\Bundle\CatalogBundle\Doctrine\MongoDBODM\Sorter\BaseSorter
    pim_catalog.doctrine.query.sorter.completeness.class:  Pim\Bundle\CatalogBundle\Doctrine\MongoDBODM\Sorter\CompletenessSorter
    pim_catalog.doctrine.query.sorter.family.class:        Pim\Bundle\CatalogBundle\Doctrine\MongoDBODM\Sorter\FamilySorter
    pim_catalog.doctrine.query.sorter.in_group.class:      Pim\Bundle\CatalogBundle\Doctrine\MongoDBODM\Sorter\InGroupSorter
    pim_catalog.doctrine.query.sorter.is_associated.class: Pim\Bundle\CatalogBundle\Doctrine\MongoDBODM\Sorter\BaseSorter

    pim_catalog.saver.product.class: Pim\Bundle\CatalogBundle\Doctrine\MongoDBODM\Saver\ProductSaver

services:
    pim_catalog.object_manager.product:
        alias: doctrine.odm.mongodb.document_manager

    pim_catalog.object_manager.association:
        alias: doctrine.odm.mongodb.document_manager

    pim_catalog.doctrine.completeness_generator:
        class: '%pim_catalog.doctrine.completeness_generator.class%'
        arguments:
            - '@doctrine.odm.mongodb.document_manager'
            - '%pim_catalog.entity.product.class%'
            - '@pim_catalog.repository.channel'
            - '@pim_catalog.repository.family'

    pim_catalog.doctrine.index_creator:
        class: '%pim_catalog.doctrine.index_creator.class%'
        arguments:
            - '@akeneo_storage_utils.doctrine.smart_manager_registry'
            - '@pim_catalog.doctrine.naming_utility'
            - '%pim_catalog.entity.product.class%'
            - '@logger'
            - '%pim_catalog.entity.attribute.class%'

    pim_catalog.doctrine.naming_utility:
        class: '%pim_catalog.doctrine.naming_utility.class%'
        arguments:
            - '@akeneo_storage_utils.doctrine.smart_manager_registry'
            - '%pim_catalog.entity.channel.class%'
            - '%pim_catalog.entity.locale.class%'
            - '%pim_catalog.entity.attribute.class%'
            - '%pim_catalog.entity.currency.class%'

    pim_catalog.doctrine.index_purger:
        class: '%pim_catalog.doctrine.index_purger.class%'
        arguments:
            - '@akeneo_storage_utils.doctrine.smart_manager_registry'
            - '%pim_catalog.entity.product.class%'

    # Normalizers from Object to MongoDB normalizedData
    pim_catalog.mongodb.normalizer.normalized_data.product:
        class: '%pim_catalog.mongodb.normalizer.normalized_data.product.class%'
        public: false
        tags:
            - { name: pim_serializer.normalizer }

    pim_catalog.mongodb.normalizer.normalized_data.product_value:
        class: '%pim_catalog.mongodb.normalizer.normalized_data.product_value.class%'
        public: false
        tags:
            - { name: pim_serializer.normalizer }

    pim_catalog.mongodb.normalizer.normalized_data.attribute_option:
        class: '%pim_catalog.mongodb.normalizer.normalized_data.attribute_option.class%'
        public: false
        tags:
            - { name: pim_serializer.normalizer }

    pim_catalog.mongodb.normalizer.normalized_data.product_price:
        class: '%pim_catalog.mongodb.normalizer.normalized_data.product_price.class%'
        public: false
        tags:
            - { name: pim_serializer.normalizer }

    pim_catalog.mongodb.normalizer.normalized_data.file:
        class: '%pim_catalog.mongodb.normalizer.normalized_data.file.class%'
        public: false
        tags:
            - { name: pim_serializer.normalizer }

    pim_catalog.mongodb.normalizer.normalized_data.metric:
        class: '%pim_catalog.mongodb.normalizer.normalized_data.metric.class%'
        public: false
        tags:
            - { name: pim_serializer.normalizer }

    pim_catalog.mongodb.normalizer.normalized_data.family:
        class: '%pim_catalog.mongodb.normalizer.normalized_data.family.class%'
        public: false
        arguments:
            - '@pim_serializer.normalizer.label_translation'
        tags:
            - { name: pim_serializer.normalizer }

    pim_catalog.mongodb.normalizer.normalized_data.group:
        class: '%pim_catalog.mongodb.normalizer.normalized_data.group.class%'
        public: false
        arguments:
            - '@pim_serializer.normalizer.label_translation'
        tags:
            - { name: pim_serializer.normalizer }

    pim_catalog.mongodb.normalizer.normalized_data.completeness:
        class: '%pim_catalog.mongodb.normalizer.normalized_data.completeness.class%'
        public: false
        tags:
            - { name: pim_serializer.normalizer }

    pim_catalog.mongodb.normalizer.normalized_data.datetime:
        class: '%pim_catalog.mongodb.normalizer.normalized_data.datetime.class%'
        public: false
        tags:
            - { name: pim_serializer.normalizer }

    # Normalizers from Object to MongoDB document
    pim_catalog.mongodb.normalizer.document.product:
        class: '%pim_catalog.mongodb.normalizer.document.product.class%'
        arguments:
            - '@pim_catalog.mongodb.mongo_objects_factory'
        tags:
            - { name: pim_serializer.normalizer, priority: 100 }

    pim_catalog.mongodb.normalizer.document.product_value:
        class: '%pim_catalog.mongodb.normalizer.document.product_value.class%'
        arguments:
            - '@pim_catalog.mongodb.mongo_objects_factory'
            - '@akeneo_storage_utils.doctrine.smart_manager_registry'
        tags:
            - { name: pim_serializer.normalizer, priority: 100 }

    pim_catalog.mongodb.normalizer.document.metric:
        class: '%pim_catalog.mongodb.normalizer.document.metric.class%'
        arguments:
            - '@pim_catalog.mongodb.mongo_objects_factory'
            - '@akeneo_measure.measure_converter'
            - '@akeneo_measure.manager'
        tags:
            - { name: pim_serializer.normalizer, priority: 100 }

    pim_catalog.mongodb.normalizer.document.price:
        class: '%pim_catalog.mongodb.normalizer.document.price.class%'
        arguments:
            - '@pim_catalog.mongodb.mongo_objects_factory'
        tags:
            - { name: pim_serializer.normalizer, priority: 100 }

    pim_catalog.mongodb.normalizer.document.datetime:
        class: '%pim_catalog.mongodb.normalizer.document.datetime.class%'
        arguments:
            - '@pim_catalog.mongodb.mongo_objects_factory'
        tags:
            - { name: pim_serializer.normalizer, priority: 100 }

    pim_catalog.mongodb.normalizer.document.association:
        class: '%pim_catalog.mongodb.normalizer.document.association.class%'
        arguments:
            - '@pim_catalog.mongodb.mongo_objects_factory'
        tags:
            - { name: pim_serializer.normalizer, priority: 100 }

    pim_catalog.mongodb.normalizer.document.version:
        class: '%pim_catalog.mongodb.normalizer.document.version.class%'
        arguments:
            - '@pim_catalog.mongodb.mongo_objects_factory'
        tags:
            - { name: pim_serializer.normalizer, priority: 100 }

    pim_catalog.mongodb.normalizer.document.generic:
        class: '%pim_catalog.mongodb.normalizer.document.generic.class%'
        arguments:
            - '@pim_catalog.mongodb.mongo_objects_factory'
        tags:
            - { name: pim_serializer.normalizer, priority: 90 }

    pim_catalog.mongodb.mongo_objects_factory:
        alias: akeneo_storage_utils.mongodb.mongo_objects_factory

    pim_catalog.repository.product:
        class: '%pim_catalog.repository.product.class%'
        factory_service: pim_catalog.object_manager.product
        factory_method: getRepository
        arguments: ['%pim_catalog.entity.product.class%']
        calls:
            - [setProductQueryBuilderFactory, ['@pim_catalog.query.product_query_builder_factory']]
            - [setEntityManager, ['@doctrine.orm.entity_manager']]
            - [setAttributeRepository, ['@pim_catalog.repository.attribute']]
            - [setFamilyRepository, ['@pim_catalog.repository.family']]
            - [setCategoryRepository, ['@pim_catalog.repository.category']]
            - [setGroupRepository, ['@pim_catalog.repository.group']]
        tags:
            - { name: 'pim_repository' }

    pim_catalog.repository.product_value_counter:
        class: '%pim_catalog.repository.product_value_counter.class%'
        arguments:
            - '@doctrine.odm.mongodb.document_manager'
            - '%pim_catalog.entity.product.class%'

    pim_catalog.repository.product_mass_action:
        class: '%pim_catalog.repository.product_mass_action.class%'
        arguments:
            - '@pim_catalog.object_manager.product'
            - '%pim_catalog.entity.product.class%'
            - '@pim_catalog.repository.family'

    pim_catalog.repository.product_category:
        class: '%pim_catalog.repository.product_category.class%'
        parent: akeneo_classification.repository.abstract_item_category
        arguments:
            - '@pim_catalog.object_manager.product'
            - '%pim_catalog.entity.product.class%'
            - '@doctrine.orm.entity_manager'
            - '%pim_catalog.entity.category.class%'

    pim_catalog.repository.completeness:
        class: '%pim_catalog.repository.completeness.class%'
        arguments:
            - '@doctrine.odm.mongodb.document_manager'
            - '@pim_catalog.repository.channel'
            - '@pim_catalog.repository.category'
            - '%pim_catalog.entity.product.class%'

    pim_catalog.repository.association:
        alias: pim_catalog.repository.product

    pim_catalog.saver.product:
        class: '%pim_catalog.saver.product.class%'
        arguments:
            - '@pim_catalog.object_manager.product'
            - '@pim_catalog.manager.completeness'
            - '@event_dispatcher'
            - '@pim_versioning.doctrine.mongodb.bulk_builder.version'
            - '@pim_versioning.doctrine.mongodb.bulk_saver.version'
            - '@pim_serializer'
            - '@pim_catalog.mongodb.mongo_objects_factory'
            - '%pim_catalog.entity.product.class%'
            - '%mongodb_database%'

    # Doctrine events subscribers
    pim_catalog.event_subscriber.mongodb.set_normalized_product_data:
        class: '%pim_catalog.event_subscriber.mongodb.set_normalized_product_data.class%'
        arguments:
            - '@pim_serializer'
        tags:
            - { name: doctrine_mongodb.odm.event_subscriber }

    pim_catalog.event_subscriber.mongodb.update_normalized_product_data:
        class: '%pim_catalog.event_subscriber.mongodb.update_normalized_product_data.class%'
        arguments:
            - '@akeneo_storage_utils.doctrine.smart_manager_registry'
            - '%pim_catalog.entity.product.class%'
        tags:
            - { name: doctrine.event_subscriber, priority: 50 }

    pim_catalog.event_subscriber.mongodb.product_related_entity_removal:
        class: '%pim_catalog.event_subscriber.mongodb.product_related_entity_removal.class%'
        arguments:
            - '@akeneo_storage_utils.doctrine.smart_manager_registry'
            - '%pim_catalog.entity.product.class%'
        tags:
            - { name: doctrine.event_subscriber, priority: 100 }

    pim_catalog.event_subscriber.mongodb.ensure_indexes:
        class: '%pim_catalog.event_subscriber.mongodb.ensure_indexes.class%'
        arguments:
            - '@pim_catalog.doctrine.index_creator'
            - '@pim_catalog.doctrine.index_purger'
        tags:
            - { name: doctrine.event_subscriber, priority: 100 }

    pim_catalog.event_subscriber.mongodb.set_products:
        class: '%pim_catalog.event_subscriber.mongodb.set_products.class%'
        arguments:
            - '@akeneo_storage_utils.doctrine.smart_manager_registry'
            - '%pim_catalog.entity.product.class%'
            -
                - { class: '%pim_catalog.entity.group.class%', property: groupIds }
                - { class: '%pim_catalog.entity.category.class%', property: categoryIds }
        tags:
            - { name: doctrine.event_subscriber }

    # ODM query generators
    pim_catalog.mongodb_odm_query_generator.abstract_normalized_data:
        abstract: true
        class: '%pim_catalog.mongodb_odm_query_generator.abstract_normalized_data.class%'
        arguments:
            - '@pim_catalog.doctrine.naming_utility'

    pim_catalog.mongodb_odm_query_generator.attribute_as_label_updated:
        class: '%pim_catalog.mongodb_odm_query_generator.attribute_as_label_updated.class%'
        parent: pim_catalog.mongodb_odm_query_generator.abstract_normalized_data
        arguments:
            - '%pim_catalog.entity.family.class%'
            - 'attributeAsLabel'
        tags:
            - { name: pim_catalog.mongodb_odm_query_generator }

    pim_catalog.mongodb_odm_query_generator.attribute_deleted:
        class: '%pim_catalog.mongodb_odm_query_generator.attribute_deleted.class%'
        parent: pim_catalog.mongodb_odm_query_generator.abstract_normalized_data
        arguments:
            - '%pim_catalog.entity.attribute.class%'
        tags:
            - { name: pim_catalog.mongodb_odm_query_generator }

    pim_catalog.mongodb_odm_query_generator.channel_deleted:
        class: '%pim_catalog.mongodb_odm_query_generator.channel_deleted.class%'
        parent: pim_catalog.mongodb_odm_query_generator.abstract_normalized_data
        arguments:
            - '%pim_catalog.entity.channel.class%'
        tags:
            - { name: pim_catalog.mongodb_odm_query_generator }

    pim_catalog.mongodb_odm_query_generator.family_label_updated:
        class: '%pim_catalog.mongodb_odm_query_generator.family_label_updated.class%'
        parent: pim_catalog.mongodb_odm_query_generator.abstract_normalized_data
        arguments:
            - 'Pim\Bundle\CatalogBundle\Entity\FamilyTranslation'
            - 'label'
        tags:
            - { name: pim_catalog.mongodb_odm_query_generator }

    pim_catalog.mongodb_odm_query_generator.option_code_updated:
        class: '%pim_catalog.mongodb_odm_query_generator.option_code_updated.class%'
        parent: pim_catalog.mongodb_odm_query_generator.abstract_normalized_data
        arguments:
            - '%pim_catalog.entity.attribute_option.class%'
            - 'code'
        tags:
            - { name: pim_catalog.mongodb_odm_query_generator }

    pim_catalog.mongodb_odm_query_generator.option_deleted:
        class: '%pim_catalog.mongodb_odm_query_generator.option_deleted.class%'
        parent: pim_catalog.mongodb_odm_query_generator.abstract_normalized_data
        arguments:
            - '%pim_catalog.entity.attribute_option.class%'
        tags:
            - { name: pim_catalog.mongodb_odm_query_generator }

    pim_catalog.mongodb_odm_query_generator.option_value_updated:
        class: '%pim_catalog.mongodb_odm_query_generator.option_value_updated.class%'
        parent: pim_catalog.mongodb_odm_query_generator.abstract_normalized_data
        arguments:
            - '%pim_catalog.entity.attribute_option_value.class%'
            - 'value'
        tags:
            - { name: pim_catalog.mongodb_odm_query_generator }

    pim_catalog.mongodb_odm_query_generator.multiple_option_code_updated:
        class: '%pim_catalog.mongodb_odm_query_generator.multiple_option_code_updated.class%'
        parent: pim_catalog.mongodb_odm_query_generator.abstract_normalized_data
        arguments:
            - '%pim_catalog.entity.attribute_option.class%'
            - 'code'
        tags:
            - { name: pim_catalog.mongodb_odm_query_generator }

    pim_catalog.mongodb_odm_query_generator.multiple_option_deleted:
        class: '%pim_catalog.mongodb_odm_query_generator.multiple_option_deleted.class%'
        parent: pim_catalog.mongodb_odm_query_generator.abstract_normalized_data
        arguments:
            - '%pim_catalog.entity.attribute_option.class%'
        tags:
            - { name: pim_catalog.mongodb_odm_query_generator }

    pim_catalog.mongodb_odm_query_generator.multiple_option_value_updated:
        class: '%pim_catalog.mongodb_odm_query_generator.multiple_option_value_updated.class%'
        parent: pim_catalog.mongodb_odm_query_generator.abstract_normalized_data
        arguments:
            - '%pim_catalog.entity.attribute_option_value.class%'
            - 'value'
        tags:
            - { name: pim_catalog.mongodb_odm_query_generator }

    pim_catalog.event_subscriber.remove_outdated_products_from_associations:
        class: '%pim_catalog.event_subscriber.remove_outdated_products_from_associations.class%'
        arguments:
            - '@pim_catalog.repository.product'
            - '@pim_catalog.repository.association_type'
        tags:
            - { name: kernel.event_subscriber }

<<<<<<< HEAD
=======
    # PQB filters
    pim_catalog.doctrine.query.filter.family:
        class: %pim_catalog.doctrine.query.filter.family.class%
        arguments:
            - '@pim_catalog.doctrine.query.filter.object_id_resolver'
            - ['family.id', 'family.code']
            - ['IN', 'NOT IN' ,'EMPTY']
        tags:
            - { name: 'pim_catalog.doctrine.query.filter', priority: 30 }

    pim_catalog.doctrine.query.filter.groups:
        class: %pim_catalog.doctrine.query.filter.groups.class%
        arguments:
            - '@pim_catalog.doctrine.query.filter.object_id_resolver'
            - ['groups.id', 'groups.code']
            - ['IN', 'NOT IN', 'EMPTY']
        tags:
            - { name: 'pim_catalog.doctrine.query.filter', priority: 30 }

>>>>>>> d6db0695
    pim_catalog.factory.product_cursor:
        class: '%pim_catalog.doctrine.cursor_factory.product.class%'
        arguments:
            - '%pim_catalog.doctrine.query.cursor.class%'

    pim_catalog.doctrine.query.sorter.is_associated:
        class: '%pim_catalog.doctrine.query.sorter.is_associated.class%'
        tags:
            - { name: 'pim_catalog.doctrine.query.sorter', priority: 30 }

    pim_catalog.doctrine.query.filter.completeness:
        class: '%pim_catalog.doctrine.query.filter.completeness.class%'
        arguments:
            - '@pim_catalog.repository.channel'
            - ['completeness']
            -
                - '<'
                - '<='
                - '='
                - '>='
                - '>'
                - '!='
                - 'GREATER THAN ON ALL LOCALES'
                - 'GREATER OR EQUALS THAN ON ALL LOCALES'
                - 'LOWER OR EQUALS THAN ON ALL LOCALES'
                - 'LOWER THAN ON ALL LOCALES'
        tags:
            - { name: 'pim_catalog.doctrine.query.filter', priority: 30 }<|MERGE_RESOLUTION|>--- conflicted
+++ resolved
@@ -448,8 +448,6 @@
         tags:
             - { name: kernel.event_subscriber }
 
-<<<<<<< HEAD
-=======
     # PQB filters
     pim_catalog.doctrine.query.filter.family:
         class: %pim_catalog.doctrine.query.filter.family.class%
@@ -469,7 +467,6 @@
         tags:
             - { name: 'pim_catalog.doctrine.query.filter', priority: 30 }
 
->>>>>>> d6db0695
     pim_catalog.factory.product_cursor:
         class: '%pim_catalog.doctrine.cursor_factory.product.class%'
         arguments:
