--- conflicted
+++ resolved
@@ -48,19 +48,18 @@
             - pim_catalog_variant_group_form
             - pim_catalog_variant_group
 
-<<<<<<< HEAD
     pim_catalog.form.group:
-=======
-    pim_catalog.form.association:
->>>>>>> e6f965c8
         class:           Symfony\Component\Form\Form
         factory_method:  createNamed
         factory_service: form.factory
         arguments:
-<<<<<<< HEAD
             - pim_catalog_group_form
             - pim_catalog_group
-=======
+
+    pim_catalog.form.association:
+        class:           Symfony\Component\Form\Form
+        factory_method:  createNamed
+        factory_service: form.factory
+        arguments:
             - pim_catalog_association_form
-            - pim_catalog_association
->>>>>>> e6f965c8
+            - pim_catalog_association