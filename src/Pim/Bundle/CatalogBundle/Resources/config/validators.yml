parameters:
<<<<<<< HEAD
    pim_catalog.validator.helper.attribute.class:                          Pim\Bundle\CatalogBundle\Validator\AttributeValidatorHelper
    pim_catalog.validator.constraint.valid_metric.class:                   Pim\Bundle\CatalogBundle\Validator\Constraints\ValidMetricValidator
    pim_catalog.validator.constraint.single_identifier.class:              Pim\Bundle\CatalogBundle\Validator\Constraints\SingleIdentifierAttributeValidator
    pim_catalog.validator.constraint.unique_variant_axis.class:            Pim\Bundle\CatalogBundle\Validator\Constraints\UniqueVariantAxisValidator
    pim_catalog.validator.constraint.unique_variant_group.class:           Pim\Bundle\CatalogBundle\Validator\Constraints\UniqueVariantGroupValidator
    pim_catalog.validator.constraint.unique_value.class:                   Pim\Bundle\CatalogBundle\Validator\Constraints\UniqueValueValidator
    pim_catalog.validator.constraint.immutable.class:                      Pim\Bundle\CatalogBundle\Validator\Constraints\ImmutableValidator
    pim_catalog.validator.constraint.variant_group_values.class:           Pim\Bundle\CatalogBundle\Validator\Constraints\VariantGroupValuesValidator
    pim_catalog.validator.constraint.variant_group_axis.class:             Pim\Bundle\CatalogBundle\Validator\Constraints\VariantGroupAxisValidator
    pim_catalog.validator.constraint.has_variant_axes.class:               Pim\Bundle\CatalogBundle\Validator\Constraints\HasVariantAxesValidator
    pim_catalog.validator.constraint_guesser.chained.class:                Pim\Bundle\CatalogBundle\Validator\ChainedAttributeConstraintGuesser
    pim_catalog.validator.constraint_guesser.email.class:                  Pim\Bundle\CatalogBundle\Validator\ConstraintGuesser\EmailGuesser
    pim_catalog.validator.constraint_guesser.file.class:                   Pim\Bundle\CatalogBundle\Validator\ConstraintGuesser\FileGuesser
    pim_catalog.validator.constraint_guesser.length.class:                 Pim\Bundle\CatalogBundle\Validator\ConstraintGuesser\LengthGuesser
    pim_catalog.validator.constraint_guesser.not_blank.class:              Pim\Bundle\CatalogBundle\Validator\ConstraintGuesser\NotBlankGuesser
    pim_catalog.validator.constraint_guesser.date.class:                   Pim\Bundle\CatalogBundle\Validator\ConstraintGuesser\DateGuesser
    pim_catalog.validator.constraint_guesser.numeric.class:                Pim\Bundle\CatalogBundle\Validator\ConstraintGuesser\NumericGuesser
    pim_catalog.validator.constraint_guesser.range.class:                  Pim\Bundle\CatalogBundle\Validator\ConstraintGuesser\RangeGuesser
    pim_catalog.validator.constraint_guesser.regex.class:                  Pim\Bundle\CatalogBundle\Validator\ConstraintGuesser\RegexGuesser
    pim_catalog.validator.constraint_guesser.not_decimal.class:            Pim\Bundle\CatalogBundle\Validator\ConstraintGuesser\NotDecimalGuesser
    pim_catalog.validator.constraint_guesser.url.class:                    Pim\Bundle\CatalogBundle\Validator\ConstraintGuesser\UrlGuesser
    pim_catalog.validator.constraint_guesser.unique_value.class:           Pim\Bundle\CatalogBundle\Validator\ConstraintGuesser\UniqueValueGuesser
    pim_catalog.validator.constraint_guesser.price_collection.class:       Pim\Bundle\CatalogBundle\Validator\ConstraintGuesser\PriceCollectionGuesser
    pim_catalog.validator.constraint_guesser.metric.class:                 Pim\Bundle\CatalogBundle\Validator\ConstraintGuesser\MetricGuesser
=======
    pim_catalog.validator.helper.attribute.class:                    Pim\Bundle\CatalogBundle\Validator\AttributeValidatorHelper
    pim_catalog.validator.constraint.valid_metric.class:             Pim\Bundle\CatalogBundle\Validator\Constraints\ValidMetricValidator
    pim_catalog.validator.constraint.single_identifier.class:        Pim\Bundle\CatalogBundle\Validator\Constraints\SingleIdentifierAttributeValidator
    pim_catalog.validator.constraint.unique_variant_axis.class:      Pim\Bundle\CatalogBundle\Validator\Constraints\UniqueVariantAxisValidator
    pim_catalog.validator.constraint.unique_variant_group.class:     Pim\Bundle\CatalogBundle\Validator\Constraints\UniqueVariantGroupValidator
    pim_catalog.validator.constraint.unique_value.class:             Pim\Bundle\CatalogBundle\Validator\Constraints\UniqueValueValidator
    pim_catalog.validator.constraint.immutable.class:                Pim\Bundle\CatalogBundle\Validator\Constraints\ImmutableValidator
    pim_catalog.validator.constraint.variant_group_values.class:     Pim\Bundle\CatalogBundle\Validator\Constraints\VariantGroupValuesValidator
    pim_catalog.validator.constraint.variant_group_axis.class:       Pim\Bundle\CatalogBundle\Validator\Constraints\VariantGroupAxisValidator
    pim_catalog.validator.constraint.has_variant_axes.class:         Pim\Bundle\CatalogBundle\Validator\Constraints\HasVariantAxesValidator
    pim_catalog.validator.constraint_guesser.chained.class:          Pim\Bundle\CatalogBundle\Validator\ChainedAttributeConstraintGuesser
    pim_catalog.validator.constraint_guesser.email.class:            Pim\Bundle\CatalogBundle\Validator\ConstraintGuesser\EmailGuesser
    pim_catalog.validator.constraint_guesser.file.class:             Pim\Bundle\CatalogBundle\Validator\ConstraintGuesser\FileGuesser
    pim_catalog.validator.constraint_guesser.length.class:           Pim\Bundle\CatalogBundle\Validator\ConstraintGuesser\LengthGuesser
    pim_catalog.validator.constraint_guesser.not_blank.class:        Pim\Bundle\CatalogBundle\Validator\ConstraintGuesser\NotBlankGuesser
    pim_catalog.validator.constraint_guesser.date.class:             Pim\Bundle\CatalogBundle\Validator\ConstraintGuesser\DateGuesser
    pim_catalog.validator.constraint_guesser.numeric.class:          Pim\Bundle\CatalogBundle\Validator\ConstraintGuesser\NumericGuesser
    pim_catalog.validator.constraint_guesser.string.class:           Pim\Bundle\CatalogBundle\Validator\ConstraintGuesser\StringGuesser
    pim_catalog.validator.constraint_guesser.boolean.class:          Pim\Bundle\CatalogBundle\Validator\ConstraintGuesser\BooleanGuesser
    pim_catalog.validator.constraint_guesser.range.class:            Pim\Bundle\CatalogBundle\Validator\ConstraintGuesser\RangeGuesser
    pim_catalog.validator.constraint_guesser.regex.class:            Pim\Bundle\CatalogBundle\Validator\ConstraintGuesser\RegexGuesser
    pim_catalog.validator.constraint_guesser.not_decimal.class:      Pim\Bundle\CatalogBundle\Validator\ConstraintGuesser\NotDecimalGuesser
    pim_catalog.validator.constraint_guesser.url.class:              Pim\Bundle\CatalogBundle\Validator\ConstraintGuesser\UrlGuesser
    pim_catalog.validator.constraint_guesser.unique_value.class:     Pim\Bundle\CatalogBundle\Validator\ConstraintGuesser\UniqueValueGuesser
    pim_catalog.validator.constraint_guesser.price_collection.class: Pim\Bundle\CatalogBundle\Validator\ConstraintGuesser\PriceCollectionGuesser
    pim_catalog.validator.constraint_guesser.metric.class:           Pim\Bundle\CatalogBundle\Validator\ConstraintGuesser\MetricGuesser
>>>>>>> ebf8bdb6
    pim_catalog.validator.mapping.delegating_class_metadata_factory.class: Pim\Bundle\CatalogBundle\Validator\Mapping\DelegatingClassMetadataFactory
    pim_catalog.validator.mapping.product_value_metadata_factory.class:    Pim\Bundle\CatalogBundle\Validator\Mapping\ProductValueMetadataFactory
    pim_catalog.validator.unique_value_set.class:                          Pim\Bundle\CatalogBundle\Validator\UniqueValuesSet

services:
    # Helpers
    pim_catalog.validator.helper.attribute:
        class: %pim_catalog.validator.helper.attribute.class%
        public: false
        arguments:
            - @pim_catalog.repository.locale
            - @pim_catalog.repository.channel

    pim_catalog.validator.unique_value_set:
        class: %pim_catalog.validator.unique_value_set.class%
        public: false

    # Validators
    pim_catalog.validator.constraint.valid_metric:
        class: %pim_catalog.validator.constraint.valid_metric.class%
        arguments:
            - '@property_accessor'
            - %akeneo_measure.measures_config%
        tags:
            - { name: validator.constraint_validator, alias: pim_metric_validator }

    pim_catalog.validator.constraint.single_identifier:
        class: %pim_catalog.validator.constraint.single_identifier.class%
        arguments:
            - '@pim_catalog.repository.attribute'
        tags:
            - { name: validator.constraint_validator, alias: pim_single_identifier_attribute_validator }

    pim_catalog.validator.constraint.unique_variant_axis:
        class: %pim_catalog.validator.constraint.unique_variant_axis.class%
        arguments:
            - '@pim_catalog.manager.product'
        tags:
            - { name: validator.constraint_validator, alias: pim_unique_variant_axis_validator }

    pim_catalog.validator.constraint.unique_variant_group:
        class: %pim_catalog.validator.constraint.unique_variant_group.class%
        tags:
            - { name: validator.constraint_validator, alias: pim_unique_variant_group_validator }

    pim_catalog.validator.constraint.unique_value:
        class: %pim_catalog.validator.constraint.unique_value.class%
        arguments:
            - '@pim_catalog.repository.product'
            - '@pim_catalog.validator.unique_value_set'
        tags:
            - { name: validator.constraint_validator, alias: pim_unique_value_validator }

    pim_catalog.validator.constraint.immutable:
        class: %pim_catalog.validator.constraint.immutable.class%
        arguments:
            - '@doctrine.orm.entity_manager'
        tags:
            - { name: validator.constraint_validator, alias: pim_immutable_validator }

    pim_catalog.validator.constraint.variant_group_values:
        class: %pim_catalog.validator.constraint.variant_group_values.class%
        arguments:
            - @pim_catalog.repository.attribute
        tags:
            - { name: validator.constraint_validator, alias: pim_variant_group_values_validator }

    pim_catalog.validator.constraint.variant_group_axis:
        class: %pim_catalog.validator.constraint.variant_group_axis.class%
        tags:
            - { name: validator.constraint_validator, alias: pim_variant_group_axis_validator }

    pim_catalog.validator.constraint.has_variant_axes:
        class: %pim_catalog.validator.constraint.has_variant_axes.class%
        tags:
            - { name: validator.constraint_validator, alias: pim_has_variant_axes_validator }

    # Attribute constraint guesser
    pim_catalog.validator.constraint_guesser.chained_attribute:
        class: %pim_catalog.validator.constraint_guesser.chained.class%
        public: false

    pim_catalog.validator.constraint_guesser.email:
        public: false
        class: %pim_catalog.validator.constraint_guesser.email.class%
        tags:
            - { name: pim_catalog.constraint_guesser.attribute }

    pim_catalog.validator.constraint_guesser.file:
        public: false
        class: %pim_catalog.validator.constraint_guesser.file.class%
        tags:
            - { name: pim_catalog.constraint_guesser.attribute }

    pim_catalog.validator.constraint_guesser.length:
        public: false
        class: %pim_catalog.validator.constraint_guesser.length.class%
        tags:
            - { name: pim_catalog.constraint_guesser.attribute }

    pim_catalog.validator.constraint_guesser.not_blank:
        public: false
        class: %pim_catalog.validator.constraint_guesser.not_blank.class%
        tags:
            - { name: pim_catalog.constraint_guesser.attribute }

    pim_catalog.validator.constraint_guesser.date:
        public: false
        class: %pim_catalog.validator.constraint_guesser.date.class%
        tags:
            - { name: pim_catalog.constraint_guesser.attribute }

    pim_catalog.validator.constraint_guesser.numeric:
        public: false
        class: %pim_catalog.validator.constraint_guesser.numeric.class%
        tags:
            - { name: pim_catalog.constraint_guesser.attribute }

    pim_catalog.validator.constraint_guesser.string:
        public: false
        class: %pim_catalog.validator.constraint_guesser.string.class%
        tags:
            - { name: pim_catalog.constraint_guesser.attribute }

    pim_catalog.validator.constraint_guesser.boolean:
        public: false
        class: %pim_catalog.validator.constraint_guesser.boolean.class%
        tags:
            - { name: pim_catalog.constraint_guesser.attribute }

    pim_catalog.validator.constraint_guesser.range:
        public: false
        class: %pim_catalog.validator.constraint_guesser.range.class%
        tags:
            - { name: pim_catalog.constraint_guesser.attribute }

    pim_catalog.validator.constraint_guesser.regex:
        public: false
        class: %pim_catalog.validator.constraint_guesser.regex.class%
        tags:
            - { name: pim_catalog.constraint_guesser.attribute }

    pim_catalog.validator.constraint_guesser.not_decimal:
        public: false
        class: %pim_catalog.validator.constraint_guesser.not_decimal.class%
        tags:
            - { name: pim_catalog.constraint_guesser.attribute }

    pim_catalog.validator.constraint_guesser.url:
        public: false
        class: %pim_catalog.validator.constraint_guesser.url.class%
        tags:
            - { name: pim_catalog.constraint_guesser.attribute }

    pim_catalog.validator.constraint_guesser.unique_value:
        public: false
        class: %pim_catalog.validator.constraint_guesser.unique_value.class%
        tags:
            - { name: pim_catalog.constraint_guesser.attribute }

    pim_catalog.validator.constraint_guesser.price_collection:
        public: false
        class: %pim_catalog.validator.constraint_guesser.price_collection.class%
        tags:
            - { name: pim_catalog.constraint_guesser.attribute }

    pim_catalog.validator.constraint_guesser.metric:
        public: false
        class: %pim_catalog.validator.constraint_guesser.metric.class%
        tags:
            - { name: pim_catalog.constraint_guesser.attribute }

    # Validator ClassMetadata factory
    pim_catalog.validator.mapping.product_value_metadata_factory:
        public: false
        class: %pim_catalog.validator.mapping.product_value_metadata_factory.class%
        arguments:
            - '@pim_catalog.validator.constraint_guesser.chained_attribute'

    pim_catalog.validator.mapping.delegating_class_metadata_factory:
        public: false
        class: %pim_catalog.validator.mapping.delegating_class_metadata_factory.class%
        calls:
            - [ 'addMetadataFactory', [ '@pim_catalog.validator.mapping.product_value_metadata_factory' ] ]
            - [ 'addMetadataFactory', [ '@validator.mapping.class_metadata_factory' ] ]

    pim_catalog.validator.product:
        class: %validator.class%
        arguments:
            - '@pim_catalog.validator.mapping.delegating_class_metadata_factory'
            - '@validator.validator_factory'
            - '@translator.default'
            - %validator.translation_domain%
            - []

    # deprecated will be removed in 1.5, please use pim_catalog.validator.product
    pim_validator:
        alias: pim_catalog.validator.product<|MERGE_RESOLUTION|>--- conflicted
+++ resolved
@@ -1,5 +1,4 @@
 parameters:
-<<<<<<< HEAD
     pim_catalog.validator.helper.attribute.class:                          Pim\Bundle\CatalogBundle\Validator\AttributeValidatorHelper
     pim_catalog.validator.constraint.valid_metric.class:                   Pim\Bundle\CatalogBundle\Validator\Constraints\ValidMetricValidator
     pim_catalog.validator.constraint.single_identifier.class:              Pim\Bundle\CatalogBundle\Validator\Constraints\SingleIdentifierAttributeValidator
@@ -17,6 +16,8 @@
     pim_catalog.validator.constraint_guesser.not_blank.class:              Pim\Bundle\CatalogBundle\Validator\ConstraintGuesser\NotBlankGuesser
     pim_catalog.validator.constraint_guesser.date.class:                   Pim\Bundle\CatalogBundle\Validator\ConstraintGuesser\DateGuesser
     pim_catalog.validator.constraint_guesser.numeric.class:                Pim\Bundle\CatalogBundle\Validator\ConstraintGuesser\NumericGuesser
+    pim_catalog.validator.constraint_guesser.string.class:           Pim\Bundle\CatalogBundle\Validator\ConstraintGuesser\StringGuesser
+    pim_catalog.validator.constraint_guesser.boolean.class:          Pim\Bundle\CatalogBundle\Validator\ConstraintGuesser\BooleanGuesser
     pim_catalog.validator.constraint_guesser.range.class:                  Pim\Bundle\CatalogBundle\Validator\ConstraintGuesser\RangeGuesser
     pim_catalog.validator.constraint_guesser.regex.class:                  Pim\Bundle\CatalogBundle\Validator\ConstraintGuesser\RegexGuesser
     pim_catalog.validator.constraint_guesser.not_decimal.class:            Pim\Bundle\CatalogBundle\Validator\ConstraintGuesser\NotDecimalGuesser
@@ -24,34 +25,6 @@
     pim_catalog.validator.constraint_guesser.unique_value.class:           Pim\Bundle\CatalogBundle\Validator\ConstraintGuesser\UniqueValueGuesser
     pim_catalog.validator.constraint_guesser.price_collection.class:       Pim\Bundle\CatalogBundle\Validator\ConstraintGuesser\PriceCollectionGuesser
     pim_catalog.validator.constraint_guesser.metric.class:                 Pim\Bundle\CatalogBundle\Validator\ConstraintGuesser\MetricGuesser
-=======
-    pim_catalog.validator.helper.attribute.class:                    Pim\Bundle\CatalogBundle\Validator\AttributeValidatorHelper
-    pim_catalog.validator.constraint.valid_metric.class:             Pim\Bundle\CatalogBundle\Validator\Constraints\ValidMetricValidator
-    pim_catalog.validator.constraint.single_identifier.class:        Pim\Bundle\CatalogBundle\Validator\Constraints\SingleIdentifierAttributeValidator
-    pim_catalog.validator.constraint.unique_variant_axis.class:      Pim\Bundle\CatalogBundle\Validator\Constraints\UniqueVariantAxisValidator
-    pim_catalog.validator.constraint.unique_variant_group.class:     Pim\Bundle\CatalogBundle\Validator\Constraints\UniqueVariantGroupValidator
-    pim_catalog.validator.constraint.unique_value.class:             Pim\Bundle\CatalogBundle\Validator\Constraints\UniqueValueValidator
-    pim_catalog.validator.constraint.immutable.class:                Pim\Bundle\CatalogBundle\Validator\Constraints\ImmutableValidator
-    pim_catalog.validator.constraint.variant_group_values.class:     Pim\Bundle\CatalogBundle\Validator\Constraints\VariantGroupValuesValidator
-    pim_catalog.validator.constraint.variant_group_axis.class:       Pim\Bundle\CatalogBundle\Validator\Constraints\VariantGroupAxisValidator
-    pim_catalog.validator.constraint.has_variant_axes.class:         Pim\Bundle\CatalogBundle\Validator\Constraints\HasVariantAxesValidator
-    pim_catalog.validator.constraint_guesser.chained.class:          Pim\Bundle\CatalogBundle\Validator\ChainedAttributeConstraintGuesser
-    pim_catalog.validator.constraint_guesser.email.class:            Pim\Bundle\CatalogBundle\Validator\ConstraintGuesser\EmailGuesser
-    pim_catalog.validator.constraint_guesser.file.class:             Pim\Bundle\CatalogBundle\Validator\ConstraintGuesser\FileGuesser
-    pim_catalog.validator.constraint_guesser.length.class:           Pim\Bundle\CatalogBundle\Validator\ConstraintGuesser\LengthGuesser
-    pim_catalog.validator.constraint_guesser.not_blank.class:        Pim\Bundle\CatalogBundle\Validator\ConstraintGuesser\NotBlankGuesser
-    pim_catalog.validator.constraint_guesser.date.class:             Pim\Bundle\CatalogBundle\Validator\ConstraintGuesser\DateGuesser
-    pim_catalog.validator.constraint_guesser.numeric.class:          Pim\Bundle\CatalogBundle\Validator\ConstraintGuesser\NumericGuesser
-    pim_catalog.validator.constraint_guesser.string.class:           Pim\Bundle\CatalogBundle\Validator\ConstraintGuesser\StringGuesser
-    pim_catalog.validator.constraint_guesser.boolean.class:          Pim\Bundle\CatalogBundle\Validator\ConstraintGuesser\BooleanGuesser
-    pim_catalog.validator.constraint_guesser.range.class:            Pim\Bundle\CatalogBundle\Validator\ConstraintGuesser\RangeGuesser
-    pim_catalog.validator.constraint_guesser.regex.class:            Pim\Bundle\CatalogBundle\Validator\ConstraintGuesser\RegexGuesser
-    pim_catalog.validator.constraint_guesser.not_decimal.class:      Pim\Bundle\CatalogBundle\Validator\ConstraintGuesser\NotDecimalGuesser
-    pim_catalog.validator.constraint_guesser.url.class:              Pim\Bundle\CatalogBundle\Validator\ConstraintGuesser\UrlGuesser
-    pim_catalog.validator.constraint_guesser.unique_value.class:     Pim\Bundle\CatalogBundle\Validator\ConstraintGuesser\UniqueValueGuesser
-    pim_catalog.validator.constraint_guesser.price_collection.class: Pim\Bundle\CatalogBundle\Validator\ConstraintGuesser\PriceCollectionGuesser
-    pim_catalog.validator.constraint_guesser.metric.class:           Pim\Bundle\CatalogBundle\Validator\ConstraintGuesser\MetricGuesser
->>>>>>> ebf8bdb6
     pim_catalog.validator.mapping.delegating_class_metadata_factory.class: Pim\Bundle\CatalogBundle\Validator\Mapping\DelegatingClassMetadataFactory
     pim_catalog.validator.mapping.product_value_metadata_factory.class:    Pim\Bundle\CatalogBundle\Validator\Mapping\ProductValueMetadataFactory
     pim_catalog.validator.unique_value_set.class:                          Pim\Bundle\CatalogBundle\Validator\UniqueValuesSet
