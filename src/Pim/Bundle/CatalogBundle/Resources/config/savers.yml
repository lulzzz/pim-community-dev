--- conflicted
+++ resolved
@@ -1,13 +1,8 @@
 parameters:
-<<<<<<< HEAD
-    pim_catalog.saver.base.class:    Pim\Bundle\CatalogBundle\Saver\BaseSaver
-    pim_catalog.saver.product.class: Pim\Bundle\CatalogBundle\Saver\ProductSaver
-    pim_catalog.saver.group.class:   Pim\Bundle\CatalogBundle\Saver\GroupSaver
-=======
     pim_catalog.saver.base.class:                     Pim\Bundle\CatalogBundle\Saver\BaseSaver
     pim_catalog.saver.product.class:                  Pim\Bundle\CatalogBundle\Saver\ProductSaver
     pim_catalog.saver.product_options_resolver.class: Pim\Bundle\CatalogBundle\Saver\ProductSavingOptionsResolver
->>>>>>> 59e09959
+    pim_catalog.saver.group.class:   Pim\Bundle\CatalogBundle\Saver\GroupSaver
 
 services:
     pim_catalog.saver.group_type:
@@ -25,21 +20,16 @@
     pim_catalog.saver.product:
         class: %pim_catalog.saver.product.class%
         arguments:
-<<<<<<< HEAD
-            - @pim_catalog.object_manager.product
-            - @pim_catalog.manager.completeness
-
-    pim_catalog.saver.group:
-        class: %pim_catalog.saver.group.class%
-        arguments:
-            - @doctrine.orm.entity_manager
-            - @pim_catalog.saver.product
-            - @pim_catalog.applier.product_template
-=======
             - '@pim_catalog.object_manager.product'
             - '@pim_catalog.manager.completeness'
             - '@pim_catalog.saver.product_options_resolver'
 
     pim_catalog.saver.product_options_resolver:
         class: %pim_catalog.saver.product_options_resolver.class%
->>>>>>> 59e09959
+
+    pim_catalog.saver.group:
+        class: %pim_catalog.saver.group.class%
+        arguments:
+            - '@doctrine.orm.entity_manager'
+            - '@pim_catalog.saver.product'
+            - '@pim_catalog.applier.product_template'