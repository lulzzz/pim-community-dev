parameters:
    pim_catalog.builder.product.class:          Pim\Component\Catalog\Builder\ProductBuilder
    pim_catalog.builder.product_template.class: Pim\Component\Catalog\Builder\ProductTemplateBuilder
    pim_catalog.builder.choices.class:          Pim\Bundle\CatalogBundle\Builder\ChoicesBuilder
    pim_catalog.builder.localizable_and_scopable_raw_values.class: Pim\Component\Catalog\Builder\LocalizableAndScopableRawValuesBuilder

services:
    pim_catalog.builder.product:
        class: '%pim_catalog.builder.product.class%'
        arguments:
            - '@pim_catalog.repository.attribute'
            - '@pim_catalog.repository.family'
            - '@pim_catalog.repository.currency'
            - '@pim_catalog.repository.association_type'
            - '@event_dispatcher'
            - '@pim_catalog.resolver.attribute_values'
            - {'product': '%pim_catalog.entity.product.class%', 'product_value': '%pim_catalog.entity.product_value.class%', 'product_price': '%pim_catalog.entity.product_price.class%', 'association': '%pim_catalog.entity.association.class%'}

    pim_catalog.builder.product_template:
        class: '%pim_catalog.builder.product_template.class%'
        arguments:
            - '@pim_serializer'
            - '@pim_serializer'
            - '@pim_catalog.builder.product'
            - '%pim_catalog.entity.product_template.class%'
            - '%pim_catalog.entity.product.class%'

    pim_catalog.builder.choices:
<<<<<<< HEAD
        class: '%pim_catalog.builder.choices.class%'
=======
        class: %pim_catalog.builder.choices.class%

    pim_catalog.builder.localizable_and_scopable_raw_values:
        class: %pim_catalog.builder.localizable_and_scopable_raw_values.class%
        arguments:
            - "@pim_catalog.repository.cached_attribute"
            - "@pim_catalog.repository.channel"
            - "@pim_catalog.repository.locale"
>>>>>>> 6f7a475c
<|MERGE_RESOLUTION|>--- conflicted
+++ resolved
@@ -1,7 +1,7 @@
 parameters:
-    pim_catalog.builder.product.class:          Pim\Component\Catalog\Builder\ProductBuilder
-    pim_catalog.builder.product_template.class: Pim\Component\Catalog\Builder\ProductTemplateBuilder
-    pim_catalog.builder.choices.class:          Pim\Bundle\CatalogBundle\Builder\ChoicesBuilder
+    pim_catalog.builder.product.class:                             Pim\Component\Catalog\Builder\ProductBuilder
+    pim_catalog.builder.product_template.class:                    Pim\Component\Catalog\Builder\ProductTemplateBuilder
+    pim_catalog.builder.choices.class:                             Pim\Bundle\CatalogBundle\Builder\ChoicesBuilder
     pim_catalog.builder.localizable_and_scopable_raw_values.class: Pim\Component\Catalog\Builder\LocalizableAndScopableRawValuesBuilder
 
 services:
@@ -26,15 +26,11 @@
             - '%pim_catalog.entity.product.class%'
 
     pim_catalog.builder.choices:
-<<<<<<< HEAD
         class: '%pim_catalog.builder.choices.class%'
-=======
-        class: %pim_catalog.builder.choices.class%
 
     pim_catalog.builder.localizable_and_scopable_raw_values:
-        class: %pim_catalog.builder.localizable_and_scopable_raw_values.class%
+        class: '%pim_catalog.builder.localizable_and_scopable_raw_values.class%'
         arguments:
             - "@pim_catalog.repository.cached_attribute"
             - "@pim_catalog.repository.channel"
-            - "@pim_catalog.repository.locale"
->>>>>>> 6f7a475c
+            - "@pim_catalog.repository.locale"