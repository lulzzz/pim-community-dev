<<<<<<< HEAD
{% include 'PimCatalogBundle:Group:_group.html.twig'
    with {
        'indexRoute':  'pim_catalog_group_index',
        'editRoute':   'pim_catalog_group_edit',
        'removeRoute': 'pim_catalog_group_remove',
        'confirmationMessage': 'confirmation.remove.group',
        'removeMessage':       'flash.group.removed',
        'entityType': 'group',
        'title':      'group.edit'|trans
    } %}
=======
{% extends 'PimCatalogBundle::layout.html.twig' %}

{% oro_title_set({ params: { "%group.label%": form.vars.data.label } }) %}

{% block head_script %}
    {{ parent() }}

    <script type="text/javascript">
        require(
            ['jquery', 'pim/formupdatelistener'],
            function ($, FormUpdateListener){
                'use strict';
                $(function() {
                    new FormUpdateListener($('#{{ form.vars.id }}'));
                });
            }
        );
    </script>

    {% set listenerParameters = {
        'columnName': 'has_product',
        'selectors': {
            'included': '#appendProducts',
            'excluded': '#removeProducts'
        }
    } %}

    {% placeholder prepare_grid with {'datagrid': datagrid, 'selector': '#group-products-grid', 'parameters': listenerParameters } %}

    {% include 'OroGridBundle:Include:javascript.html.twig' with {'datagridView': historyDatagrid, 'selector': '#history-grid'} %}
{% endblock %}

{% block content %}
    {{ JSFV(form) }}
    {{ form_start(form, {
        'action': path('pim_catalog_group_edit', { id: form.vars.value.id}),
        'attr': {
            'data-updated-title': 'confirmation.leave'|trans,
            'data-updated-message': 'confirmation.discard changes'|trans({ '%entity%': 'group'|trans })
        }
    }) }}

        {% set title = 'group.edit'|trans ~ ' - ' ~ form.vars.data.label %}

        {% set buttons %}
            {{ elements.backLink(path('pim_catalog_group_index')) }}
            {{
                elements.deleteLink(
                    path('pim_catalog_group_remove', { id: form.vars.value.id }),
                    path('pim_catalog_group_index'),
                    'confirmation.remove.group'|trans({"%name%": form.vars.value.label}),
                    "",
                    "flash.group.removed"|trans
                )
            }}
            {{ elements.submitBtn() }}
        {% endset %}

        {% set left %}
            <ul class="inline">
                <li>
                    {{ 'code'|trans|capitalize }}: {{ form.vars.value.code }}
                </li>
                <li>
                    {{ 'type'|trans|capitalize }}: {{ form.vars.value.type.code }}
                </li>
                {% if form.vars.value.type.isVariant %}
                    {% set variantGroupAttributes %}
                        {% for attribute in form.vars.value.attributes %}
                            {{ attribute }}{% if not loop.last %},{% endif %}
                        {% endfor %}
                    {% endset %}
                    <li>{{ 'axis'|trans|capitalize }}: <span>{{ variantGroupAttributes|capitalize|default('N/A'|trans) }}</span></li>
                {% endif %}

                {% if form.vars.data.products|length > 0 %}
                    <li>{{ 'products'|trans|capitalize }}: {{ form.vars.data.products|length }}</li>
                {% endif %}
           </ul>
        {% endset %}

        {% set right %}
            <div class="pull-right entity-updated">
                <span id="updated" class="label label-warning hide">{{ 'info.updated'|trans }}</span>
            </div>
        {% endset %}

        {{ elements.page_header(title, buttons, null, left, right) }}

        {{ elements.form_navbar(['Products', 'Properties', 'History']) }}

        <div class="row-fluid tab-content group-edit">

            {{ elements.form_errors(form) }}

            <div class="tab-pane active" id="products">

                {% if form.vars.data.products|length == 0 %}
                    <div class="alert alert-info">
                        <button data-dismiss="alert" class="close" type="button">×</button>
                        {{ 'info.group.select products'|trans }}
                    {% if form.vars.data.type.isVariant %}
                        <br />{{ 'info.group.selectable products'|trans }}
                    {% endif %}
                    </div>
                {% endif %}
                <div id="group-products-grid"></div>
                {{ form_widget(form.appendProducts, {'id': 'appendProducts'}) }}
                {{ form_widget(form.removeProducts, {'id': 'removeProducts'}) }}
            </div>

            <div class="tab-pane" id="properties">
                {% set generalProperties %}
                    {{ form_row(form.code) }}
                    {{ form_row(form.type) }}
                    {% if form.vars.data.type.isVariant %}
                        {{ form_row(form.attributes) }}
                    {% endif %}
                {% endset %}
                {{ elements.accordion({
                    'General Properties': generalProperties,
                    'Labels': form_row(form.label)
                }) }}
            </div>

            <div class="tab-pane" id="history">
                <div id="history-grid"></div>
            </div>

            {{ form_row(form._token) }}
        </div>
    </form>

{% endblock %}
>>>>>>> 5676ebf5
<|MERGE_RESOLUTION|>--- conflicted
+++ resolved
@@ -1,15 +1,3 @@
-<<<<<<< HEAD
-{% include 'PimCatalogBundle:Group:_group.html.twig'
-    with {
-        'indexRoute':  'pim_catalog_group_index',
-        'editRoute':   'pim_catalog_group_edit',
-        'removeRoute': 'pim_catalog_group_remove',
-        'confirmationMessage': 'confirmation.remove.group',
-        'removeMessage':       'flash.group.removed',
-        'entityType': 'group',
-        'title':      'group.edit'|trans
-    } %}
-=======
 {% extends 'PimCatalogBundle::layout.html.twig' %}
 
 {% oro_title_set({ params: { "%group.label%": form.vars.data.label } }) %}
@@ -38,6 +26,7 @@
     } %}
 
     {% placeholder prepare_grid with {'datagrid': datagrid, 'selector': '#group-products-grid', 'parameters': listenerParameters } %}
+{% endblock %}
 
     {% include 'OroGridBundle:Include:javascript.html.twig' with {'datagridView': historyDatagrid, 'selector': '#history-grid'} %}
 {% endblock %}
@@ -99,7 +88,7 @@
 
         {{ elements.page_header(title, buttons, null, left, right) }}
 
-        {{ elements.form_navbar(['Products', 'Properties', 'History']) }}
+        {{ elements.form_navbar(['Products', 'Properties']) }}
 
         <div class="row-fluid tab-content group-edit">
 
@@ -134,14 +123,8 @@
                     'Labels': form_row(form.label)
                 }) }}
             </div>
-
-            <div class="tab-pane" id="history">
-                <div id="history-grid"></div>
-            </div>
-
             {{ form_row(form._token) }}
         </div>
     </form>
 
-{% endblock %}
->>>>>>> 5676ebf5
+{% endblock %}