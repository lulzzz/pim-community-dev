--- conflicted
+++ resolved
@@ -22,24 +22,7 @@
     /** @var string */
     protected $filename;
 
-<<<<<<< HEAD
-    /**
-     * File path
-     *
-     * @var string $filePath
-     *
-     * @deprecated will be removed in 1.3
-     */
-    protected $filePath;
-
-    /**
-     * Original file name
-     *
-     * @var string $originalFilename
-     */
-=======
     /** @var string */
->>>>>>> 0f6c2a0b
     protected $originalFilename;
 
     /** @var string */
@@ -109,41 +92,7 @@
     }
 
     /**
-<<<<<<< HEAD
-     * Get file path
-     *
-     * @return string
-     *
-     * @deprecated will be removed in 1.3
-     */
-    public function getFilePath()
-    {
-        return $this->filePath;
-    }
-
-    /**
-     * Set file path
-     *
-     * @param string $filePath
-     *
-     * @return AbstractProductMedia
-     *
-     * @deprecated will be removed in 1.3
-     */
-    public function setFilePath($filePath)
-    {
-        $this->filePath = $filePath;
-
-        return $this;
-    }
-
-    /**
-     * Get original filename
-     *
-     * @return string
-=======
-     * {@inheritdoc}
->>>>>>> 0f6c2a0b
+     * {@inheritdoc}
      */
     public function getOriginalFilename()
     {
