--- conflicted
+++ resolved
@@ -15,257 +15,4 @@
  */
 class ProductValue extends AbstractProductValue
 {
-<<<<<<< HEAD
-    /**
-     * @var ProductInterface $entity
-     */
-    protected $entity;
-
-    /**
-     * Store varchar value
-     * @var string $varchar
-     */
-    protected $varchar;
-
-    /**
-     * Store integer value
-     * @var integer $integer
-     */
-    protected $integer;
-
-    /**
-     * Store decimal value
-     * @var double $decimal
-     */
-    protected $decimal;
-
-    /**
-     * Store boolean value
-     * @var boolean $boolean
-     */
-    protected $boolean;
-
-    /**
-     * Store text value
-     * @var string $text
-     */
-    protected $text;
-
-    /**
-     * Store date value
-     * @var date $date
-     */
-    protected $date;
-
-    /**
-     * Store datetime value
-     * @var date $datetime
-     */
-    protected $datetime;
-
-    /**
-     * Store options values
-     *
-     * @var ArrayCollection options
-     */
-    protected $options;
-
-    /**
-     * Store simple option value
-     *
-     * @var Pim\Bundle\CatalogBundle\Entity\AttributeOption $option
-     */
-    protected $option;
-
-    /**
-     * Store upload values
-     *
-     * @var Media $media
-     */
-    protected $media;
-
-    /**
-     * Store metric value
-     *
-     * @var Metric $metric
-     */
-    protected $metric;
-
-    /**
-     * Store prices value
-     *
-     * @var ArrayCollection $prices
-     */
-    protected $prices;
-
-    /**
-     * Constructor
-     */
-    public function __construct()
-    {
-        parent::__construct();
-
-        $this->prices = new ArrayCollection();
-    }
-
-    /**
-     * Remove an option
-     *
-     * @param AttributeOption $option
-     *
-     * @return ProductValue
-     */
-    public function removeOption(AttributeOption $option)
-    {
-        $this->options->removeElement($option);
-
-        return $this;
-    }
-
-    /**
-     * Get media
-     *
-     * @return Media
-     */
-    public function getMedia()
-    {
-        return $this->media;
-    }
-
-    /**
-     * Set media
-     *
-     * @param Media $media
-     *
-     * @return ProductValue
-     */
-    public function setMedia(Media $media)
-    {
-        $media->setValue($this);
-        $this->media = $media;
-
-        return $this;
-    }
-
-    /**
-     * Get metric
-     *
-     * @return Metric
-     */
-    public function getMetric()
-    {
-        return $this->metric;
-    }
-
-    /**
-     * Set metric
-     *
-     * @param Metric $metric
-     *
-     * @return ProductValue
-     */
-    public function setMetric($metric)
-    {
-        $this->metric = $metric;
-
-        return $this;
-    }
-
-    /**
-     * Get prices
-     *
-     * @return array
-     */
-    public function getPrices()
-    {
-        return $this->prices;
-    }
-
-    /**
-     * Get the price matching the given currency
-     *
-     * @param string $currency
-     *
-     * @return boolean|Price
-     */
-    public function getPrice($currency)
-    {
-        return isset($this->prices[$currency]) ? $this->prices[$currency] : null;
-    }
-
-    /**
-     * Set prices, used for multi select to retrieve many options
-     *
-     * @param ArrayCollection $prices
-     *
-     * @return ProductValue
-     */
-    public function setPrices(ArrayCollection $prices)
-    {
-        $this->prices = $prices;
-
-        return $this;
-    }
-
-    /**
-     * Add price
-     *
-     * @param ProductPrice $price
-     *
-     * @return ProductValue
-     */
-    public function addPrice(ProductPrice $price)
-    {
-        $this->prices[$price->getCurrency()] = $price;
-        $price->setValue($this);
-
-        return $this;
-    }
-
-    /**
-     * Adds a price for the given currency, or returns the existing price
-     *
-     * @param string $currency
-     *
-     * @return ProductPrice
-     *
-     * @deprecated This method will be removed in 1.2, use ProductBuilder::addPriceForCurrency() instead
-     */
-    public function addPriceForCurrency($currency)
-    {
-        $prices = $this->getPrices();
-        if (!isset($prices[$currency])) {
-            $this->addPrice(new ProductPrice(null, $currency));
-        }
-
-        return $this->prices[$currency];
-    }
-
-    /**
-     * Remove price
-     *
-     * @param ProductPrice $price
-     *
-     * @return ProductValue
-     */
-    public function removePrice(ProductPrice $price)
-    {
-        $this->prices->removeElement($price);
-
-        return $this;
-    }
-
-    /**
-     * @return boolean
-     */
-    public function isRemovable()
-    {
-        if (null === $this->entity) {
-            return true;
-        }
-
-        return $this->entity->isAttributeRemovable($this->attribute);
-    }
-=======
->>>>>>> aec68fc7
 }