<?php

namespace Pim\Bundle\CatalogBundle\Updater\Setter;

use Pim\Bundle\CatalogBundle\Builder\ProductBuilderInterface;
use Pim\Bundle\CatalogBundle\Model\AttributeInterface;
use Pim\Bundle\CatalogBundle\Model\ProductInterface;
use Pim\Bundle\CatalogBundle\Validator\AttributeValidatorHelper;

/**
 * Sets a boolean value in many products
 *
 * @author    Olivier Soulet <olivier.soulet@akeneo.com>
 * @copyright 2014 Akeneo SAS (http://www.akeneo.com)
 * @license   http://opensource.org/licenses/osl-3.0.php  Open Software License (OSL 3.0)
 */
class BooleanAttributeSetter extends AbstractAttributeSetter
{
    /**
     * @param ProductBuilderInterface  $productBuilder
     * @param AttributeValidatorHelper $attrValidatorHelper
     * @param array                    $supportedTypes
     */
    public function __construct(
        ProductBuilderInterface $productBuilder,
        AttributeValidatorHelper $attrValidatorHelper,
        array $supportedTypes
    ) {
        parent::__construct($productBuilder, $attrValidatorHelper);
        $this->supportedTypes = $supportedTypes;
    }

    /**
     * {@inheritdoc}
     */
    public function setAttributeData(
        ProductInterface $product,
        AttributeInterface $attribute,
        $data,
        array $options = []
    ) {
        $options = $this->resolver->resolve($options);
        $this->checkLocaleAndScope($attribute, $options['locale'], $options['scope'], 'boolean');

        $this->setData($product, $attribute, $data, $options['locale'], $options['scope']);
    }

    /**
<<<<<<< HEAD
     * Check if data are valid
     *
     * @param AttributeInterface $attribute
     * @param mixed              $data
     */
    protected function checkData(AttributeInterface $attribute, $data)
    {
        if (!is_bool($data) && $data !== '0' && $data !== '1' && $data !== 0 && $data !== 1 && null !== $data) {
            throw InvalidArgumentException::booleanExpected($attribute->getCode(), 'setter', 'boolean', gettype($data));
        }
    }

    /**
=======
>>>>>>> ae008e80
     * Set the data into the product value
     *
     * @param ProductInterface   $product
     * @param AttributeInterface $attribute
     * @param mixed              $data
     * @param string             $locale
     * @param string             $scope
     */
    protected function setData(ProductInterface $product, AttributeInterface $attribute, $data, $locale, $scope)
    {
        $value = $product->getValue($attribute->getCode(), $locale, $scope);
        if (null === $value) {
            $value = $this->productBuilder->addProductValue($product, $attribute, $locale, $scope);
        }
        $value->setData($data);
    }
}<|MERGE_RESOLUTION|>--- conflicted
+++ resolved
@@ -46,22 +46,6 @@
     }
 
     /**
-<<<<<<< HEAD
-     * Check if data are valid
-     *
-     * @param AttributeInterface $attribute
-     * @param mixed              $data
-     */
-    protected function checkData(AttributeInterface $attribute, $data)
-    {
-        if (!is_bool($data) && $data !== '0' && $data !== '1' && $data !== 0 && $data !== 1 && null !== $data) {
-            throw InvalidArgumentException::booleanExpected($attribute->getCode(), 'setter', 'boolean', gettype($data));
-        }
-    }
-
-    /**
-=======
->>>>>>> ae008e80
      * Set the data into the product value
      *
      * @param ProductInterface   $product
