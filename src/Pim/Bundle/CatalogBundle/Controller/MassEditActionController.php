<?php

namespace Pim\Bundle\CatalogBundle\Controller;

use Symfony\Component\HttpFoundation\Request;
use Symfony\Bundle\FrameworkBundle\Templating\EngineInterface;
use Symfony\Component\Routing\RouterInterface;
use Symfony\Component\Security\Core\SecurityContextInterface;
use Symfony\Component\Form\FormFactoryInterface;
use Symfony\Component\Validator\ValidatorInterface;
use Symfony\Bridge\Doctrine\RegistryInterface;
use Oro\Bundle\UserBundle\Annotation\Acl;
use Sensio\Bundle\FrameworkExtraBundle\Configuration\Template;
use Pim\Bundle\CatalogBundle\Form\Type\MassEditActionOperatorType;
use Pim\Bundle\CatalogBundle\AbstractController\AbstractDoctrineController;
use Pim\Bundle\CatalogBundle\MassEditAction\MassEditActionOperator;
use Symfony\Component\Translation\TranslatorInterface;

/**
 * Batch operation controller
 *
 * @author    Gildas Quemener <gildas.quemener@gmail.com>
 * @copyright 2013 Akeneo SAS (http://www.akeneo.com)
 * @license   http://opensource.org/licenses/osl-3.0.php  Open Software License (OSL 3.0)
 *
 * @Acl(
 *      id="pim_catalog_mass_edit",
 *      name="Product mass edit actions",
 *      description="Product mass edit actions",
 *      parent="pim_catalog"
 * )
 */
class MassEditActionController extends AbstractDoctrineController
{
    /**
     * @var MassEditActionOperator
     */
    protected $batchOperator;

    /**
     * @var TranslatorInterface
     */
    protected $translator;

    /**
     * Constructor
     *
     * @param Request                  $request
     * @param EngineInterface          $templating
     * @param RouterInterface          $router
     * @param SecurityContextInterface $securityContext
     * @param FormFactoryInterface     $formFactory
     * @param ValidatorInterface       $validator
     * @param RegistryInterface        $doctrine
     * @param MassEditActionOperator   $batchOperator
     * @param TranslatorInterface      $translator
     */
    public function __construct(
        Request $request,
        EngineInterface $templating,
        RouterInterface $router,
        SecurityContextInterface $securityContext,
        FormFactoryInterface $formFactory,
        ValidatorInterface $validator,
<<<<<<< HEAD
=======
        RegistryInterface $doctrine,
>>>>>>> 203da8b6
        MassEditActionOperator $batchOperator,
        TranslatorInterface $translator
    ) {
        parent::__construct($request, $templating, $router, $securityContext, $formFactory, $validator, $doctrine);

        $this->batchOperator = $batchOperator;
        $this->translator    = $translator;
    }

    /**
     * @param Request $request
     *
     * @Template
     * @Acl(
     *      id="pim_catalog_mass_edit_choose",
     *      name="Choose action",
     *      description="Choose action",
     *      parent="pim_catalog_mass_edit"
     * )
     * @return template|RedirectResponse
     */
    public function chooseAction(Request $request)
    {
        $productIds = $this->getProductIds($request);
        if (!$productIds) {
            return $this->redirectToRoute('pim_catalog_product_index');
        }

        $form = $this->getMassEditActionOperatorForm();

        if ($request->isMethod('POST')) {
            $form->bind($request);
            if ($form->isValid()) {
                return $this->redirectToRoute(
                    'pim_catalog_mass_edit_action_configure',
                    array(
                        'products'       => $productIds,
                        'operationAlias' => $this->batchOperator->getOperationAlias(),
                    )
                );
            }
        }

        return array(
            'form'       => $form->createView(),
            'productIds' => $productIds,
        );
    }

    /**
     * @param Request $request
     * @param string  $operationAlias
     *
     * @Acl(
     *      id="pim_catalog_mass_edit_configure",
     *      name="Configure action",
     *      description="Configure action",
     *      parent="pim_catalog_mass_edit"
     * )
     * @throws NotFoundHttpException
     * @return template|RedirectResponse
     */
    public function configureAction(Request $request, $operationAlias)
    {
        try {
            $this->batchOperator->setOperationAlias($operationAlias);
        } catch (\InvalidArgumentException $e) {
            throw $this->createNotFoundException($e->getMessage(), $e);
        }

        $productIds = $this->getProductIds($request);
        if (!$productIds) {
            return $this->redirectToRoute('pim_catalog_product_index');
        }

        $this->batchOperator->initializeOperation($productIds);
        $form = $this->getMassEditActionOperatorForm();

        if ($request->isMethod('POST')) {
            $form->bind($request);
            $this->batchOperator->initializeOperation($productIds);
            $form = $this->getMassEditActionOperatorForm();
        }

        return $this->render(
            sprintf('PimCatalogBundle:MassEditAction:configure/%s.html.twig', $operationAlias),
            array(
                'form'          => $form->createView(),
                'batchOperator' => $this->batchOperator,
                'productIds'    => $productIds,
            )
        );
    }

    /**
     * @param Request $request
     * @param string  $operationAlias
     *
     * @Acl(
     *      id="pim_catalog_mass_edit_perform",
     *      name="Perform action",
     *      description="Perform action",
     *      parent="pim_catalog_mass_edit"
     * )
     * @throws NotFoundHttpException
     * @return template|RedirectResponse
     */
    public function performAction(Request $request, $operationAlias)
    {
        try {
            $this->batchOperator->setOperationAlias($operationAlias);
        } catch (\InvalidArgumentException $e) {
            throw $this->createNotFoundException($e->getMessage(), $e);
        }

        $productIds = $this->getProductIds($request);
        if (!$productIds) {
            return $this->redirectToRoute('pim_catalog_product_index');
        }

        // Hacky hack for the edit common attribute operation to work
        // first time is to set diplayed attributes and locale
        $this->batchOperator->initializeOperation($productIds);
        $form = $this->getMassEditActionOperatorForm();
        $form->bind($request);

        //second time is to set values
        $this->batchOperator->initializeOperation($productIds);
        $form = $this->getMassEditActionOperatorForm();
        $form->bind($request);

        if ($form->isValid()) {
            $this->batchOperator->performOperation($productIds);
            $this->addFlash('success', sprintf('pim_catalog.mass_edit_action.%s.success_flash', $operationAlias));

            return $this->redirectToRoute('pim_catalog_product_index');
        }

        return $this->render(
            sprintf('PimCatalogBundle:MassEditAction:configure/%s.html.twig', $operationAlias),
            array(
                'form'          => $form->createView(),
                'batchOperator' => $this->batchOperator,
                'productIds'    => $productIds,
            )
        );
    }

    /**
     * @return Form
     */
    private function getMassEditActionOperatorForm()
    {
        return $this->createForm(
            new MassEditActionOperatorType(),
            $this->batchOperator,
            array('operations' => $this->batchOperator->getOperationChoices())
        );
    }

    /**
     * Get the product ids stored in the query string
     *
     * @param Request $request
     *
     * @return array
     */
    private function getProductIds(Request $request)
    {
        $inset = $request->query->get('inset');
        if ($inset === '0') {
            return $this->getManager()->getRepository('PimCatalogBundle:Product')->getAllIds();
        } elseif ($values = $request->query->get('values')) {
            return explode(',', $values);
        } else {
            return $request->query->get('products');
        }
    }

    /**
     * Manual flash translator
     * Otherwise, flash messages are not translated...
     *
     * @param string $type
     * @param string $message
     *
     * TODO Fix flash translation
     */
    protected function addFlash($type, $message)
    {
        parent::addFlash(
            $type,
            $this->translator->trans($message)
        );
    }
}<|MERGE_RESOLUTION|>--- conflicted
+++ resolved
@@ -62,10 +62,7 @@
         SecurityContextInterface $securityContext,
         FormFactoryInterface $formFactory,
         ValidatorInterface $validator,
-<<<<<<< HEAD
-=======
         RegistryInterface $doctrine,
->>>>>>> 203da8b6
         MassEditActionOperator $batchOperator,
         TranslatorInterface $translator
     ) {
