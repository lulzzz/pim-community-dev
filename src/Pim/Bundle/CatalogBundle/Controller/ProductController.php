<?php

namespace Pim\Bundle\CatalogBundle\Controller;

use Symfony\Component\HttpFoundation\Request;
use Symfony\Bundle\FrameworkBundle\Templating\EngineInterface;
use Symfony\Component\Security\Core\SecurityContextInterface;
use Symfony\Component\Routing\RouterInterface;
use Symfony\Bridge\Doctrine\RegistryInterface;
use Symfony\Component\Form\FormFactoryInterface;
use Symfony\Component\Validator\ValidatorInterface;
use Symfony\Component\Translation\TranslatorInterface;
use Symfony\Component\Form\Form;
use Symfony\Component\HttpFoundation\Response;
use Symfony\Component\HttpFoundation\ResponseHeaderBag;
use Symfony\Component\HttpFoundation\StreamedResponse;

use Sensio\Bundle\FrameworkExtraBundle\Configuration\Template;
use Sensio\Bundle\FrameworkExtraBundle\Configuration\ParamConverter;

use Oro\Bundle\GridBundle\Renderer\GridRenderer;
use Oro\Bundle\SecurityBundle\Annotation\AclAncestor;
use Oro\Bundle\SecurityBundle\SecurityFacade;

use Pim\Bundle\CatalogBundle\Datagrid\DatagridWorkerInterface;
use Pim\Bundle\CatalogBundle\Form\Handler\ProductCreateHandler;
use Pim\Bundle\CatalogBundle\Calculator\CompletenessCalculator;
use Pim\Bundle\CatalogBundle\Manager\ProductManager;
use Pim\Bundle\CatalogBundle\Manager\CategoryManager;
use Pim\Bundle\CatalogBundle\Manager\LocaleManager;
use Pim\Bundle\CatalogBundle\AbstractController\AbstractDoctrineController;
use Pim\Bundle\CatalogBundle\Model\AvailableProductAttributes;
use Pim\Bundle\CatalogBundle\Form\Type\AvailableProductAttributesType;
use Pim\Bundle\CatalogBundle\Entity\Category;
use Pim\Bundle\CatalogBundle\Helper\CategoryHelper;
use Pim\Bundle\CatalogBundle\Datagrid\ProductDatagridManager;
use Pim\Bundle\ImportExportBundle\Normalizer\FlatProductNormalizer;
use Pim\Bundle\VersioningBundle\Manager\AuditManager;
use Pim\Bundle\CatalogBundle\Exception\DeleteException;

/**
 * Product Controller
 *
 * @author    Nicolas Dupont <nicolas@akeneo.com>
 * @copyright 2013 Akeneo SAS (http://www.akeneo.com)
 * @license   http://opensource.org/licenses/osl-3.0.php  Open Software License (OSL 3.0)
 */
class ProductController extends AbstractDoctrineController
{
    /**
     * @var GridRenderer
     */
    private $gridRenderer;

    /**
     * @var DatagridWorkerInterface
     */
    private $datagridWorker;

    /**
     * @var ProductCreateHandler
     */
    private $productCreateHandler;

    /**
     * @var Form
     */
    private $productCreateForm;

    /**
     * @var CompletenessCalculator
     */
    private $calculator;

    /**
     * @var ProductManager
     */
    private $productManager;

    /**
     * @var CategoryManager
     */
    private $categoryManager;

    /**
     * @var LocaleManager
     */
    private $localeManager;

    /**
     * @var AuditManager
     */
    private $auditManager;

    /**
     * @var SecurityFacade
     */
    private $securityFacade;

    /**
     * @staticvar int
     */
    const BATCH_SIZE = 250;

    /**
     * Constructor
     *
     * @param Request                  $request
     * @param EngineInterface          $templating
     * @param RouterInterface          $router
     * @param SecurityContextInterface $securityContext
     * @param FormFactoryInterface     $formFactory
     * @param ValidatorInterface       $validator
     * @param TranslatorInterface      $translator
     * @param RegistryInterface        $doctrine
     * @param GridRenderer             $gridRenderer
     * @param DatagridWorkerInterface  $datagridWorker
     * @param ProductCreateHandler     $productCreateHandler
     * @param Form                     $productCreateForm
     * @param CompletenessCalculator   $calculator
     * @param ProductManager           $productManager
     * @param CategoryManager          $categoryManager
     * @param LocaleManager            $localeManager
     * @param AuditManager             $auditManager
     * @param SecurityFacade           $securityFacade
     */
    public function __construct(
        Request $request,
        EngineInterface $templating,
        RouterInterface $router,
        SecurityContextInterface $securityContext,
        FormFactoryInterface $formFactory,
        ValidatorInterface $validator,
        TranslatorInterface $translator,
        RegistryInterface $doctrine,
        GridRenderer $gridRenderer,
        DatagridWorkerInterface $datagridWorker,
        ProductCreateHandler $productCreateHandler,
        Form $productCreateForm,
        CompletenessCalculator $calculator,
        ProductManager $productManager,
        CategoryManager $categoryManager,
        LocaleManager $localeManager,
        AuditManager $auditManager,
        SecurityFacade $securityFacade
    ) {
        parent::__construct(
            $request,
            $templating,
            $router,
            $securityContext,
            $formFactory,
            $validator,
            $translator,
            $doctrine
        );

        $this->gridRenderer         = $gridRenderer;
        $this->datagridWorker       = $datagridWorker;
        $this->productCreateHandler = $productCreateHandler;
        $this->productCreateForm    = $productCreateForm;
        $this->calculator           = $calculator;
        $this->productManager       = $productManager;
        $this->categoryManager      = $categoryManager;
        $this->localeManager        = $localeManager;
        $this->auditManager         = $auditManager;
        $this->securityFacade       = $securityFacade;

        $this->productManager->setLocale($this->getDataLocale());
    }
    /**
     * List product attributes
     *
     * @param Request $request the request
     *
     * @AclAncestor("pim_catalog_product_index")
     * @return Response
     */
    public function indexAction(Request $request)
    {
        /** @var $gridManager ProductDatagridManager */
        $gridManager = $this->datagridWorker->getDatagridManager('product');
        $gridManager->setFilterTreeId($request->get('treeId', 0));
        $gridManager->setFilterCategoryId($request->get('categoryId', 0));
        $datagrid = $gridManager->getDatagrid();

        switch ($request->getRequestFormat()) {
            case 'json':
                $view = 'OroGridBundle:Datagrid:list.json.php';
                break;
            case 'csv':
                // Export time execution depends on entities exported
                ignore_user_abort(false);
                set_time_limit(0);

                $scope = $this->productManager->getScope();

                $dateTime = new \DateTime();
                $fileName = sprintf(
                    'products_export_%s_%s_%s.csv',
                    $this->getDataLocale(),
                    $scope,
                    $dateTime->format('Y-m-d_H:i:s')
                );

                // prepare response
                $response = new StreamedResponse();
                $attachment = $response->headers->makeDisposition(ResponseHeaderBag::DISPOSITION_INLINE, $fileName);
                $response->headers->set('Content-Type', 'text/csv');
                $response->headers->set('Content-Disposition', $attachment);
                $response->setCallback($this->quickExportCallback($gridManager, $scope, static::BATCH_SIZE));

                return $response->send();

                break;
            case 'html':
            default:
                $view = 'PimCatalogBundle:Product:index.html.twig';
                break;
        }

        $params = array(
            'datagrid'   => $datagrid->createView(),
            'locales'    => $this->localeManager->getUserLocales(),
            'dataLocale' => $this->getDataLocale(),
            'dataScope' => $this->getDataScope(),
        );

        return $this->render($view, $params);
    }

    /**
     * Quick export callback
     *
     * @param ProductDatagridManager $gridManager
     * @param string                 $scope
     * @param integer                $limit
     *
     * @return \Closure
     */
    protected function quickExportCallback(ProductDatagridManager $gridManager, $scope, $limit)
    {
        return function () use ($gridManager, $scope, $limit) {
            flush();

            $proxyQuery = $gridManager->getDatagrid()->getQueryWithParametersApplied();

            // get attribute lists
            $fieldsList = $gridManager->getAvailableAttributeCodes($proxyQuery);
            $fieldsList[] = FlatProductNormalizer::FIELD_FAMILY;
            $fieldsList[] = FlatProductNormalizer::FIELD_CATEGORY;

            // prepare serializer context
            $context = array(
                'withHeader' => true,
                'heterogeneous' => false,
                'scope' => $scope,
                'fields' => $fieldsList
            );

            // prepare serializer batching
            $count = $gridManager->getDatagrid()->countResults();
            $iterations = ceil($count/$limit);

            $gridManager->prepareQueryForExport($proxyQuery, $fieldsList);

            for ($i=0; $i<$iterations; $i++) {
                $data = $gridManager->getDatagrid()->exportData($proxyQuery, 'csv', $context, $i*$limit, $limit);
                echo $data;
                flush();
            }
        };
    }

    /**
     * Return a response
     *
     * @param string  $content
     * @param integer $status
     * @param array   $headers
     *
     * @return \Symfony\Component\HttpFoundation\Response
     */
    protected function returnResponse($content, $status = 200, $headers = array())
    {
        return new Response($content, $status, $headers);
    }

    /**
     * Create product
     *
     * @param Request $request
     * @param string  $dataLocale
     *
     * @Template
     * @AclAncestor("pim_catalog_product_create")
     * @return array
     */
    public function createAction(Request $request, $dataLocale)
    {
        if (!$request->isXmlHttpRequest()) {
            return $this->redirectToRoute('pim_catalog_product_index');
        }

        $entity = $this->productManager->createProduct();

        if ($this->productCreateHandler->process($entity)) {

            $this->addFlash('success', 'flash.product.created');

            if ($dataLocale === null) {
                $dataLocale = $this->getDataLocale();
            }
            $url = $this->generateUrl(
                'pim_catalog_product_edit',
                array('id' => $entity->getId(), 'dataLocale' => $dataLocale)
            );
            $response = array('status' => 1, 'url' => $url);

            return new Response(json_encode($response));
        }

        return array(
            'form'       => $this->productCreateForm->createView(),
            'dataLocale' => $this->getDataLocale()
        );
    }

    /**
     * Edit product
     *
     * @param Request $request
     * @param integer $id
     *
     * @Template
     * @AclAncestor("pim_catalog_product_edit")
     * @return array
     */
    public function editAction(Request $request, $id)
    {
        $product  = $this->findProductOr404($id);

        $datagrid = $this->datagridWorker->getDataAuditDatagrid(
            $product,
            'pim_catalog_product_edit',
            array(
                'id' => $product->getId()
            )
        );

        if ('json' === $request->getRequestFormat()) {
            return $this->gridRenderer->renderResultsJsonResponse($datagrid->createView());
        }

        $channels = $this->getRepository('PimCatalogBundle:Channel')->findAll();
        $trees    = $this->categoryManager->getEntityRepository()->getProductsCountByTree($product);

        $form     = $this->createForm(
            'pim_product',
            $product,
            $this->getFormOptions($product)
        );

        if ($request->isMethod('POST')) {
            $form->bind($request);

            if ($form->isValid()) {
                $this->productManager->handleMedia($product);
                $this->productManager->save($product);
                // Call completeness calculator after validating data and saving product
                // so all values for all locale are loaded now
                $this->calculator->calculateForAProduct($product);
                $this->productManager->save($product);

                $this->addFlash('success', 'flash.product.updated');

                // TODO : Check if the locale exists and is activated
                $params = array('id' => $product->getId(), 'dataLocale' => $this->getDataLocale());

                return $this->redirectToRoute('pim_catalog_product_edit', $params);
            } else {
                $this->addFlash('error', 'flash.product.invalid');
            }
        }

        return array(
            'form'           => $form->createView(),
            'dataLocale'     => $this->getDataLocale(),
            'channels'       => $channels,
            'attributesForm' => $this->getAvailableProductAttributesForm($product->getAttributes())->createView(),
            'product'        => $product,
            'trees'          => $trees,
            'created'        => $this->auditManager->getOldestLogEntry($product),
            'updated'        => $this->auditManager->getNewestLogEntry($product),
            'datagrid'       => $datagrid->createView(),
            'locales'        => $this->localeManager->getUserLocales()
        );
    }

    /**
     * Add attributes to product
     *
     * @param Request $request The request object
     * @param integer $id      The product id to which add attributes
     *
     * @AclAncestor("pim_catalog_product_add_attribute")
     * @return Symfony\Component\HttpFoundation\RedirectResponse
     */
    public function addProductAttributesAction(Request $request, $id)
    {
        $product             = $this->findProductOr404($id);
        $availableAttributes = new AvailableProductAttributes();
        $attributesForm      = $this->getAvailableProductAttributesForm(
            $product->getAttributes(),
            $availableAttributes
        );
        $attributesForm->bind($request);

        foreach ($availableAttributes->getAttributes() as $attribute) {
            $this->productManager->addAttributeToProduct($product, $attribute);
        }

        $this->productManager->save($product);

        $this->addFlash('success', 'flash.product.attributes added');

        return $this->redirectToRoute('pim_catalog_product_edit', array('id' => $product->getId()));
    }

    /**
     * Remove product
     *
     * @param Request $request
     * @param integer $id
     *
     * @AclAncestor("pim_catalog_product_remove")
     * @return Response|RedirectResponse
     */
    public function removeAction(Request $request, $id)
    {
        $product = $this->findProductOr404($id);
        $this->getManager()->remove($product);
        $this->getManager()->flush();
        if ($request->isXmlHttpRequest()) {
            return new Response('', 204);
        } else {
            return $this->redirectToRoute('pim_catalog_product_index');
        }
    }

    /**
     * Remove an attribute form a product
     *
     * @param integer $productId
     * @param integer $attributeId
     *
     * @AclAncestor("pim_catalog_product_remove_attribute")
     * @return RedirectResponse
     *
     * @throws NotFoundHttpException
     */
    public function removeProductAttributeAction($productId, $attributeId)
    {
        $product   = $this->findOr404('PimCatalogBundle:Product', $productId);
        $attribute = $this->findOr404('PimCatalogBundle:ProductAttribute', $attributeId);

        if ($product->isAttributeRemovable($attribute)) {
            $this->productManager->removeAttributeFromProduct($product, $attribute);
        } else {
            throw new DeleteException($this->getTranslator()->trans('product.attribute not removable'));
        }
        if ($this->getRequest()->isXmlHttpRequest()) {
            return new Response('', 204);
        } else {
            return $this->redirectToRoute('pim_catalog_product_edit', array('id' => $productId));
        }
    }

    /**
     * List categories associated with the provided product and descending from the category
     * defined by the parent parameter.
     *
     * @param Request  $request The request object
     * @param integer  $id      Product id
     * @param Category $parent  The parent category
     *
     * httpparam include_category if true, will include the parentCategory in the response
     *
     * @ParamConverter("parent", class="PimCatalogBundle:Category", options={"id" = "category_id"})
     * @Template
     * @AclAncestor("pim_catalog_product_categories_view")
     * @return array
     */
    public function listCategoriesAction(Request $request, $id, Category $parent)
    {
        $product = $this->findProductOr404($id);
        $categories = null;

        $includeParent = $request->get('include_parent', false);
        $includeParent = ($includeParent === 'true');

        if ($product != null) {
            $categories = $product->getCategories();
        }
        $trees = $this->categoryManager->getFilledTree($parent, $categories);

        $treesData = CategoryHelper::listCategoriesResponse($trees, $categories);

        return array('trees' => $treesData);
    }

    /**
     * {@inheritdoc}
     */
    protected function redirectToRoute($route, $parameters = array(), $status = 302)
    {
        if (!isset($parameters['dataLocale'])) {
            $parameters['dataLocale'] = $this->getDataLocale();
        }

        return parent::redirectToRoute($route, $parameters, $status);
    }

    /**
     * Get data locale code
     *
     * @throws \Exception
     *
     * @return string
     */
    protected function getDataLocale()
    {
<<<<<<< HEAD
        return $this->localeManager->getDataLocale()->getCode();
=======
        $dataLocale = $this->getRequest()->get('dataLocale');
        if ($dataLocale === null) {
            $dataLocale = (string) $this->getUser()->getValue('cataloglocale');
        }
        if (!$dataLocale) {
            throw new \Exception('User must have a catalog locale defined');
        }
        if (!$this->securityFacade->isGranted('pim_catalog_locale_'.$dataLocale)) {
            throw new \Exception(sprintf("User doesn't have access to the locale '%s'", $dataLocale));
        }

        return $dataLocale;
>>>>>>> fcfebdf6
    }

    /**
     * Get data currency code
     *
     * @throws \Exception
     *
     * @return string
     */
    protected function getDataCurrency()
    {
        $dataLocaleCode = $this->getDataLocale();
        $dataLocale = $this->localeManager->getLocaleByCode($dataLocaleCode);

        return $dataLocale->getDefaultCurrency();
    }

    /**
     * Get data scope
     *
     * @throws \Exception
     *
     * @return string
     */
    protected function getDataScope()
    {
        $dataScope = $this->getRequest()->get('dataScope');
        if ($dataScope === null) {
            $dataScope = (string) $this->getUser()->getValue('catalogscope');
        }
        if (!$dataScope) {
            throw new \Exception('User must have a catalog scope defined');
        }

        return $dataScope;
    }

    /**
     * Find a product by its id or return a 404 response
     *
     * @param integer $id the product id
     *
     * @return Pim\Bundle\CatalogBundle\Model\ProductInterface
     *
     * @throws Symfony\Component\HttpKernel\Exception\NotFoundHttpException
     */
    protected function findProductOr404($id)
    {
        $product = $this->productManager->find($id);

        if (!$product) {
            throw $this->createNotFoundException(
                sprintf('Product with id %d could not be found.', $id)
            );
        }

        return $product;
    }

    /**
     * Get the AvailbleProductAttributes form
     *
     * @param array                      $attributes          The product attributes
     * @param AvailableProductAttributes $availableAttributes The available attributes container
     *
     * @return Symfony\Component\Form\Form
     */
    protected function getAvailableProductAttributesForm(
        array $attributes = array(),
        AvailableProductAttributes $availableAttributes = null
    ) {
        return $this->createForm(
            new AvailableProductAttributesType(),
            $availableAttributes ?: new AvailableProductAttributes(),
            array('attributes' => $attributes)
        );
    }

    /**
     * Returns the options for the form
     * 
     * @param object $product
     * @return array
     */
    protected function getFormOptions($product)
    {
        return array(
            'enable_family' => $this->aclManager->isResourceGranted('pim_catalog_product_change_family'),
            'enable_state'  => $this->aclManager->isResourceGranted('pim_catalog_product_change_state'),
            'currentLocale' => $this->getDataLocale()
        );
    }
}<|MERGE_RESOLUTION|>--- conflicted
+++ resolved
@@ -530,9 +530,6 @@
      */
     protected function getDataLocale()
     {
-<<<<<<< HEAD
-        return $this->localeManager->getDataLocale()->getCode();
-=======
         $dataLocale = $this->getRequest()->get('dataLocale');
         if ($dataLocale === null) {
             $dataLocale = (string) $this->getUser()->getValue('cataloglocale');
@@ -545,7 +542,6 @@
         }
 
         return $dataLocale;
->>>>>>> fcfebdf6
     }
 
     /**
