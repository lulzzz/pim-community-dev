--- conflicted
+++ resolved
@@ -302,31 +302,11 @@
      */
     public function removeAction(Category $category)
     {
-<<<<<<< HEAD
-        $productCount = $this->categoryManager->getEntityRepository()->countProductsLinked($category, false);
-        $childrenCount = $this->categoryManager->getEntityRepository()->countChildren($category);
-
-        if ((int) $childrenCount > 0) {
-            $message = sprintf(
-                'This category can not be deleted because it contains %s child categories',
-                $childrenCount
-            );
-        } elseif ((int) $productCount > 0) {
-            $message = sprintf('This category can not be deleted because it contains %s products', $productCount);
-        } else {
-            $this->categoryManager->remove($category);
-            $this->categoryManager->getStorageManager()->flush();
-
-            $this->addFlash('success', 'Category successfully removed');
-            $parent = $category->getParent();
-            $params = ($parent !== null) ? array('node' => $parent->getId()) : array();
-=======
         $parent = $category->getParent();
         $params = ($parent !== null) ? array('node' => $parent->getId()) : array();
->>>>>>> 6441ef03
-
-        $this->getTreeManager()->remove($category);
-        $this->getTreeManager()->getStorageManager()->flush();
+
+        $this->categoryManager->remove($category);
+        $this->categoryManager->getStorageManager()->flush();
 
         $this->addFlash('success', 'Category successfully removed');
 
