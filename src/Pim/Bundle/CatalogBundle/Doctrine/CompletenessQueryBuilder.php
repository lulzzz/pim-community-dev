--- conflicted
+++ resolved
@@ -258,13 +258,8 @@
      */
     protected function getClassContentFields($className, $prefix)
     {
-<<<<<<< HEAD
-        if ('Oro\Bundle\FlexibleEntityBundle\Entity\Metric' == $className ||
+        if ('Pim\Bundle\FlexibleEntityBundle\Entity\Metric' == $className ||
             'Pim\Bundle\CatalogBundle\Model\ProductPrice' == $className) {
-=======
-        if ('Pim\Bundle\FlexibleEntityBundle\Entity\Metric' == $className ||
-            'Pim\Bundle\CatalogBundle\Entity\ProductPrice' == $className) {
->>>>>>> f8dc3551
             return array(sprintf('%s.%s', $prefix, 'data'));
         } elseif ('Pim\Bundle\CatalogBundle\Model\Media' == $className) {
             return array(sprintf('%s.%s', $prefix, 'filename'));
