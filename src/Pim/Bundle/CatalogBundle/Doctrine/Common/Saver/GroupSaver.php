<?php

namespace Pim\Bundle\CatalogBundle\Doctrine\Common\Saver;

use Akeneo\Component\StorageUtils\Detacher\BulkObjectDetacherInterface;
use Akeneo\Component\StorageUtils\Saver\BulkSaverInterface;
use Akeneo\Component\StorageUtils\Saver\SaverInterface;
use Akeneo\Component\StorageUtils\Saver\SavingOptionsResolverInterface;
use Akeneo\Component\StorageUtils\StorageEvents;
use Doctrine\Common\Persistence\ObjectManager;
use Doctrine\Common\Util\ClassUtils;
use Pim\Bundle\VersioningBundle\Manager\VersionContext;
use Pim\Component\Catalog\Manager\ProductTemplateApplierInterface;
use Pim\Component\Catalog\Manager\ProductTemplateMediaManager;
use Pim\Component\Catalog\Model\GroupInterface;
use Pim\Component\Catalog\Query\Filter\Operators;
use Pim\Component\Catalog\Query\ProductQueryBuilderFactoryInterface;
use Symfony\Component\EventDispatcher\EventDispatcherInterface;
use Symfony\Component\EventDispatcher\GenericEvent;

/**
 * Group saver, contains custom logic for variant group products saving
 *
 * @author    Nicolas Dupont <nicolas@akeneo.com>
 * @copyright 2014 Akeneo SAS (http://www.akeneo.com)
 * @license   http://opensource.org/licenses/osl-3.0.php  Open Software License (OSL 3.0)
 */
class GroupSaver implements SaverInterface, BulkSaverInterface
{
    /** @var ObjectManager */
    protected $objectManager;

    /** @var BulkSaverInterface */
    protected $productSaver;

    /** @var ProductTemplateMediaManager */
    protected $templateMediaManager;

    /** @var ProductTemplateApplierInterface */
    protected $productTplApplier;

    /** @var VersionContext */
    protected $versionContext;

    /** @var SavingOptionsResolverInterface */
    protected $optionsResolver;

    /** @var EventDispatcherInterface */
    protected $eventDispatcher;

    /** @var ProductQueryBuilderFactoryInterface */
    protected $productQueryBuilderFactory;

    /** @var BulkObjectDetacherInterface */
    protected $detacher;

    /** @var string */
    protected $productClassName;

    /**
     * @param ObjectManager                       $objectManager
     * @param BulkSaverInterface                  $productSaver
     * @param ProductTemplateMediaManager         $templateMediaManager
     * @param ProductTemplateApplierInterface     $productTplApplier
     * @param VersionContext                      $versionContext
     * @param SavingOptionsResolverInterface      $optionsResolver
     * @param EventDispatcherInterface            $eventDispatcher
     * @param ProductQueryBuilderFactoryInterface $productQueryBuilderFactory
     * @param BulkObjectDetacherInterface         $detacher
     * @param string                              $productClassName
     */
    public function __construct(
        ObjectManager $objectManager,
        BulkSaverInterface $productSaver,
        ProductTemplateMediaManager $templateMediaManager,
        ProductTemplateApplierInterface $productTplApplier,
        VersionContext $versionContext,
        SavingOptionsResolverInterface $optionsResolver,
        EventDispatcherInterface $eventDispatcher,
        ProductQueryBuilderFactoryInterface $productQueryBuilderFactory,
        BulkObjectDetacherInterface $detacher,
        $productClassName
    ) {
        $this->objectManager = $objectManager;
        $this->productSaver = $productSaver;
        $this->templateMediaManager = $templateMediaManager;
        $this->productTplApplier = $productTplApplier;
        $this->versionContext = $versionContext;
        $this->optionsResolver = $optionsResolver;
        $this->eventDispatcher = $eventDispatcher;
        $this->productQueryBuilderFactory = $productQueryBuilderFactory;
        $this->detacher = $detacher;
        $this->productClassName = $productClassName;
    }

    /**
     * {@inheritdoc}
     */
    public function save($group, array $options = [])
    {
        $this->validateGroup($group);

        $options = $this->optionsResolver->resolveSaveOptions($options);

        $this->eventDispatcher->dispatch(StorageEvents::PRE_SAVE, new GenericEvent($group, $options));

<<<<<<< HEAD
        $this->persistGroup($group, $options);
=======
        if ($group->getType()->isVariant() && true === $options['copy_values_to_products']) {
            $this->copyVariantGroupValues($group);
        }

        if (0 < count($options['add_products'])) {
            $this->addProducts($options['add_products']);
        }
>>>>>>> 6f7a475c

        $this->objectManager->flush();

        $this->eventDispatcher->dispatch(StorageEvents::POST_SAVE, new GenericEvent($group, $options));
    }

    /**
     * {@inheritdoc}
     */
    public function saveAll(array $groups, array $options = [])
    {
        if (empty($groups)) {
            return;
        }

        $options = $this->optionsResolver->resolveSaveAllOptions($options);

        $this->eventDispatcher->dispatch(StorageEvents::PRE_SAVE_ALL, new GenericEvent($groups, $options));

        foreach ($groups as $group) {
            $this->validateGroup($group);

            $this->eventDispatcher->dispatch(StorageEvents::PRE_SAVE, new GenericEvent($group, $options));

            $this->persistGroup($group, $options);
        }

        $this->objectManager->flush();

        foreach ($groups as $group) {
            $this->eventDispatcher->dispatch(StorageEvents::POST_SAVE, new GenericEvent($group, $options));
        }

        $this->eventDispatcher->dispatch(StorageEvents::POST_SAVE_ALL, new GenericEvent($groups, $options));
    }

    /**
     * Copy the variant group values on any products belonging in the variant group
     *
     * @param GroupInterface $group
     */
    protected function copyVariantGroupValues(GroupInterface $group)
    {
        $template = $group->getProductTemplate();
        $products = $group->getProducts()->toArray();
        $this->productTplApplier->apply($template, $products);
    }

    /**
     * Save associated products updated by the variant group update
     *
     * @param  GroupInterface $group
     */
    protected function saveAssociatedProducts(GroupInterface $group)
    {
        $productInGroup = $group->getProducts();
        $productsToUpdate = $productInGroup->toArray();
        $productToUpdateIds = array_map(function ($product) {
            return $product->getId();
        }, $productsToUpdate);

        if (null !== $group->getId()) {
            $pqb = $this->productQueryBuilderFactory->create();
            $pqb->addFilter('groups.id', Operators::IN_LIST, [$group->getId()]);
            $oldProducts = $pqb->execute();
            foreach ($oldProducts as $oldProduct) {
                if (!in_array($oldProduct->getId(), $productToUpdateIds)) {
                    $oldProduct->removeGroup($group);
                    $productsToUpdate[] = $oldProduct;
                    $productToUpdateIds[] = $oldProduct->getId();
                }
            }
        }

        if (!empty($productsToUpdate)) {
            $this->productSaver->saveAll($productsToUpdate);
        }
    }

    /**
     * @param $group
     */
    protected function validateGroup($group)
    {
        if (!$group instanceof GroupInterface) {
            throw new \InvalidArgumentException(
                sprintf(
                    'Expects a "Pim\Component\Catalog\Model\GroupInterface", "%s" provided.',
                    ClassUtils::getClass($group)
                )
            );
        }
    }

    /**
     * @param       $group
     * @param array $options
     */
    protected function persistGroup($group, array $options)
    {
        $context = $this->productClassName;
        $this->versionContext->addContextInfo(
            sprintf('Comes from variant group %s', $group->getCode()),
            $context
        );

        if ($group->getType()->isVariant()) {
            $template = $group->getProductTemplate();
            if (null !== $template) {
                $this->templateMediaManager->handleProductTemplateMedia($template);
            }
        }

        $this->objectManager->persist($group);

        $this->saveAssociatedProducts($group);

        if ($group->getType()->isVariant() && true === $options['copy_values_to_products']) {
            $this->copyVariantGroupValues($group);
            $this->detacher->detachAll($group->getProducts()->toArray());
        }

        $this->versionContext->unsetContextInfo($context);
    }
}<|MERGE_RESOLUTION|>--- conflicted
+++ resolved
@@ -104,9 +104,10 @@
 
         $this->eventDispatcher->dispatch(StorageEvents::PRE_SAVE, new GenericEvent($group, $options));
 
-<<<<<<< HEAD
         $this->persistGroup($group, $options);
-=======
+
+        $this->objectManager->flush();
+
         if ($group->getType()->isVariant() && true === $options['copy_values_to_products']) {
             $this->copyVariantGroupValues($group);
         }
@@ -114,11 +115,12 @@
         if (0 < count($options['add_products'])) {
             $this->addProducts($options['add_products']);
         }
->>>>>>> 6f7a475c
-
-        $this->objectManager->flush();
-
-        $this->eventDispatcher->dispatch(StorageEvents::POST_SAVE, new GenericEvent($group, $options));
+
+        if (0 < count($options['remove_products'])) {
+            $this->removeProducts($options['remove_products']);
+        }
+
+        $this->eventDispatcher->dispatch(StorageEvents::POST_SAVE, new GenericEvent($group));
     }
 
     /**
