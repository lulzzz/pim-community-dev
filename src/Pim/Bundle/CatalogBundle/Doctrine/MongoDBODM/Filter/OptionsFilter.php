<?php

namespace Pim\Bundle\CatalogBundle\Doctrine\MongoDBODM\Filter;

use Pim\Bundle\CatalogBundle\Doctrine\InvalidArgumentException;
use Pim\Bundle\CatalogBundle\Doctrine\MongoDBODM\ProductQueryUtility;
use Pim\Bundle\CatalogBundle\Doctrine\Query\Operators;
use Pim\Bundle\CatalogBundle\Doctrine\Query\AttributeFilterInterface;
use Pim\Bundle\CatalogBundle\Model\AttributeInterface;

/**
 * Multi options filter for MongoDB
 *
 * @author    Romain Monceau <romain@akeneo.com>
 * @copyright 2014 Akeneo SAS (http://www.akeneo.com)
 * @license   http://opensource.org/licenses/osl-3.0.php  Open Software License (OSL 3.0)
 */
class OptionsFilter extends AbstractFilter implements AttributeFilterInterface
{
    /** @var array */
    protected $supportedAttributes;

    /**
     * Instanciate the filter
     *
     * @param array $supportedAttributes
     * @param array $supportedOperators
     */
    public function __construct(
        array $supportedAttributes = [],
        array $supportedOperators = []
    ) {
        $this->supportedAttributes = $supportedAttributes;
        $this->supportedOperators  = $supportedOperators;
    }

    /**
     * {@inheritdoc}
     */
    public function supportsAttribute(AttributeInterface $attribute)
    {
        return in_array($attribute->getAttributeType(), $this->supportedAttributes);
    }

    /**
     * {@inheritdoc}
     */
    public function addAttributeFilter(AttributeInterface $attribute, $operator, $value, $locale = null, $scope = null)
    {
        $this->checkValue($attribute, $operator, $value);

        $field = ProductQueryUtility::getNormalizedValueFieldFromAttribute($attribute, $locale, $scope);
        $field = sprintf('%s.%s', ProductQueryUtility::NORMALIZED_FIELD, $field);
        $value = is_array($value) ? $value : [$value];

        $this->applyFilter($value, $operator, $field);

        return $this;
    }

    /**
     * Check if value is valid
     *
     * @param AttributeInterface $attribute
     * @param string             $operator
     * @param mixed              $value
     */
    protected function checkValue(AttributeInterface $attribute, $operator, $value)
    {
        if (!is_array($value) && Operators::IS_EMPTY !== $operator) {
            throw InvalidArgumentException::arrayExpected($attribute->getCode(), 'filter', 'options');
        }

        if (Operators::IS_EMPTY !== $operator) {
            foreach ($value as $option) {
                if (!is_numeric($option)) {
                    throw InvalidArgumentException::numericExpected($attribute->getCode(), 'filter', 'options');
                }
            }
        }
    }

    /**
     * Apply the filter to the query with the given operator
     *
     * @param array  $value
     * @param string $operator
     * @param string $field
     */
    protected function applyFilter(array $value, $operator, $field)
    {
        if ($operator === Operators::NOT_IN_LIST) {
            $this->qb->field($field)->notIn($value);
        } else {
            if (Operators::IS_EMPTY === $operator) {
                $expr = $this->qb->expr()->field($field)->exists(false);
                $this->qb->addAnd($expr);
            } else {
                $value = array_map('intval', $value);
<<<<<<< HEAD
                $exprValues->field($field.'.id')->in($value);

                $exprEmpty = new Expr();
                $exprEmpty = $exprEmpty->field($field)->exists(false);

                $exprAnd = new Expr();
                $exprAnd->addOr($exprValues);
                $exprAnd->addOr($exprEmpty);

                $this->qb->addAnd($exprAnd);
            } else {
                if (in_array('empty', $value)) {
                    unset($value[array_search('empty', $value)]);

                    $expr = new Expr();
                    $expr = $expr->field($field)->exists(false);
                    $this->qb->addAnd($expr);
                } elseif (count($value) > 0) {
                    $expr = new Expr();
                    $value = array_map('intval', $value);
                    $expr->field($field.'.id')->in($value);
                    $this->qb->addAnd($expr);
                }
=======
                $expr = $this->qb->expr()->field($field.'.id')->in($value);
                $this->qb->addAnd($expr);
>>>>>>> 5dad3869
            }
        }
    }
}<|MERGE_RESOLUTION|>--- conflicted
+++ resolved
@@ -97,34 +97,8 @@
                 $this->qb->addAnd($expr);
             } else {
                 $value = array_map('intval', $value);
-<<<<<<< HEAD
-                $exprValues->field($field.'.id')->in($value);
-
-                $exprEmpty = new Expr();
-                $exprEmpty = $exprEmpty->field($field)->exists(false);
-
-                $exprAnd = new Expr();
-                $exprAnd->addOr($exprValues);
-                $exprAnd->addOr($exprEmpty);
-
-                $this->qb->addAnd($exprAnd);
-            } else {
-                if (in_array('empty', $value)) {
-                    unset($value[array_search('empty', $value)]);
-
-                    $expr = new Expr();
-                    $expr = $expr->field($field)->exists(false);
-                    $this->qb->addAnd($expr);
-                } elseif (count($value) > 0) {
-                    $expr = new Expr();
-                    $value = array_map('intval', $value);
-                    $expr->field($field.'.id')->in($value);
-                    $this->qb->addAnd($expr);
-                }
-=======
                 $expr = $this->qb->expr()->field($field.'.id')->in($value);
                 $this->qb->addAnd($expr);
->>>>>>> 5dad3869
             }
         }
     }
