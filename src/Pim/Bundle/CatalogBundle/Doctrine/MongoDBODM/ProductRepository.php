<?php

namespace Pim\Bundle\CatalogBundle\Doctrine\MongoDBODM;

use Doctrine\ODM\MongoDB\DocumentRepository;
use Doctrine\ORM\EntityManager;
use Doctrine\ORM\QueryBuilder as OrmQueryBuilder;
use Doctrine\ODM\MongoDB\Query\Builder as QueryBuilder;
use Pim\Bundle\CatalogBundle\Entity\Repository\ReferableEntityRepositoryInterface;
use Pim\Bundle\CatalogBundle\Model\ProductRepositoryInterface;
use Pim\Bundle\CatalogBundle\Model\AssociationRepositoryInterface;
use Pim\Bundle\CatalogBundle\Model\ProductInterface;
use Pim\Bundle\CatalogBundle\Model\ProductValueInterface;
use Pim\Bundle\CatalogBundle\Model\CategoryInterface;
use Pim\Bundle\CatalogBundle\Entity\Channel;
use Pim\Bundle\CatalogBundle\Entity\Group;
use Pim\Bundle\CatalogBundle\Entity\AssociationType;
use Pim\Bundle\CatalogBundle\Model\AbstractAttribute;

/**
 * Product repository
 *
 * @author    Benoit Jacquemont <benoit@akeneo.com>
 * @copyright 2013 Akeneo SAS (http://www.akeneo.com)
 * @license   http://opensource.org/licenses/osl-3.0.php  Open Software License (OSL 3.0)
 */
class ProductRepository extends DocumentRepository implements ProductRepositoryInterface,
 ReferableEntityRepositoryInterface, AssociationRepositoryInterface
{
    /**
     * Flexible entity config
     * @var array
     */
    protected $flexibleConfig;

    /**
     * Locale code
     * @var string
     */
    protected $locale;

    /**
     * Scope code
     * @var string
     */
    protected $scope;

    /**
     * @param ProductQueryBuilder
     */
    protected $productQB;

    /**
     * ORM EntityManager to access ORM entities
     *
     * @var EntityManager
     */
    protected $entityManager;

    /**
     * Category class
     *
     * @var string
     */
    protected $categoryClass;

    /**
     * Set the EntityManager
     *
     * @param EntityManager $entityManager
     *
     * @return ProductRepository $this
     */
    public function setEntityManager(EntityManager $entityManager)
    {
        $this->entityManager = $entityManager;
    }

    /**
     * Set the Category class
     *
     * @param string $categoryClass
     *
     * @return ProductRepository $this
     */
    public function setCategoryClass($categoryClass)
    {
        $this->categoryClass = $categoryClass;
    }

    /**
     * {@inheritdoc}
     */
    public function findAllByAttributes(
        array $attributes = array(),
        array $criteria = null,
        array $orderBy = null,
        $limit = null,
        $offset = null
    ) {
        throw new \RuntimeException("Not implemented yet ! ".__CLASS__."::".__METHOD__);
    }

    /**
     * {@inheritdoc}
     */
    public function buildByScope($scope)
    {
        throw new \RuntimeException("Not implemented yet ! ".__CLASS__."::".__METHOD__);
    }

    /**
     * {@inheritdoc}
     */
    public function buildByChannelAndCompleteness(Channel $channel)
    {
        throw new \RuntimeException("Not implemented yet ! ".__CLASS__."::".__METHOD__);
    }

    /**
     * {@inheritdoc}
     */
    public function findByExistingFamily()
    {
        throw new \RuntimeException("Not implemented yet ! ".__CLASS__."::".__METHOD__);
    }

    /**
     * {@inheritdoc}
     */
    public function findByIds(array $ids)
    {
        throw new \RuntimeException("Not implemented yet ! ".__CLASS__."::".__METHOD__);
    }

    /**
     * {@inheritdoc}
     */
    public function findAllForVariantGroup(Group $variantGroup, array $criteria = array())
    {
        throw new \RuntimeException("Not implemented yet ! ".__CLASS__."::".__METHOD__);
    }

    /**
     * {@inheritdoc}
     */
    public function getFullProduct($id)
    {
        return $this->find($id);
    }

    /**
     * {@inheritdoc}
     */
    public function getProductCountByTree(ProductInterface $product)
    {
        $categories = $product->getCategories();
        $categoryIds = array();
        foreach ($categories as $category) {
            $categoryIds[] = $category->getId();
        }

        $categoryRepository = $this->entityManager->getRepository($this->categoryClass);

        $categoryTable = $this->entityManager->getClassMetadata($this->categoryClass)->getTableName();

        $categoryIds = implode(',', $categoryIds);

        if (!empty($categoryIds)) {
            $sql = "SELECT".
                   "    tree.id AS tree_id,".
                   "    COUNT(category.id) AS product_count".
                   "  FROM $categoryTable tree".
                   "  LEFT JOIN $categoryTable category".
                   "    ON category.root = tree.id".
                   " AND category.id IN ($categoryIds)".
                   " WHERE tree.parent_id IS NULL".
                   " GROUP BY tree.id";
        } else {
            $sql = "SELECT".
                   "    tree.id AS tree_id,".
                   "    '0' AS product_count".
                   "  FROM $categoryTable tree".
                   "  LEFT JOIN $categoryTable category".
                   "    ON category.root = tree.id".
                   " WHERE tree.parent_id IS NULL".
                   " GROUP BY tree.id";
        }

        $stmt = $this->entityManager->getConnection()->prepare($sql);
        $stmt->execute();

        $productCounts = $stmt->fetchAll();
        $trees = array();
        foreach ($productCounts as $productCount) {
            $tree = array();
            $tree['productCount'] = $productCount['product_count'];
            $tree['tree'] = $categoryRepository->find($productCount['tree_id']);
            $trees[] = $tree;
        }

        return $trees;
    }

    /**
     * {@inheritdoc}
     */
    public function getProductIdsInCategory(CategoryInterface $category, OrmQueryBuilder $categoryQb = null)
    {
        $categoryIds = $this->getCategoryIds($category, $categoryQb);

        $products = $this->getProductIdsInCategories($categoryIds);

        return array_keys(iterator_to_array($products));
    }

    /**
     * {@inheritdoc}
     */
    public function getProductsCountInCategory(CategoryInterface $category, OrmQueryBuilder $categoryQb = null)
    {
        $categoryIds = $this->getCategoryIds($category, $categoryQb);

        return $this->getProductsCountInCategories($categoryIds);
    }

    /**
     * Return categories ids provided by the categoryQb or by the provided category
     *
     * @param CategoryInterface $category
     * @param OrmQueryBuilder   $categoryQb
     *
     * @return array $categoryIds
     */
    protected function getCategoryIds(CategoryInterface $category, OrmQueryBuilder $categoryQb = null)
    {
        $categoryIds = array();

        if (null !== $categoryQb) {
            $categoryAlias = $categoryQb->getRootAlias();
            $categories = $categoryQb->select('PARTIAL '.$categoryAlias.'.{id}')->getQuery()->getArrayResult();
        } else {
            $categories = array(array('id' => $category->getId()));
        }

        foreach ($categories as $category) {
            $categoryIds[] = $category['id'];
        }

        return $categoryIds;
    }

    /**
     * Return a cursor on the product ids belonging the categories
     * with category ids provided
     *
     * @param array $categoryIds
     *
     * @return Cursor mongoDB cursor on the Ids
     */
    public function getProductIdsInCategories(array $categoryIds)
    {
        if (count($categoryIds) === 0) {
            return 0;
        }

        $qb = $this->createQueryBuilder()
            ->hydrate(false)
            ->field('categories')->in($categoryIds)
            ->select('_id');

        return $qb->getQuery()->execute();
    }

    /**
     * Return the number of products matching the categories ids provided
     *
     * @param array $categoriesIds
     *
     * @return int $productsCount
     */
    public function getProductsCountInCategories(array $categoriesIds)
    {
        return $this->getProductIdsInCategories($categoriesIds)->count();
    }

    /**
     * Get flexible entity config
     *
     * @return array $config
     */
    public function getFlexibleConfig()
    {
        return $this->flexibleConfig;
    }

    /**
     * Set flexible entity config
     *
     * @param array $config
     *
     * @return FlexibleEntityRepository
     */
    public function setFlexibleConfig($config)
    {
        $this->flexibleConfig = $config;

        return $this;
    }

    /**
     * Return asked locale code or default one
     *
     * @return string
     */
    public function getLocale()
    {
        if (!$this->locale) {
            $this->locale = $this->flexibleConfig['default_locale'];
        }

        return $this->locale;
    }

    /**
     * Set locale code
     *
     * @param string $code
     *
     * @return FlexibleEntityRepository
     */
    public function setLocale($code)
    {
        $this->locale = $code;

        return $this;
    }

    /**
     * Return asked scope code or default one
     *
     * @return string
     */
    public function getScope()
    {
        if (!$this->scope) {
            $this->scope = $this->flexibleConfig['default_scope'];
        }

        return $this->scope;
    }

    /**
     * Set scope code
     *
     * @param string $code
     *
     * @return FlexibleEntityRepository
     */
    public function setScope($code)
    {
        $this->scope = $code;

        return $this;
    }

    /**
     * {@inheritdoc}
     */
    public function findOneByWithValues($id)
    {
        // FIXME_MONGO Shortcut, but must do the same thing
        // than the ORM one
        // @TODO throw new \RuntimeException("Not implemented yet ! ".__CLASS__."::".__METHOD__);
        return $this->find($id);
    }

    /**
     * {@inheritdoc}
     */
    public function findByReference($code)
    {
        // @TODO throw new \RuntimeException("Not implemented yet ! ".__CLASS__."::".__METHOD__);
        return null;
    }

    /**
     * {@inheritdoc}
     */
    public function getReferenceProperties()
    {
        // @TODO throw new \RuntimeException("Not implemented yet ! ".__CLASS__."::".__METHOD__);
        return array();
    }

    /**
     * {@inheritdoc}
     */
    public function valueExists(ProductValueInterface $value)
    {
        $qb = $this->createQueryBuilder();
        $this->applyFilterByAttribute($qb, $value->getAttribute(), $value->getData());
        $result = $qb->hydrate(false)->getQuery()->getSingleResult();

        $foundValueId = null;
        if ((1 === count($result)) && isset($result['_id'])) {
            $foundValueId = $result['_id']->id;
        }

        return (
            (0 !== count($result)) &&
            ($value->getId() === $foundValueId)
        );
    }

    /**
     * {@inheritdoc}
     */
    public function countProductsPerChannels()
    {
        // @TODO throw new \RuntimeException("Not implemented yet ! ".__CLASS__."::".__METHOD__);
        return array();
    }

    /**
     * {@inheritdoc}
     */
    public function countCompleteProductsPerChannels()
    {
        // @TODO throw new \RuntimeException("Not implemented yet ! ".__CLASS__."::".__METHOD__);
        return array();
    }

    /**
     * {@inheritdoc}
     */
    public function setProductQueryBuilder($productQB)
    {
        $this->productQB = $productQB;

        return $this;

    }

    /**
     * {@inheritdoc}
     */
    protected function getProductQueryBuilder($qb)
    {
        if (!$this->productQB) {
            throw new \LogicException('Flexible query builder must be configured');
        }

        $this->productQB
            ->setQueryBuilder($qb)
            ->setLocale($this->getLocale())
            ->setScope($this->getScope());

        return $this->productQB;
    }

    /**
     * @return QueryBuilder
     */
    public function createDatagridQueryBuilder()
    {
        $qb = $this->createQueryBuilder();

        return $qb;
    }

    /**
     * {@inheritdoc}
     */
    public function applyFilterByAttribute($qb, AbstractAttribute $attribute, $value, $operator = '=')
    {
        $this->getProductQueryBuilder($qb)->addAttributeFilter($attribute, $operator, $value);
    }

    /**
     * {@inheritdoc}
     */
    public function applyFilterByField($qb, $field, $value, $operator = '=')
    {
        $this->getProductQueryBuilder($qb)->addFieldFilter($field, $operator, $value);
    }

    /**
     * {@inheritdoc}
     */
    public function applySorterByAttribute($qb, AbstractAttribute $attribute, $direction)
    {
        $this->getProductQueryBuilder($qb)->addAttributeSorter($attribute, $direction);
    }

    /**
     * {@inheritdoc}
     */
    public function applySorterByField($qb, $field, $direction)
    {
        $this->getProductQueryBuilder($qb)->addFieldSorter($field, $direction);
    }

    /**
     * {@inheritdoc}
     */
    public function applyFilterByIds($qb, array $productIds, $include)
    {
        if ($include) {
            $qb->addAnd($qb->expr()->field('id')->in($productIds));
        } else {
            $qb->addAnd($qb->expr()->field('id')->notIn($productIds));
        }
    }

    /**
     * {@inheritdoc}
     */
    public function applyFilterByGroupIds($qb, array $groupIds)
    {
        $qb->addAnd($qb->expr()->field('groups')->in($groupIds));
    }

    /**
     * {@inheritdoc}
     */
    public function applyFilterByFamilyIds($qb, array $familyIds)
    {
        $qb->addAnd($qb->expr()->field('family')->in($familyIds));
    }

    /**
     * {@inheritdoc}
     */
<<<<<<< HEAD
    public function deleteFromIds(array $ids)
    {
        if (empty($ids)) {
            throw new \LogicException('No products to remove');
        }

        throw new \RuntimeException("Not implemented yet ! ".__CLASS__."::".__METHOD__);
=======
    public function countForAssociationType(AssociationType $associationType)
    {
        $assocMatch = [
            '$and' => [
                ['associationType' => $associationType->getId()],
                [
                    '$or' => [
                        [ 'products' => [ '$ne'=> [] ] ],
                        [ 'groups'   => [ '$ne'=> [] ] ]
                    ]
                ]
            ]
        ];

        $qb = $this->createQueryBuilder()
            ->hydrate(false)
            ->field('associations')->elemMatch($assocMatch)
            ->select('_id');

        return $qb->getQuery()->execute()->count();
>>>>>>> 7fbb6f69
    }

    /**
     * {@inheritdoc}
     */
<<<<<<< HEAD
    public function applyMassActionParameters($qb, $identifier, $inset, $values, $localeCode, $scopeCode)
=======
    public function deleteProductIds(array $productIds)
>>>>>>> 7fbb6f69
    {
        throw new \RuntimeException("Not implemented yet ! ".__CLASS__."::".__METHOD__);
    }
}<|MERGE_RESOLUTION|>--- conflicted
+++ resolved
@@ -532,15 +532,6 @@
     /**
      * {@inheritdoc}
      */
-<<<<<<< HEAD
-    public function deleteFromIds(array $ids)
-    {
-        if (empty($ids)) {
-            throw new \LogicException('No products to remove');
-        }
-
-        throw new \RuntimeException("Not implemented yet ! ".__CLASS__."::".__METHOD__);
-=======
     public function countForAssociationType(AssociationType $associationType)
     {
         $assocMatch = [
@@ -561,17 +552,24 @@
             ->select('_id');
 
         return $qb->getQuery()->execute()->count();
->>>>>>> 7fbb6f69
-    }
-
-    /**
-     * {@inheritdoc}
-     */
-<<<<<<< HEAD
+    }
+
+    /**
+     * {@inheritdoc}
+     */
+    public function deleteFromIds(array $ids)
+    {
+        if (empty($ids)) {
+            throw new \LogicException('No products to remove');
+        }
+
+        throw new \RuntimeException("Not implemented yet ! ".__CLASS__."::".__METHOD__);
+    }
+
+    /**
+     * {@inheritdoc}
+     */
     public function applyMassActionParameters($qb, $identifier, $inset, $values, $localeCode, $scopeCode)
-=======
-    public function deleteProductIds(array $productIds)
->>>>>>> 7fbb6f69
     {
         throw new \RuntimeException("Not implemented yet ! ".__CLASS__."::".__METHOD__);
     }
