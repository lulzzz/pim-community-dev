<?php

namespace Pim\Bundle\CatalogBundle\Doctrine;

use Doctrine\Common\Collections\Collection;
use Doctrine\Common\Collections\ArrayCollection;
use Doctrine\Common\Persistence\ObjectManager;

use \Closure;

/**
 * An ArrayCollection decorator of entity identifiers that are lazy loaded
 *
 * @author    Benoit Jacquemont <benoit@akeneo.com>
 * @copyright 2013 Akeneo SAS (http://www.akeneo.com)
 * @license   http://opensource.org/licenses/osl-3.0.php  Open Software License (OSL 3.0)
 */
class ReferencedCollection implements Collection
{
    /** @var ObjectManager */
    protected $objectManager;

    /** @var string */
    protected $entityClass;

    /** @var array */
    protected $identifiers;

    /** @var ArrayCollection */
    protected $entities;

    /** @var boolean */
    protected $initialized = true;

    /**
     * @param string        $entityClass
     * @param array         $identifiers
     * @param ObjectManager $objectManager
     */
    public function __construct($entityClass, $identifiers, ObjectManager $objectManager)
    {
        $this->initialized   = false;
        $this->identifiers   = $identifiers;
        $this->entityClass   = $entityClass;
        $this->objectManager = $objectManager;
        $this->items         = new ArrayCollection();
    }

    /**
     * Sets the initialized flag of the collection, forcing it into that state.
     *
     * @param boolean $bool
     *
     * @return void
     */
    public function setInitialized($bool)
    {
        $this->initialized = $bool;
    }

    /**
     * Checks whether this collection has been initialized.
     *
     * @return boolean
     */
    public function isInitialized()
    {
        return $this->initialized;
    }

    /**
<<<<<<< HEAD
=======
     * Get object class identifier from the repository
     *
     * @return string
     */
    protected function getClassIdentifier()
    {
        $classMetadata = $this->objectManager->getClassMetadata($this->itemClass);

        return $classMetadata->getIdentifier();
    }

    /**
     * Initializes the collection by loading its contents from the database
     * if the collection is not yet initialized.
     *
     * @return void
     */
    public function initialize()
    {
        if ($this->initialized || empty($this->itemIds) || empty($this->itemClass)) {
            return;
        }
        $itemRepository = $this->objectManager->getRepository($this->itemClass);
        $criteria = array($this->getClassIdentifier() => $this->itemIds);

        $this->items = new ArrayCollection($itemRepository->findBy($criteria));

        $this->initialized = true;
    }

    /**
>>>>>>> ea3142b4
     * {@inheritdoc}
     */
    public function add($element)
    {
        $this->initialize();

        return $this->items->add($element);
    }

    /**
     * {@inheritdoc}
     */
    public function clear()
    {
        $this->items->clear();
        $this->setInitialized(false);
    }

    /**
     * {@inheritdoc}
     */
    public function contains($element)
    {
        $this->initialize();

        return $this->items->contains($element);
    }

    /**
     * {@inheritdoc}
     */
    public function isEmpty()
    {
        $this->initialize();

        return $this->items->isEmpty();
    }

    /**
     * {@inheritdoc}
     */
    public function remove($key)
    {
        $this->initialize();

        return $this->items->remove($key);
    }

    /**
     * {@inheritdoc}
     */
    public function removeElement($element)
    {
        $this->initialize();

        return $this->items->removeElement($element);
    }

    /**
     * {@inheritdoc}
     */
    public function containsKey($key)
    {
        $this->initialize();

        return $this->items->containKeys($key);
    }

    /**
     * {@inheritdoc}
     */
    public function get($key)
    {
        $this->initialize();

        return $this->items->get($key);
    }

    /**
     * {@inheritdoc}
     */
    public function getKeys()
    {
        $this->initialize();

        return $this->items->getKeys();
    }

    /**
     * {@inheritdoc}
     */
    public function getValues()
    {
        $this->initialize();

        return $this->items->getValues();
    }

    /**
     * {@inheritdoc}
     */
    public function set($key, $value)
    {
        $this->initialize();

        $this->items->set($key, $value);
    }

    /**
     * {@inheritdoc}
     */
    public function toArray()
    {
        $this->initialize();

        return $this->items->toArray();
    }

    /**
     * {@inheritdoc}
     */
    public function first()
    {
        $this->initialize();

        return $this->items->first();
    }

    /**
     * {@inheritdoc}
     */
    public function last()
    {
        $this->initialize();

        return $this->items->last();
    }

    /**
     * {@inheritdoc}
     */
    public function key()
    {
        $this->initialize();

        return $this->items->key();
    }

    /**
     * {@inheritdoc}
     */
    public function current()
    {
        $this->initialize();

        return $this->items->current();
    }

    /**
     * {@inheritdoc}
     */
    public function next()
    {
        $this->initialize();

        return $this->items->next();
    }

    /**
     * {@inheritdoc}
     */
    public function exists(Closure $predicate)
    {
        $this->initialize();

<<<<<<< HEAD
        return $this->items->exists($p);
=======
        return $this->items->exists($predicate);
>>>>>>> ea3142b4
    }

    /**
     * {@inheritdoc}
     */
    public function filter(Closure $predicate)
    {
        $this->initialize();

<<<<<<< HEAD
        return $this->items->filter($p);
=======
        return $this->items->filter($predicate);
>>>>>>> ea3142b4
    }

    /**
     * {@inheritdoc}
     */
    public function forAll(Closure $predicate)
    {
        $this->initialize();

<<<<<<< HEAD
        return $this->items->forAll($p);
=======
        return $this->items->forAll($predicate);
>>>>>>> ea3142b4
    }

    /**
     * {@inheritdoc}
     */
    public function map(Closure $predicate)
    {
        $this->initialize();

<<<<<<< HEAD
        return $this->items->map($p);
=======
        return $this->items->map($predicate);
>>>>>>> ea3142b4
    }

    /**
     * {@inheritdoc}
     */
    public function partition(Closure $predicate)
    {
        $this->initialize();

<<<<<<< HEAD
        return $this->items->partition($p);
=======
        return $this->items->partition($predicate);
>>>>>>> ea3142b4
    }

    /**
     * {@inheritdoc}
     */
    public function indexOf($element)
    {
        $this->initialize();

        return $this->items->indexOf($element);
    }

    /**
     * {@inheritdoc}
     */
    public function slice($offset, $length = null)
    {
        $this->initialize();

        return $this->items->slice($offset, $length);
    }

    /**
     * {@inheritdoc}
     */
    public function count()
    {
        $this->initialize();

        return $this->items->count();
    }

    /**
     * {@inheritdoc}
     */
    public function getIterator()
    {
        $this->initialize();

        return $this->items->getIterator();
    }

    /**
     * {@inheritdoc}
     */
    public function offsetExists($offset)
    {
        $this->initialize();

        return $this->items->offsetExists($offset);
    }

    /**
     * {@inheritdoc}
     */
    public function offsetGet($offset)
    {
        $this->initialize();

        return $this->items->offsetGet($offset);
    }

    /**
     * {@inheritdoc}
     */
    public function offsetSet($offset, $value)
    {
        $this->initialize();

        return $this->items->offsetSet($offset, $value);
    }

    /**
     * {@inheritdoc}
     */
    public function offsetUnset($offset)
    {
        $this->initialize();

        return $this->items->offsetSet($offset);
    }

    /**
     * Initializes the collection by loading its contents from the database
     * if the collection is not yet initialized.
     *
     * @return void
     */
    protected function initialize()
    {
        if ($this->initialized || empty($this->identifiers) || empty($this->entityClass)) {
            return;
        }

        $classIdentifier = $this->getClassIdentifier();
        if (count($classIdentifier) > 1) {
            throw new \LogicException('The configured entity uses a composite key which is not supported by the collection');
        }

        $this->initialized = true;
        $this->items       = new ArrayCollection(
            $this
                ->objectManager
                ->getRepository($this->entityClass)
                ->findBy([$classIdentifier[0] => $this->identifiers])
        );
    }

    /**
     * Get object class identifier from the repository
     *
     * @param mixed $itemRepository
     *
     * @return string
     */
    protected function getClassIdentifier()
    {
        $classMetadata = $this->objectManager->getClassMetadata($this->entityClass);

        return $classMetadata->getIdentifier();
    }

}<|MERGE_RESOLUTION|>--- conflicted
+++ resolved
@@ -69,40 +69,6 @@
     }
 
     /**
-<<<<<<< HEAD
-=======
-     * Get object class identifier from the repository
-     *
-     * @return string
-     */
-    protected function getClassIdentifier()
-    {
-        $classMetadata = $this->objectManager->getClassMetadata($this->itemClass);
-
-        return $classMetadata->getIdentifier();
-    }
-
-    /**
-     * Initializes the collection by loading its contents from the database
-     * if the collection is not yet initialized.
-     *
-     * @return void
-     */
-    public function initialize()
-    {
-        if ($this->initialized || empty($this->itemIds) || empty($this->itemClass)) {
-            return;
-        }
-        $itemRepository = $this->objectManager->getRepository($this->itemClass);
-        $criteria = array($this->getClassIdentifier() => $this->itemIds);
-
-        $this->items = new ArrayCollection($itemRepository->findBy($criteria));
-
-        $this->initialized = true;
-    }
-
-    /**
->>>>>>> ea3142b4
      * {@inheritdoc}
      */
     public function add($element)
@@ -278,11 +244,7 @@
     {
         $this->initialize();
 
-<<<<<<< HEAD
-        return $this->items->exists($p);
-=======
         return $this->items->exists($predicate);
->>>>>>> ea3142b4
     }
 
     /**
@@ -292,11 +254,7 @@
     {
         $this->initialize();
 
-<<<<<<< HEAD
-        return $this->items->filter($p);
-=======
         return $this->items->filter($predicate);
->>>>>>> ea3142b4
     }
 
     /**
@@ -306,11 +264,7 @@
     {
         $this->initialize();
 
-<<<<<<< HEAD
-        return $this->items->forAll($p);
-=======
         return $this->items->forAll($predicate);
->>>>>>> ea3142b4
     }
 
     /**
@@ -320,11 +274,7 @@
     {
         $this->initialize();
 
-<<<<<<< HEAD
-        return $this->items->map($p);
-=======
         return $this->items->map($predicate);
->>>>>>> ea3142b4
     }
 
     /**
@@ -334,11 +284,7 @@
     {
         $this->initialize();
 
-<<<<<<< HEAD
-        return $this->items->partition($p);
-=======
         return $this->items->partition($predicate);
->>>>>>> ea3142b4
     }
 
     /**
