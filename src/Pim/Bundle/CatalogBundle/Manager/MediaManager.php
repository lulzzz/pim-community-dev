--- conflicted
+++ resolved
@@ -4,11 +4,7 @@
 
 use Symfony\Component\HttpFoundation\File\File;
 use Symfony\Component\HttpFoundation\File\UploadedFile;
-<<<<<<< HEAD
-use Pim\Bundle\FlexibleEntityBundle\Entity\Media;
-=======
 use Pim\Bundle\CatalogBundle\Entity\Media;
->>>>>>> e1a90db6
 use Gaufrette\Filesystem;
 use Pim\Bundle\CatalogBundle\Exception\MediaManagementException;
 
@@ -68,7 +64,7 @@
 
     /**
      * @param Media  $media
-     * @param string $target
+     * @param string $targetDir
      *
      * @return boolean true on success, false on failure
      */
