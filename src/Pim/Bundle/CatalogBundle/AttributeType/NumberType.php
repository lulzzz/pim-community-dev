<?php

namespace Pim\Bundle\CatalogBundle\AttributeType;

use Pim\Bundle\CatalogBundle\Model\AbstractAttribute;
use Pim\Bundle\CatalogBundle\Model\ProductValueInterface;

/**
 * Number attribute type
 *
 * @author    Filips Alpe <filips@akeneo.com>
 * @copyright 2013 Akeneo SAS (http://www.akeneo.com)
 * @license   http://opensource.org/licenses/osl-3.0.php  Open Software License (OSL 3.0)
 */
class NumberType extends AbstractAttributeType
{
<<<<<<< HEAD
    /** @staticvar integer */
    const DECIMAL_PLACES = 4;

=======
>>>>>>> efed6f29
    /**
     * {@inheritdoc}
     */
    protected function defineCustomAttributeProperties(AbstractAttribute $attribute)
    {
        $properties = parent::defineCustomAttributeProperties($attribute) + [
            'defaultValue' => [
                'name'      => 'defaultValue',
                'fieldType' => 'number'
            ],
            'numberMin' => [
                'name'      => 'numberMin',
                'fieldType' => 'number'
            ],
            'numberMax' => [
                'name'      => 'numberMax',
                'fieldType' => 'number'
            ],
            'decimalsAllowed' => [
                'name'      => 'decimalsAllowed',
                'fieldType' => 'switch',
                'options'   => [
                    'attr' => $attribute->getId() ? [] : ['checked' => 'checked']
                ]
            ],
            'negativeAllowed' => [
                'name'      => 'negativeAllowed',
                'fieldType' => 'switch',
                'options'   => [
                    'attr' => $attribute->getId() ? [] : ['checked' => 'checked']
                ]
            ]
        ];

        $properties['unique']['options']['disabled']  = (bool) $attribute->getId();
        $properties['unique']['options']['read_only'] = (bool) $attribute->getId();

        return $properties;
    }

    /**
     * {@inheritdoc}
     */
    public function prepareValueFormOptions(ProductValueInterface $value)
    {
        $options = parent::prepareValueFormOptions($value);
        $options['decimals_allowed'] = $value->getAttribute()->isDecimalsAllowed();

        return $options;
    }

    /**
     * {@inheritdoc}
     */
    public function getName()
    {
        return 'pim_catalog_number';
    }
}<|MERGE_RESOLUTION|>--- conflicted
+++ resolved
@@ -14,12 +14,6 @@
  */
 class NumberType extends AbstractAttributeType
 {
-<<<<<<< HEAD
-    /** @staticvar integer */
-    const DECIMAL_PLACES = 4;
-
-=======
->>>>>>> efed6f29
     /**
      * {@inheritdoc}
      */
