<?php

namespace Pim\Bundle\CatalogBundle\DependencyInjection;

use Symfony\Component\DependencyInjection\ContainerBuilder;
use Symfony\Component\DependencyInjection\Extension\PrependExtensionInterface;
use Symfony\Component\Config\FileLocator;
use Symfony\Component\HttpKernel\DependencyInjection\Extension;
use Symfony\Component\DependencyInjection\Loader\YamlFileLoader;
use Symfony\Component\Yaml\Parser as YamlParser;
use Symfony\Component\Finder\Finder;

/**
 * This is the class that loads and manages your bundle configuration
 *
 * To learn more see {@link http://symfony.com/doc/current/cookbook/bundles/extension.html}
 */
class PimCatalogExtension extends Extension implements PrependExtensionInterface
{
    const DOCTRINE_ORM = 'doctrine/orm';
    const DOCTRINE_MONGODB_ODM = 'doctrine/mongodb-odm';
    /**
     * {@inheritdoc}
     */
    public function load(array $configs, ContainerBuilder $container)
    {
        // process configuration to validation and merge
        $config = $this->processConfiguration(new Configuration(), $configs);

        $loader = new YamlFileLoader($container, new FileLocator(__DIR__.'/../Resources/config'));
        $loader->load('parameters.yml');
        $loader->load('services.yml');
        $loader->load('controllers.yml');
        $loader->load('forms.yml');
        $loader->load('form_types.yml');
        $loader->load('handlers.yml');
        $loader->load('managers.yml');
        $loader->load('datagrid.yml');
        $loader->load('attribute_types.yml');
        $loader->load('attribute_constraint_guessers.yml');
        $loader->load('factory.yml');
        $loader->load('entities.yml');

        if ($config['record_mails']) {
            $loader->load('mail_recorder.yml');
        }

        $yamlMappingFiles = $container->getParameter('validator.mapping.loader.yaml_files_loader.mapping_files');

        $finder = new Finder();
        foreach ($finder->files()->in(__DIR__ . '/../Resources/config/validation') as $file) {
            $yamlMappingFiles[] = $file->getRealPath();
        }

        $container->setParameter('validator.mapping.loader.yaml_files_loader.mapping_files', $yamlMappingFiles);

        $this->loadStorageDriver($config, $container);
    }

    /**
     * Provides the supported driver for product storage
     * @return string[]
     */
    protected function getSupportedStorageDrivers()
    {
        return array(self::DOCTRINE_ORM, self::DOCTRINE_MONGODB_ODM);
    }

    /**
     * @param array            $config
     * @param ContainerBuilder $container
     *
     * Load the mapping for product and product storage
     */
    protected function loadStorageDriver(array $config, ContainerBuilder $container)
    {
        $storageDriver = $config['storage_driver'];

        if (!in_array($storageDriver, $this->getSupportedStorageDrivers())) {
            throw new RuntimeException("The storage driver $storageDriver is not a supported drivers");
        }

        $loader = new YamlFileLoader($container, new FileLocator(__DIR__.'/../Resources/config'));
        $loader->load(sprintf('storage_driver/%s.yml', $storageDriver));

        $container->setParameter($this->getAlias().'.storage_driver', $storageDriver);
        // Parameter defining if the mapping driver must be enabled or not
        $container->setParameter($this->getAlias().'.storage_driver.'.$storageDriver, true);
<<<<<<< HEAD

=======
>>>>>>> 962b9b45
    }

    /**
     * {@inheritdoc}
     */
    public function prepend(ContainerBuilder $container)
    {
        $bundles = $container->getParameter('kernel.bundles');

        $prependConfig = array(
            'TwigBundle'                     => 'twig',
            'AsseticBundle'                  => 'assetic',
            'DoctrineBundle'                 => 'doctrine',
            'KnpPaginatorBundle'             => 'knp_paginator',
            'FOSRestBundle'                  => 'fos_rest',
            'FOSJsRoutingBundle'             => 'fos_js_routing',
            'BeSimpleSoapBundle'             => 'be_simple_soap',
            'StofDoctrineExtensionsBundle'   => 'stof_doctrine_extensions',
            'EscapeWSSEAuthenticationBundle' => 'escape_wsse_authentication',
            'LiipImagineBundle'              => 'liip_imagine',
            'GenemuFormBundle'               => 'genemu_form',
            'OroSearchBundle'                => 'oro_search',
            'OroUIBundle'                    => 'oro_ui',
            'OroTranslationBundle'           => 'oro_translation',
            'JMSDiExtraBundle'               => 'jms_di_extra',
            'OroEntityExtendBundle'          => 'oro_entity_extend',
            'OroFilterBundle'                => 'oro_filter',
            'OroBatchBundle'                 => 'oro_batch',
            'KnpGaufretteBundle'             => 'knp_gaufrette',
        );

        foreach ($prependConfig as $bundle => $alias) {
            if (isset($bundles[$bundle])) {
                $this->prependExtensionConfig($container, $alias);
            }
        }
    }

    /**
     * Prepend configuration of a bundle to the container
     *
     * @param ContainerBuilder $container
     * @param string           $extensionAlias
     */
    private function prependExtensionConfig(ContainerBuilder $container, $extensionAlias)
    {
        $container->prependExtensionConfig(
            $extensionAlias,
            $this->getBundleConfig($extensionAlias)
        );
    }

    /**
     * Get the bundle configuration from a file
     *
     * @param string $extensionAlias
     *
     * @return array
     */
    private function getBundleConfig($extensionAlias)
    {
        $configFile = realpath(
            sprintf('%s/../Resources/config/bundles/%s.yml', __DIR__, $extensionAlias)
        );

        if (!is_file($configFile)) {
            throw new \InvalidArgumentException(
                sprintf('Could not load file %s', $configFile)
            );
        }

        $yamlParser = new YamlParser();
        $config = $yamlParser->parse(file_get_contents($configFile));

        if (!array_key_exists($extensionAlias, $config)) {
            $configKeys = array_keys($config);

            throw new \RuntimeException(
                sprintf(
                    'Found file %s but it didn\'t start with "%s", got "%s" instead.',
                    $configFile,
                    $extensionAlias,
                    reset($configKeys)
                )
            );
        }

        return $config[$extensionAlias];
    }
}<|MERGE_RESOLUTION|>--- conflicted
+++ resolved
@@ -86,10 +86,6 @@
         $container->setParameter($this->getAlias().'.storage_driver', $storageDriver);
         // Parameter defining if the mapping driver must be enabled or not
         $container->setParameter($this->getAlias().'.storage_driver.'.$storageDriver, true);
-<<<<<<< HEAD
-
-=======
->>>>>>> 962b9b45
     }
 
     /**
