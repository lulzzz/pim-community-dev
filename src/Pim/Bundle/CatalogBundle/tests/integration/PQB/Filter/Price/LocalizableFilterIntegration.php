<?php

namespace Pim\Bundle\CatalogBundle\tests\integration\PQB\Filter\Price;

use Pim\Bundle\CatalogBundle\tests\integration\PQB\AbstractProductQueryBuilderTestCase;
use Pim\Component\Catalog\AttributeTypes;
use Pim\Component\Catalog\Query\Filter\Operators;

/**
 * @author    Marie Bochu <marie.bochu@akeneo.com>
 * @copyright 2017 Akeneo SAS (http://www.akeneo.com)
 * @license   http://opensource.org/licenses/osl-3.0.php  Open Software License (OSL 3.0)
 */
class LocalizableFilterIntegration extends AbstractProductQueryBuilderTestCase
{
    /**
     * {@inheritdoc}
     */
    protected function setUp()
    {
        parent::setUp();

<<<<<<< HEAD
        if (1 === self::$count || $this->getConfiguration()->isDatabasePurgedForEachTest()) {
            $this->createAttribute([
                'code' => 'a_localizable_price',
                'type' => AttributeTypes::PRICE_COLLECTION,
                'localizable' => true,
                'scopable' => false,
            ]);

            $this->createProduct('product_one', [
                'values' => [
                    'a_localizable_price' => [
                        ['data' => [['amount' => 20, 'currency' => 'EUR']], 'locale' => 'en_US', 'scope' => null],
                        ['data' => [['amount' => 21, 'currency' => 'EUR']], 'locale' => 'fr_FR', 'scope' => null],
                    ],
                ],
            ]);

            $this->createProduct('product_two', [
                'values' => [
                    'a_localizable_price' => [
                        ['data' => [['amount' => 10, 'currency' => 'EUR']], 'locale' => 'en_US', 'scope' => null],
                        ['data' => [['amount' => 1, 'currency' => 'EUR']], 'locale' => 'fr_FR', 'scope' => null],
                    ],
                ],
            ]);
=======
        $this->createAttribute([
            'code'                => 'a_localizable_price',
            'type'                => AttributeTypes::PRICE_COLLECTION,
            'localizable'         => true,
            'scopable'            => false
        ]);

        $this->createProduct('product_one', [
            'values' => [
                'a_localizable_price' => [
                    ['data' => [['amount' => 20, 'currency' => 'EUR']], 'locale' => 'en_US', 'scope' => null],
                    ['data' => [['amount' => 21, 'currency' => 'EUR']], 'locale' => 'fr_FR', 'scope' => null]
                ]
            ]
        ]);

        $this->createProduct('product_two', [
            'values' => [
                'a_localizable_price' => [
                    ['data' => [['amount' => 10, 'currency' => 'EUR']], 'locale' => 'en_US', 'scope' => null],
                    ['data' => [['amount' => 1, 'currency' => 'EUR']], 'locale' => 'fr_FR', 'scope' => null]
                ]
            ]
        ]);
>>>>>>> 62b2f9dd

        $this->createProduct('empty_product', []);
    }

    public function testOperatorInferior()
    {
        $result = $this->executeFilter([
            [
                'a_localizable_price',
                Operators::LOWER_THAN,
                ['amount' => 1, 'currency' => 'EUR'],
                ['locale' => 'fr_FR'],
            ],
        ]);
        $this->assert($result, []);

        $result = $this->executeFilter([
            [
                'a_localizable_price',
                Operators::LOWER_THAN,
                ['amount' => 20, 'currency' => 'EUR'],
                ['locale' => 'en_US'],
            ],
        ]);
        $this->assert($result, ['product_two']);

        $result = $this->executeFilter([
            [
                'a_localizable_price',
                Operators::LOWER_THAN,
                ['amount' => 21.0001, 'currency' => 'EUR'],
                ['locale' => 'fr_FR'],
            ],
        ]);
        $this->assert($result, ['product_one', 'product_two']);
    }

    public function testOperatorInferiorOrEquals()
    {
        $result = $this->executeFilter([
            [
                'a_localizable_price',
                Operators::LOWER_OR_EQUAL_THAN,
                ['amount' => 1, 'currency' => 'EUR'],
                ['locale' => 'fr_FR'],
            ],
        ]);
        $this->assert($result, ['product_two']);

        $result = $this->executeFilter([
            [
                'a_localizable_price',
                Operators::LOWER_OR_EQUAL_THAN,
                ['amount' => 20, 'currency' => 'EUR'],
                ['locale' => 'en_US'],
            ],
        ]);
        $this->assert($result, ['product_one', 'product_two']);

        $result = $this->executeFilter([
            [
                'a_localizable_price',
                Operators::LOWER_OR_EQUAL_THAN,
                ['amount' => 21, 'currency' => 'EUR'],
                ['locale' => 'fr_FR'],
            ],
        ]);
        $this->assert($result, ['product_one', 'product_two']);
    }

    public function testOperatorEquals()
    {
        $result = $this->executeFilter([
            [
                'a_localizable_price',
                Operators::EQUALS,
                ['amount' => 21, 'currency' => 'EUR'],
                ['locale' => 'en_US'],
            ],
        ]);
        $this->assert($result, []);

        $result = $this->executeFilter([
            [
                'a_localizable_price',
                Operators::EQUALS,
                ['amount' => 21, 'currency' => 'EUR'],
                ['locale' => 'fr_FR'],
            ],
        ]);
        $this->assert($result, ['product_one']);
    }

    public function testOperatorSuperior()
    {
        $result = $this->executeFilter([
            [
                'a_localizable_price',
                Operators::GREATER_THAN,
                ['amount' => 20, 'currency' => 'EUR'],
                ['locale' => 'en_US'],
            ],
        ]);
        $this->assert($result, []);

        $result = $this->executeFilter([
            [
                'a_localizable_price',
                Operators::GREATER_THAN,
                ['amount' => 21, 'currency' => 'EUR'],
                ['locale' => 'fr_FR'],
            ],
        ]);
        $this->assert($result, []);

        $result = $this->executeFilter([
            [
                'a_localizable_price',
                Operators::GREATER_THAN,
                ['amount' => 9, 'currency' => 'EUR'],
                ['locale' => 'en_US'],
            ],
        ]);
        $this->assert($result, ['product_one', 'product_two']);
    }

    public function testOperatorSuperiorOrEquals()
    {
        $result = $this->executeFilter([
            [
                'a_localizable_price',
                Operators::GREATER_OR_EQUAL_THAN,
                ['amount' => 25, 'currency' => 'EUR'],
                ['locale' => 'en_US'],
            ],
        ]);
        $this->assert($result, []);

        $result = $this->executeFilter([
            [
                'a_localizable_price',
                Operators::GREATER_OR_EQUAL_THAN,
                ['amount' => 20, 'currency' => 'EUR'],
                ['locale' => 'en_US'],
            ],
        ]);
        $this->assert($result, ['product_one']);

        $result = $this->executeFilter([
            [
                'a_localizable_price',
                Operators::GREATER_OR_EQUAL_THAN,
                ['amount' => 1, 'currency' => 'EUR'],
                ['locale' => 'fr_FR'],
            ],
        ]);
        $this->assert($result, ['product_one', 'product_two']);
    }

    public function testOperatorEmptyOnAllCurrencies()
    {
        $result = $this->executeFilter([
            [
                'a_localizable_price',
                Operators::IS_EMPTY,
                ['amount' => '', 'currency' => ''],
                ['locale' => 'en_US'],
            ],
        ]);
        $this->assert($result, ['empty_product']);

        $result = $this->executeFilter([['a_localizable_price', Operators::IS_EMPTY, [], ['locale' => 'en_US']]]);
        $this->assert($result, ['empty_product']);

        $result = $this->executeFilter([
            [
                'a_localizable_price',
                Operators::IS_EMPTY_ON_ALL_CURRENCIES,
                ['amount' => '', 'currency' => ''],
                ['locale' => 'en_US'],
            ],
        ]);
        $this->assert($result, ['empty_product']);

        $result = $this->executeFilter([
            [
                'a_localizable_price',
                Operators::IS_EMPTY_ON_ALL_CURRENCIES,
                [],
                ['locale' => 'en_US'],
            ],
        ]);
        $this->assert($result, ['empty_product']);
    }

    public function testOperatorEmptyForCurrency()
    {
        $result = $this->executeFilter([
            [
                'a_localizable_price',
                Operators::IS_EMPTY_FOR_CURRENCY,
                ['currency' => 'EUR'],
                ['locale' => 'en_US'],
            ],
        ]);
        $this->assert($result, ['empty_product']);

        $result = $this->executeFilter([
            [
                'a_localizable_price',
                Operators::IS_EMPTY_FOR_CURRENCY,
                ['currency' => 'USD'],
                ['locale' => 'en_US'],
            ],
        ]);
        $this->assert($result, ['empty_product', 'product_one', 'product_two']);
    }

    public function testOperatorNotEmptyOnAtLeastOneCurrency()
    {
        $result = $this->executeFilter([
            [
                'a_localizable_price',
                Operators::IS_NOT_EMPTY_ON_AT_LEAST_ONE_CURRENCY,
                [],
                ['locale' => 'en_US'],
            ],
        ]);
        $this->assert($result, ['product_one', 'product_two']);

        $result = $this->executeFilter([
            [
                'a_localizable_price',
                Operators::IS_NOT_EMPTY,
                ['amount' => '', 'currency' => ''],
                ['locale' => 'en_US'],
            ],
        ]);
        $this->assert($result, ['product_one', 'product_two']);
    }

    public function testOperatorNotEmptyForCurrency()
    {
        $result = $this->executeFilter([
            [
                'a_localizable_price',
                Operators::IS_NOT_EMPTY_FOR_CURRENCY,
                ['currency' => 'USD'],
                ['locale' => 'en_US'],
            ],
        ]);
        $this->assert($result, []);

        $result = $this->executeFilter([
            [
                'a_localizable_price',
                Operators::IS_NOT_EMPTY_FOR_CURRENCY,
                ['currency' => 'EUR'],
                ['locale' => 'en_US'],
            ],
        ]);
        $this->assert($result, ['product_one', 'product_two']);
    }

    public function testOperatorDifferent()
    {
        $result = $this->executeFilter([
            [
                'a_localizable_price',
                Operators::NOT_EQUAL,
                ['amount' => 20, 'currency' => 'EUR'],
                ['locale' => 'en_US'],
            ],
        ]);
        $this->assert($result, ['product_two']);
    }

    /**
     * @expectedException \Akeneo\Component\StorageUtils\Exception\InvalidPropertyException
     * @expectedExceptionMessage Attribute "a_localizable_price" expects a locale, none given.
     */
    public function testErrorPriceLocalizable()
    {
        $this->executeFilter([['a_localizable_price', Operators::NOT_EQUAL, ['amount' => 250, 'currency' => 'USD']]]);
    }

    /**
     * @expectedException \Akeneo\Component\StorageUtils\Exception\InvalidPropertyException
     * @expectedExceptionMessage Attribute "a_localizable_price" expects an existing and activated locale, "NOT_FOUND" given.
     */
    public function testLocaleNotFound()
    {
        $this->executeFilter([
            [
                'a_localizable_price',
                Operators::NOT_EQUAL,
                ['amount' => 10, 'currency' => 'USD'],
                ['locale' => 'NOT_FOUND'],
            ],
        ]);
    }
}<|MERGE_RESOLUTION|>--- conflicted
+++ resolved
@@ -16,62 +16,34 @@
     /**
      * {@inheritdoc}
      */
-    protected function setUp()
+    public function setUp()
     {
         parent::setUp();
 
-<<<<<<< HEAD
-        if (1 === self::$count || $this->getConfiguration()->isDatabasePurgedForEachTest()) {
-            $this->createAttribute([
-                'code' => 'a_localizable_price',
-                'type' => AttributeTypes::PRICE_COLLECTION,
-                'localizable' => true,
-                'scopable' => false,
-            ]);
-
-            $this->createProduct('product_one', [
-                'values' => [
-                    'a_localizable_price' => [
-                        ['data' => [['amount' => 20, 'currency' => 'EUR']], 'locale' => 'en_US', 'scope' => null],
-                        ['data' => [['amount' => 21, 'currency' => 'EUR']], 'locale' => 'fr_FR', 'scope' => null],
-                    ],
-                ],
-            ]);
-
-            $this->createProduct('product_two', [
-                'values' => [
-                    'a_localizable_price' => [
-                        ['data' => [['amount' => 10, 'currency' => 'EUR']], 'locale' => 'en_US', 'scope' => null],
-                        ['data' => [['amount' => 1, 'currency' => 'EUR']], 'locale' => 'fr_FR', 'scope' => null],
-                    ],
-                ],
-            ]);
-=======
         $this->createAttribute([
-            'code'                => 'a_localizable_price',
-            'type'                => AttributeTypes::PRICE_COLLECTION,
-            'localizable'         => true,
-            'scopable'            => false
+            'code' => 'a_localizable_price',
+            'type' => AttributeTypes::PRICE_COLLECTION,
+            'localizable' => true,
+            'scopable' => false,
         ]);
 
         $this->createProduct('product_one', [
             'values' => [
                 'a_localizable_price' => [
                     ['data' => [['amount' => 20, 'currency' => 'EUR']], 'locale' => 'en_US', 'scope' => null],
-                    ['data' => [['amount' => 21, 'currency' => 'EUR']], 'locale' => 'fr_FR', 'scope' => null]
-                ]
-            ]
+                    ['data' => [['amount' => 21, 'currency' => 'EUR']], 'locale' => 'fr_FR', 'scope' => null],
+                ],
+            ],
         ]);
 
         $this->createProduct('product_two', [
             'values' => [
                 'a_localizable_price' => [
                     ['data' => [['amount' => 10, 'currency' => 'EUR']], 'locale' => 'en_US', 'scope' => null],
-                    ['data' => [['amount' => 1, 'currency' => 'EUR']], 'locale' => 'fr_FR', 'scope' => null]
-                ]
-            ]
-        ]);
->>>>>>> 62b2f9dd
+                    ['data' => [['amount' => 1, 'currency' => 'EUR']], 'locale' => 'fr_FR', 'scope' => null],
+                ],
+            ],
+        ]);
 
         $this->createProduct('empty_product', []);
     }
