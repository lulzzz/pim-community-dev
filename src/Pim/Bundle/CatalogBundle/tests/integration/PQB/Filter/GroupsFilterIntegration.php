--- conflicted
+++ resolved
@@ -15,31 +15,20 @@
     /**
      * {@inheritdoc}
      */
-    protected function setUp()
+    public function setUp()
     {
         parent::setUp();
 
-<<<<<<< HEAD
-        if (1 === self::$count || $this->getConfiguration()->isDatabasePurgedForEachTest()) {
-            $group = $this->get('pim_catalog.factory.group')->create();
-            $this->get('pim_catalog.updater.group')->update($group, [
-                'code' => 'groupC',
-                'type' => 'RELATED'
-            ]);
-            $this->get('pim_catalog.saver.group')->save($group);
-
-            $this->createProduct('foo', ['groups' => ['groupA', 'groupB']]);
-            $this->createProduct('bar', []);
-            $this->createProduct('baz', []);
-        }
-=======
         $group = $this->get('pim_catalog.factory.group')->create();
         $this->get('pim_catalog.updater.group')->update($group, [
             'code' => 'groupC',
             'type' => 'RELATED'
         ]);
         $this->get('pim_catalog.saver.group')->save($group);
->>>>>>> 62b2f9dd
+
+        $this->createProduct('foo', ['groups' => ['groupA', 'groupB']]);
+        $this->createProduct('bar', []);
+        $this->createProduct('baz', []);
     }
 
     public function testOperatorIn()
@@ -93,10 +82,14 @@
      */
     public function testErrorOperatorNotSupportedForGroups()
     {
-<<<<<<< HEAD
         $this->executeFilter([['groups', Operators::BETWEEN, 'groupB']]);
-=======
+    }
+
+    /**
+     * {@inheritdoc}
+     */
+    protected function getConfiguration()
+    {
         return new Configuration([Configuration::getTechnicalSqlCatalogPath()]);
->>>>>>> 62b2f9dd
     }
 }