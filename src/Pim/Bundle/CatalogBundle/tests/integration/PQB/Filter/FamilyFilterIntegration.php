<?php

namespace Pim\Bundle\CatalogBundle\tests\integration\PQB\Filter;

use Pim\Bundle\CatalogBundle\tests\integration\PQB\AbstractProductQueryBuilderTestCase;
use Pim\Component\Catalog\Query\Filter\Operators;

/**
 * @author    Marie Bochu <marie.bochu@akeneo.com>
 * @copyright 2017 Akeneo SAS (http://www.akeneo.com)
 * @license   http://opensource.org/licenses/osl-3.0.php  Open Software License (OSL 3.0)
 */
class FamilyFilterIntegration extends AbstractProductQueryBuilderTestCase
{
    /**
     * {@inheritdoc}
     */
    protected function setUp()
    {
        parent::setUp();

<<<<<<< HEAD
        if (1 === self::$count || $this->getConfiguration()->isDatabasePurgedForEachTest()) {
            $family = $this->get('pim_catalog.factory.family')->create();
            $this->get('pim_catalog.updater.family')->update($family, ['code' => 'familyB']);
            $this->get('pim_catalog.saver.family')->save($family);

            $this->createProduct('foo', ['family' => 'familyA']);
            $this->createProduct('bar', []);
            $this->createProduct('baz', []);
        }
=======
        $family = $this->get('pim_catalog.factory.family')->create();
        $this->get('pim_catalog.updater.family')->update($family, ['code' => 'familyB']);
        $this->get('pim_catalog.saver.family')->save($family);
>>>>>>> 62b2f9dd
    }

    public function testOperatorIn()
    {
        $result = $this->executeFilter([['family', Operators::IN_LIST, ['familyB']]]);
        $this->assert($result, []);

        $result = $this->executeFilter([['family', Operators::IN_LIST, ['familyB', 'familyA']]]);
        $this->assert($result, ['foo']);

        $result = $this->executeFilter([['family', Operators::IN_LIST, ['familyA']]]);
        $this->assert($result, ['foo']);
    }

    public function testOperatorNotIn()
    {
        $result = $this->executeFilter([['family', Operators::NOT_IN_LIST, ['familyA']]]);
        $this->assert($result, ['bar', 'baz']);

        $result = $this->executeFilter([['family', Operators::NOT_IN_LIST, ['familyB']]]);
        $this->assert($result, ['bar', 'baz', 'foo']);
    }

    public function testOperatorEmpty()
    {
        $result = $this->executeFilter([['family', Operators::IS_EMPTY, '']]);
        $this->assert($result, ['bar', 'baz']);
    }

    public function testOperatorNotEmpty()
    {
        $result = $this->executeFilter([['family', Operators::IS_NOT_EMPTY, '']]);
        $this->assert($result, ['foo']);
    }

    /**
     * @expectedException \Akeneo\Component\StorageUtils\Exception\InvalidPropertyTypeException
     * @expectedExceptionMessage Property "family" expects an array as data, "string" given.
     */
    public function testErrorDataIsMalformed()
    {
        $this->executeFilter([['family', Operators::IN_LIST, 'string']]);
    }

    /**
     * @expectedException \Pim\Component\Catalog\Exception\ObjectNotFoundException
     * @expectedExceptionMessage Object "family" with code "UNKNOWN_FAMILY" does not exist
     */
    public function testErrorValueNotFound()
    {
        $this->executeFilter([['family', Operators::IN_LIST, ['UNKNOWN_FAMILY']]]);
    }

    /**
     * @expectedException \Pim\Component\Catalog\Exception\UnsupportedFilterException
     * @expectedExceptionMessage Filter on property "family" is not supported or does not support operator "BETWEEN"
     */
    public function testErrorOperatorNotSupported()
    {
<<<<<<< HEAD
        $this->executeFilter([['family', Operators::BETWEEN, 'familyA']]);
=======
        return new Configuration([Configuration::getTechnicalSqlCatalogPath()]);
>>>>>>> 62b2f9dd
    }
}<|MERGE_RESOLUTION|>--- conflicted
+++ resolved
@@ -15,25 +15,17 @@
     /**
      * {@inheritdoc}
      */
-    protected function setUp()
+    public function setUp()
     {
         parent::setUp();
 
-<<<<<<< HEAD
-        if (1 === self::$count || $this->getConfiguration()->isDatabasePurgedForEachTest()) {
-            $family = $this->get('pim_catalog.factory.family')->create();
-            $this->get('pim_catalog.updater.family')->update($family, ['code' => 'familyB']);
-            $this->get('pim_catalog.saver.family')->save($family);
-
-            $this->createProduct('foo', ['family' => 'familyA']);
-            $this->createProduct('bar', []);
-            $this->createProduct('baz', []);
-        }
-=======
         $family = $this->get('pim_catalog.factory.family')->create();
         $this->get('pim_catalog.updater.family')->update($family, ['code' => 'familyB']);
         $this->get('pim_catalog.saver.family')->save($family);
->>>>>>> 62b2f9dd
+
+        $this->createProduct('foo', ['family' => 'familyA']);
+        $this->createProduct('bar', []);
+        $this->createProduct('baz', []);
     }
 
     public function testOperatorIn()
@@ -93,10 +85,14 @@
      */
     public function testErrorOperatorNotSupported()
     {
-<<<<<<< HEAD
         $this->executeFilter([['family', Operators::BETWEEN, 'familyA']]);
-=======
+    }
+
+    /**
+     * {@inheritdoc}
+     */
+    protected function getConfiguration()
+    {
         return new Configuration([Configuration::getTechnicalSqlCatalogPath()]);
->>>>>>> 62b2f9dd
     }
 }