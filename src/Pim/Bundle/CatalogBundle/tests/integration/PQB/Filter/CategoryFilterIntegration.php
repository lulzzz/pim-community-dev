<?php

namespace Pim\Bundle\CatalogBundle\tests\integration\PQB\Filter;

use Pim\Bundle\CatalogBundle\tests\integration\PQB\AbstractProductQueryBuilderTestCase;
use Pim\Component\Catalog\Query\Filter\Operators;

/**
 * @author    Marie Bochu <marie.bochu@akeneo.com>
 * @copyright 2017 Akeneo SAS (http://www.akeneo.com)
 * @license   http://opensource.org/licenses/osl-3.0.php  Open Software License (OSL 3.0)
 */
class CategoryFilterIntegration extends AbstractProductQueryBuilderTestCase
{
    /**
     * {@inheritdoc}
     */
    protected function setUp()
    {
        parent::setUp();

        if (1 === self::$count || $this->getConfiguration()->isDatabasePurgedForEachTest()) {
            $this->createProduct('foo', ['categories' => ['categoryA1', 'categoryB']]);
            $this->createProduct('bar', []);
            $this->createProduct('baz', []);
        }
    }

    public function testOperatorIn()
    {
        $result = $this->executeFilter([['categories', Operators::IN_LIST, ['master']]]);
        $this->assert($result, []);

        $result = $this->executeFilter([['categories', Operators::IN_LIST, ['categoryA1', 'categoryA2']]]);
        $this->assert($result, ['foo']);
    }

    public function testOperatorNotIn()
    {
        $result = $this->executeFilter([['categories', Operators::NOT_IN_LIST, ['master']]]);
        $this->assert($result, ['bar', 'baz', 'foo']);

        $result = $this->executeFilter([['categories', Operators::NOT_IN_LIST, ['categoryA1', 'categoryA2']]]);
        $this->assert($result, ['bar', 'baz']);
    }

    public function testOperatorUnclassified()
    {
        $result = $this->executeFilter([['categories', Operators::UNCLASSIFIED, []]]);
        $this->assert($result, ['bar', 'baz']);
    }

    public function testOperatorInOrUnclassified()
    {
        $result = $this->executeFilter([['categories', Operators::IN_LIST_OR_UNCLASSIFIED, ['categoryB']]]);
        $this->assert($result, ['bar', 'baz', 'foo']);

        $result = $this->executeFilter([['categories', Operators::IN_LIST_OR_UNCLASSIFIED, ['master']]]);
        $this->assert($result, ['bar', 'baz']);
    }

    public function testOperatorInChildren()
    {
        $result = $this->executeFilter([['categories', Operators::IN_CHILDREN_LIST, ['master']]]);
        $this->assert($result, ['foo']);

        $result = $this->executeFilter([['categories', Operators::IN_CHILDREN_LIST, ['categoryA1']]]);
        $this->assert($result, ['foo']);
    }

    public function testOperatorNotInChildren()
    {
        $result = $this->executeFilter([['categories', Operators::NOT_IN_CHILDREN_LIST, ['master']]]);
        $this->assert($result, ['bar', 'baz']);
    }

    /**
     * @expectedException \Pim\Component\Catalog\Exception\UnsupportedFilterException
     * @expectedExceptionMessage Filter on property "categories" is not supported or does not support operator ">="
     */
    public function testErrorOperatorNotSupported()
    {
<<<<<<< HEAD
        $this->executeFilter([['categories', Operators::GREATER_OR_EQUAL_THAN, ['categoryA1']]]);
=======
        $this->execute([['categories', Operators::GREATER_OR_EQUAL_THAN, ['categoryA1']]]);
    }

    /**
     * {@inheritdoc}
     */
    protected function getConfiguration()
    {
        return new Configuration([Configuration::getTechnicalSqlCatalogPath()]);
>>>>>>> 62b2f9dd
    }
}<|MERGE_RESOLUTION|>--- conflicted
+++ resolved
@@ -19,11 +19,9 @@
     {
         parent::setUp();
 
-        if (1 === self::$count || $this->getConfiguration()->isDatabasePurgedForEachTest()) {
-            $this->createProduct('foo', ['categories' => ['categoryA1', 'categoryB']]);
-            $this->createProduct('bar', []);
-            $this->createProduct('baz', []);
-        }
+        $this->createProduct('foo', ['categories' => ['categoryA1', 'categoryB']]);
+        $this->createProduct('bar', []);
+        $this->createProduct('baz', []);
     }
 
     public function testOperatorIn()
@@ -80,10 +78,7 @@
      */
     public function testErrorOperatorNotSupported()
     {
-<<<<<<< HEAD
         $this->executeFilter([['categories', Operators::GREATER_OR_EQUAL_THAN, ['categoryA1']]]);
-=======
-        $this->execute([['categories', Operators::GREATER_OR_EQUAL_THAN, ['categoryA1']]]);
     }
 
     /**
@@ -92,6 +87,5 @@
     protected function getConfiguration()
     {
         return new Configuration([Configuration::getTechnicalSqlCatalogPath()]);
->>>>>>> 62b2f9dd
     }
 }