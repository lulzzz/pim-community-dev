--- conflicted
+++ resolved
@@ -2,10 +2,6 @@
 
 namespace Pim\Bundle\CatalogBundle\Entity;
 
-<<<<<<< HEAD
-use Doctrine\ORM\Mapping as ORM;
-=======
->>>>>>> 21cd965c
 use JMS\Serializer\Annotation\ExclusionPolicy;
 use Pim\Bundle\TranslationBundle\Entity\AbstractTranslation;
 
@@ -16,17 +12,6 @@
  * @copyright 2013 Akeneo SAS (http://www.akeneo.com)
  * @license   http://opensource.org/licenses/osl-3.0.php  Open Software License (OSL 3.0)
  *
-<<<<<<< HEAD
- * @ORM\Entity()
- * @ORM\Table(
- *      name="pim_catalog_association_translation",
- *      uniqueConstraints= {
- *          @ORM\UniqueConstraint(name="locale_foreign_key_idx", columns={"locale", "foreign_key"})
- *      }
- * )
- * 
-=======
->>>>>>> 21cd965c
  * @ExclusionPolicy("all")
  */
 class AssociationTranslation extends AbstractTranslation
