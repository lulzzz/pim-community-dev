<?php

namespace Pim\Bundle\CatalogBundle\Entity;

use Doctrine\Common\Collections\ArrayCollection;
<<<<<<< HEAD
use Doctrine\ORM\Mapping as ORM;
use JMS\Serializer\Annotation\ExclusionPolicy;
use Gedmo\Mapping\Annotation as Gedmo;
=======
use JMS\Serializer\Annotation\ExclusionPolicy;
>>>>>>> 21cd965c
use Oro\Bundle\EntityConfigBundle\Metadata\Annotation\Config;
use Pim\Bundle\TranslationBundle\Entity\TranslatableInterface;
use Pim\Bundle\TranslationBundle\Entity\AbstractTranslation;
use Pim\Bundle\CatalogBundle\Entity\ProductAttribute;

/**
 * Attribute Group entity
 *
 * @author    Romain Monceau <romain@akeneo.com>
 * @copyright 2013 Akeneo SAS (http://www.akeneo.com)
 * @license   http://opensource.org/licenses/osl-3.0.php  Open Software License (OSL 3.0)
 *
 * @Config(
 *     defaultValues={
 *         "entity"={"label"="Attribute group", "plural_label"="Attribute groups"},
 *          "security"={
 *              "type"="ACL",
 *              "group_name"=""
 *          }
 *     }
 * )
<<<<<<< HEAD
 * 
=======
 *
>>>>>>> 21cd965c
 * @ExclusionPolicy("all")
 */
class AttributeGroup implements TranslatableInterface
{
    /**
     * @staticvar string
     */
    const DEFAULT_GROUP_CODE = 'Other';

    /**
     * @var integer $id
     */
    protected $id;

    /**
     * @var string $code
     */
    protected $code;

    /**
     * @var integer
     */
    protected $sortOrder;

    /**
     * @var datetime $created
     */
    protected $created;

    /**
     * @var datetime $updated
     */
    protected $updated;

    /**
     * @var ArrayCollection $attributes
     */
    protected $attributes;

    /**
     * Used locale to override Translation listener's locale
     * this is not a mapped field of entity metadata, just a simple property
     *
     * @var string $locale
     */
    protected $locale;

    /**
     * @var ArrayCollection $translations
     */
    protected $translations;

    /**
     * Constructor
     */
    public function __construct()
    {
        $this->attributes   = new ArrayCollection();
        $this->translations = new ArrayCollection();
        $this->sortOrder = 0;
    }

    /**
     * Returns the label of the attribute group
     *
     * @return string
     */
    public function __toString()
    {
        return $this->getLabel();
    }

    /**
     * Get id
     *
     * @return integer
     */
    public function getId()
    {
        return $this->id;
    }

    /**
     * Set id
     *
     * @param integer $id
     *
     * @return AttributeGroup
     */
    public function setId($id)
    {
        $this->id = $id;

        return $this;
    }

    /**
     * Get code
     *
     * @return string
     */
    public function getCode()
    {
        return $this->code;
    }

    /**
     * Set code
     *
     * @param string $code
     *
     * @return AttributeGroup
     */
    public function setCode($code)
    {
        $this->code = $code;

        return $this;
    }

    /**
     * Get sort order
     *
     * @return integer
     */
    public function getSortOrder()
    {
        return $this->sortOrder;
    }

    /**
     * Set sort order
     *
     * @param string $sortOrder
     *
     * @return AttributeGroup
     */
    public function setSortOrder($sortOrder)
    {
        $this->sortOrder = $sortOrder;

        return $this;
    }

    /**
     * Get created
     *
     * @return dateTime
     */
    public function getCreated()
    {
        return $this->created;
    }

    /**
     * Set created datetime
     *
     * @param datetime $created
     *
     * @return AttributeGroup
     */
    public function setCreated($created)
    {
        $this->created = $created;

        return $this;
    }

    /**
     * Get updated datetime
     *
     * @return datetime
     */
    public function getUpdated()
    {
        return $this->updated;
    }

    /**
     * Set updated datetime
     *
     * @param datetime $updated
     *
     * @return AttributeGroup
     */
    public function setUpdated($updated)
    {
        $this->updated = $updated;

        return $this;
    }

    /**
     * Add attributes
     *
     * @param ProductAttribute $attribute
     *
     * @return AttributeGroup
     */
    public function addAttribute(ProductAttribute $attribute)
    {
        $this->attributes[] = $attribute;
        $attribute->setGroup($this);

        return $this;
    }

    /**
     * Remove attributes
     *
     * @param ProductAttribute $attribute
     *
     * @return AttributeGroup
     */
    public function removeAttribute(ProductAttribute $attribute)
    {
        $this->attributes->removeElement($attribute);
        $attribute->setGroup(null);

        return $this;
    }

    /**
     * Get attributes
     *
     * @return ArrayCollection
     */
    public function getAttributes()
    {
        return $this->attributes;
    }

    /**
     * Check if the group has an attribute
     *
     * @param ProductAttribute $attribute
     *
     * @return boolean
     */
    public function hasAttribute(ProductAttribute $attribute)
    {
        return $this->attributes->contains($attribute);
    }

    /**
     * @return integer
     */
    public function getMaxAttributeSortOrder()
    {
        $max = 0;
        foreach ($this->getAttributes() as $att) {
            $max = ($att->getSortOrder() > $max) ? $att->getSortOrder() : $max;
        }

        return $max;
    }

    /**
     * {@inheritdoc}
     */
    public function setLocale($locale)
    {
        $this->locale = $locale;

        return $this;
    }

    /**
     * {@inheritdoc}
     */
    public function getTranslations()
    {
        return $this->translations;
    }

    /**
     * {@inheritdoc}
     */
    public function getTranslation($locale = null)
    {
        $locale = ($locale) ? $locale : $this->locale;
        if (!$locale) {
            return null;
        }
        foreach ($this->getTranslations() as $translation) {
            if ($translation->getLocale() == $locale) {
                return $translation;
            }
        }

        $translationClass = $this->getTranslationFQCN();
        $translation      = new $translationClass();
        $translation->setLocale($locale);
        $translation->setForeignKey($this);
        $this->addTranslation($translation);

        return $translation;
    }

    /**
     * {@inheritdoc}
     */
    public function addTranslation(AbstractTranslation $translation)
    {
        if (!$this->translations->contains($translation)) {
            $this->translations->add($translation);
        }

        return $this;
    }

    /**
     * {@inheritdoc}
     */
    public function removeTranslation(AbstractTranslation $translation)
    {
        $this->translations->removeElement($translation);

        return $this;
    }

    /**
     * {@inheritdoc}
     */
    public function getTranslationFQCN()
    {
        return 'Pim\Bundle\CatalogBundle\Entity\AttributeGroupTranslation';
    }

    /**
     * Get label
     *
     * @return string
     */
    public function getLabel()
    {
        if ($this->getCode() === self::DEFAULT_GROUP_CODE) {
            return self::DEFAULT_GROUP_CODE;
        }

        $translated = $this->getTranslation() ? $this->getTranslation()->getLabel() : null;

        return ($translated !== '' && $translated !== null) ? $translated : '['. $this->getCode() .']';
    }

    /**
     * Set label
     *
     * @param string $label
     *
     * @return AttributeGroup
     */
    public function setLabel($label)
    {
        $this->getTranslation()->setLabel($label);

        return $this;
    }
}<|MERGE_RESOLUTION|>--- conflicted
+++ resolved
@@ -3,13 +3,7 @@
 namespace Pim\Bundle\CatalogBundle\Entity;
 
 use Doctrine\Common\Collections\ArrayCollection;
-<<<<<<< HEAD
-use Doctrine\ORM\Mapping as ORM;
 use JMS\Serializer\Annotation\ExclusionPolicy;
-use Gedmo\Mapping\Annotation as Gedmo;
-=======
-use JMS\Serializer\Annotation\ExclusionPolicy;
->>>>>>> 21cd965c
 use Oro\Bundle\EntityConfigBundle\Metadata\Annotation\Config;
 use Pim\Bundle\TranslationBundle\Entity\TranslatableInterface;
 use Pim\Bundle\TranslationBundle\Entity\AbstractTranslation;
@@ -31,11 +25,7 @@
  *          }
  *     }
  * )
-<<<<<<< HEAD
- * 
-=======
  *
->>>>>>> 21cd965c
  * @ExclusionPolicy("all")
  */
 class AttributeGroup implements TranslatableInterface
