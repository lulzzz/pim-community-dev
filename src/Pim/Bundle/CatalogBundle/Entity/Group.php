--- conflicted
+++ resolved
@@ -28,11 +28,7 @@
  *      }
  *  }
  * )
-<<<<<<< HEAD
- * 
-=======
  *
->>>>>>> 21cd965c
  * @ExclusionPolicy("all")
  */
 class Group implements TranslatableInterface, GroupSequenceProviderInterface
