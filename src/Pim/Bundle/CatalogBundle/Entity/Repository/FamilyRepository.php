<?php

namespace Pim\Bundle\CatalogBundle\Entity\Repository;

use Pim\Bundle\CatalogBundle\Entity\Family;
use Pim\Bundle\CatalogBundle\Doctrine\ReferableEntityRepository;
use Pim\Bundle\EnrichBundle\Form\DataTransformer\ChoicesProviderInterface;
use Pim\Bundle\CatalogBundle\Entity\Channel;

/**
 * Repository
 *
 * @author    Gildas Quemener <gildas@akeneo.com>
 * @copyright 2013 Akeneo SAS (http://www.akeneo.com)
 * @license   http://opensource.org/licenses/osl-3.0.php  Open Software License (OSL 3.0)
 */
class FamilyRepository extends ReferableEntityRepository implements ChoicesProviderInterface
{
    /**
     * @param object  $qb
     * @param boolean $inset
     * @param mixed   $values
     *
     * @return null
     *
     * @TODO Move this code
     */
    public function applyMassActionParameters($qb, $inset, $values)
    {
        if ($values) {
            $rootAlias = $qb->getRootAlias();
                $valueWhereCondition =
                    $inset
                    ? $qb->expr()->in($rootAlias, $values)
                    : $qb->expr()->notIn($rootAlias, $values);
                $qb->andWhere($valueWhereCondition);
        }
        $whereParts = $qb->getDQLPart('where')->getParts();
        $qb->resetDQLPart('where');

        foreach ($whereParts as $part) {
            if (!is_string($part) || !strpos($part, 'entityIds')) {
                $qb->andWhere($part);
            }
        }

        $qb->setParameters(
            $qb->getParameters()->filter(
                function ($parameter) {
                    return $parameter->getName() !== 'entityIds';
                }
            )
        );

        // Allows hydration as object.
        // Family mass edit operation receives an array instead of a Family object
        $qb->select($qb->getRootAlias());
    }

    /**
     * {@inheritdoc}
     */
    public function getChoices(array $options)
    {
        if (!isset($options['localeCode'])) {
            throw new \InvalidArgumentException('Option "localeCode" is required');
        }

        $qb = $this->_em->createQueryBuilder()
            ->select('f.id')
            ->addSelect('COALESCE(ft.label, CONCAT(\'[\', f.code, \']\')) as label')
            ->from('Pim\Bundle\CatalogBundle\Entity\Family', 'f')
            ->leftJoin('f.translations', 'ft', 'WITH', 'ft.locale = :localeCode')
            ->orderBy('label')
            ->setParameter('localeCode', $options['localeCode']);

        $result  = $qb->getQuery()->getArrayResult();
        $choices = [];

        foreach ($result as $key => $family) {
            $choices[$family['id']] = $family['label'];
            unset($result[$key]);
        }

        return $choices;
    }

    /**
     * @param integer $id
     *
     * @return \Doctrine\ORM\QueryBuilder
     */
    protected function buildOneWithAttributes($id)
    {
        return $this
            ->buildOne($id)
            ->addSelect('attribute')
            ->leftJoin('family.attributes', 'attribute')
            ->leftJoin('attribute.group', 'group')
            ->addOrderBy('group.sortOrder', 'ASC')
            ->addOrderBy('attribute.sortOrder', 'ASC');
    }

    /**
     * Returns a querybuilder to get full requirements
     *
     * @param Family $family
     * @param string $localeCode
     *
     * @return \Doctrine\ORM\QueryBuilder
     */
    public function getFullRequirementsQB(Family $family, $localeCode)
    {
        return $this->getEntityManager()
            ->getRepository('Pim\Bundle\CatalogBundle\Entity\AttributeRequirement')
            ->createQueryBuilder('r')
            ->select('r, a, t')
            ->leftJoin('r.attribute', 'a')
            ->leftJoin('a.translations', 't', 'WITH', 't.locale=:localeCode')
            ->where('r.family=:family')
            ->setParameter('family', $family)
            ->setParameter('localeCode', $localeCode);
    }

    /**
<<<<<<< HEAD
     * Returns all families code with their required attributes code
     * Requirements can be restricted to a channel.
     *
     * @param Family  $family
     * @param Channel $channel
     *
     * @return array
     */
=======
    * Returns all families code with their required attributes code
    * Requirements can be restricted to a channel.
    *
    * @param Family $family
    * @param Channel $channel
    *
    * @return array
    */
>>>>>>> 8758c4e7
    public function getFullFamilies(Family $family = null, Channel $channel = null)
    {
        $qb = $this->createQueryBuilder('f')
            ->select('f, c, l, r, a, cu')
            ->join('f.requirements', 'r')
            ->join('r.attribute', 'a')
            ->join('r.channel', 'c')
            ->join('c.locales', 'l')
            ->join('c.currencies', 'cu')
            ->where('r.required = 1');

        if (null !== $channel) {
            $qb->andWhere('r.channel = :channel')
                ->setParameter('channel', $channel);
        }

        if (null !== $family) {
            $qb->andWhere('f.id = :familyId')
                ->setParameter('familyId', $family->getId());
        }

        return $qb->getQuery()->getResult();
    }

    /**
     * @return QueryBuilder
     */
    public function createDatagridQueryBuilder()
    {
        $qb = $this->createQueryBuilder('f');
        $rootAlias = $qb->getRootAlias();

        $labelExpr = sprintf(
            '(CASE WHEN translation.label IS NULL THEN %s.code ELSE translation.label END)',
            $rootAlias
        );

        $qb
            ->addSelect($rootAlias)
            ->addSelect(sprintf('%s AS familyLabel', $labelExpr))
            ->addSelect('translation.label');

        $qb
            ->leftJoin($rootAlias . '.translations', 'translation', 'WITH', 'translation.locale = :localeCode')
            ->leftJoin('f.attributeAsLabel', 'a');

        return $qb;
    }

    /**
     * Find attribute ids from family ids
     *
     * @param array $familyIds
     *
     * @return array '<f_id>' => array(<attribute ids>)
     */
    public function findAttributeIdsFromFamilies(array $familyIds)
    {
        $qb = $this->createQueryBuilder('f');
        $qb
            ->select('f.id AS f_id, a.id AS a_id')
            ->leftJoin('f.attributes', 'a')
            ->where($qb->expr()->in('f.id', $familyIds));

        $results = $qb->getQuery()->getArrayResult();
        $attrByFamilies = array();
        foreach ($results as $result) {
            $attrByFamilies[$result['f_id']][] = $result['a_id'];
        }

        return $attrByFamilies;
    }
}<|MERGE_RESOLUTION|>--- conflicted
+++ resolved
@@ -123,16 +123,6 @@
     }
 
     /**
-<<<<<<< HEAD
-     * Returns all families code with their required attributes code
-     * Requirements can be restricted to a channel.
-     *
-     * @param Family  $family
-     * @param Channel $channel
-     *
-     * @return array
-     */
-=======
     * Returns all families code with their required attributes code
     * Requirements can be restricted to a channel.
     *
@@ -141,7 +131,6 @@
     *
     * @return array
     */
->>>>>>> 8758c4e7
     public function getFullFamilies(Family $family = null, Channel $channel = null)
     {
         $qb = $this->createQueryBuilder('f')
