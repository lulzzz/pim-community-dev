--- conflicted
+++ resolved
@@ -171,7 +171,6 @@
     }
 
     /**
-<<<<<<< HEAD
      * Return the number of times the product is present in each tree
      *
      * @param ProductInterface $product The product to look for in the trees
@@ -189,7 +188,6 @@
 
         $categoryAssocTable = $categoryAssoc['joinTable']['name'];
 
-        // FIXME_MONGODB Should use the final category classname
         $sql = "SELECT".
                "    tree.id AS tree_id,".
                "    COUNT(category_product.product_id) AS product_count".
@@ -282,7 +280,9 @@
         $productIds = array_unique($productIds);
 
         return $productIds;
-=======
+    }
+
+    /**
      * {@inheritdoc}
      */
     public function findByReference($code)
@@ -349,6 +349,5 @@
         return $this->getEntityManager()
             ->getClassMetadata($this->getValuesClass())
             ->getAssociationTargetClass('attribute');
->>>>>>> 56e2d070
     }
 }