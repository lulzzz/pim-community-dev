--- conflicted
+++ resolved
@@ -672,33 +672,6 @@
     }
 
     /**
-<<<<<<< HEAD
-     * Get dateType
-     *
-     * @return string $dateType
-     */
-    public function getDateType()
-    {
-        return $this->dateType;
-    }
-
-    /**
-     * Set dateType
-     *
-     * @param string $dateType
-     *
-     * @return AbstractAttribute
-     */
-    public function setDateType($dateType)
-    {
-        $this->dateType = $dateType;
-
-        return $this;
-    }
-
-    /**
-=======
->>>>>>> d220bdf0
      * Get dateMin
      *
      * @return datetime $dateMin
