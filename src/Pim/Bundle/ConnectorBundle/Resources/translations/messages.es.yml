--- conflicted
+++ resolved
@@ -42,10 +42,6 @@
       title: Importar tipos de asociaciones desde CSV
       validation.title: Validación de archivo
       import.title: Importar tipos de asociaciones
-    csv_family_import:
-      title: Importar familias en CSV
-      validation.title: Validación de archivo
-      import.title: Importe de familias
     csv_group_import:
       title: Importar grupos desde CSV
       validation.title: Validación de archivo
@@ -99,11 +95,6 @@
     channel:
       label: Canal
       help: El canal que desea exportar
-<<<<<<< HEAD
-    header:
-      label: Encabezado
-=======
->>>>>>> 3d7398c0
   import:
     enabled:
       label: Habilitar el producto
@@ -128,11 +119,7 @@
       help: Permitir o no cargar el fichero directamente
     delimiter:
       label: Delimitador
-<<<<<<< HEAD
-      help: Único carácter utilizado para delimitar el campo para el fichero CSV
-=======
       help: Único caracter utilizado para delimitar el campo
->>>>>>> 3d7398c0
     enclosure:
       label: Encuadre
       help: Único caracter utilizado para encuadrar los campos
@@ -151,12 +138,6 @@
     enabledComparison:
       label: Comparar valores
       help: Permite comparar entre los valores originales y valores importados. Puede acelerar la importación si los valores importados son similares a los valores originales
-    decimalSeparator:
-      label: Separador de decimales
-      help: Único carácter utilizado para fijar el separador de campo por decimal
-    dateFormat:
-      label: Formato de fecha
-      help: Especifique el formato de cada columna tipo fecha en el archivo, por ejemplo DD/MM/YYYY para el formato 31/04/2014.
 job_execution.summary:
   read: leer
   read_lines: leer líneas
