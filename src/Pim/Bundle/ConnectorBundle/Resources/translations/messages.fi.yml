pim_connector:
  jobs:
    csv_product_export:
      title: Tuotteiden vienti CSV-muodossa
      export.title: Tuotteiden vienti
    csv_category_export:
      title: Kategorian vienti CSV-muodossa
      export.title: Kategorian vienti
    csv_attribute_export:
      title: Attribuuttien vienti CSV-muodossa
      export.title: Attribuuttien vienti
    csv_attribute_option_export:
      title: Attribuuttien määritteiden vienti CSV-muodossa
      export.title: Attribuuttien määritteiden vienti
    csv_association_type_export:
      title: Liitännäistyyppien vienti CSV-muodossa
      export.title: Liitännäistyyppien vienti
    csv_group_export:
      title: Ryhmän vienti CSV-muodossa
      export.title: Ryhmän vienti
    csv_variant_group_export:
      title: Muuttujaryhmien vienti CSV-muodossa
      export.title: Muutujaryhmien vienti
    csv_product_import:
      title: Tuotteiden tuonti CSV-muodossa
      validation.title: Tiedostojen tarkistaminen
      import.title: Tuotteiden tuonti
      import_associations.title: Liitännäisten tuonti
    csv_category_import:
      title: Kategorioiden tuonti CSV-muodossa
      validation.title: Tiedostojen tarkistaminen
      import.title: Kategorioiden tuonti
    csv_attribute_import:
      title: Attribuuttien tuonti CSV-muodossa
      validation.title: Tiedostojen tarkistaminen
      import.title: Attribuuttien tuonti
    csv_attribute_option_import:
      title: Attribuuttien määritteiden tuonti CSV-muodossa
      validation.title: Tiedostojen tarkistaminen
      import.title: Attribuuttien määritteiden tuonti
    csv_association_type_import:
      title: Liitännäistyyppien tuonti CSV-muodossa
      validation.title: Tiedostojen tarkistaminen
      import.title: Liitännäistyyppien tuonti
    csv_family_import:
      title: Ryhmän tuonti CSV-tiedostona
      validation.title: Tiedostojen tarkistaminen
      import.title: Ryhmätuonti
    csv_group_import:
      title: Ryhmien tuonti CSV-muodossa
      validation.title: Tiedostojen tarkistaminen
      import.title: Ryhmien tuonti
    csv_variant_group_import:
      title: Muuttujaryhmien tuonti CSV-muodossa
      validation.title: Tiedostojen tarkistaminen
<<<<<<< HEAD
      import.title: Muutujaryhmien tuonti
=======
      import.title: Muuttujaryhmien tuonti
    xlsx_product_export:
      export.title: Tuotteiden vienti
    xlsx_product_import:
      validation.title: Tiedostojen tarkistaminen
      import.title: Tuotteiden tuonti
      import_associations.title: Liitännäisten tuonti
>>>>>>> 9d30ef20
  steps:
    dummy_reader.title: Mallilukija
    product_reader.title: Tuotteen poisto
    entity_reader.title: Kohteen poisto
    csv_reader:
      title: CSV-lukija
      invalid_item_columns_count: 'Odotit %totalColumnsCount% saraketta, sinulla on %itemColumnsCount% %csvPath%:%lineno%'
    csv_product_reader.title: CSV-tuotteen lukija
    csv_category_reader.title: CSV-kategorian lukija
    csv_variant_group .title: CSV variant ryhmän lukija
    dummy_processor.title: Malliprosessori
    product_processor.title: Tuotteen luominen
    variant_group_processor.title: Malliryhmän luonti / päivitys
    category_processor.title: Kategorian luominen
    association_processor.title: Assosiaation luominen
    product_association_processor.title: Assosiaation luominen
    group_processor.title: Ryhmän perustaminen
    attribute_processor.title: Attribuutin luominen
    attribute_option_processor.title: Attribuutin vaihtoehdon luominen
    heterogeneous_processor.title: CSV-tuotteiden sarjanmuodostaja
    homogeneous_processor.title: CSV-entiteettien sarjanmuodostaja
    transformer_processor.title: Muunnos
    dummy_writer.title: Mallikirjoittaja
    file_writer.title: Ulostulo
    product_writer.title: Tuotteen varastointi
    category_writer.title: Luokan varastointi
    variant_group_writer.title: Variant ryhmän tallennus
    writer.title: Yksikön varastointi
    csv_writer.title: CSV-kirjoittaja
  export:
    delimiter:
      label: Erotin
      help: Yhtä merkkiä käytetään kentän erottajan määrittämiseen
    enclosure:
      label: Liite
      help: Yhtä merkkiä käytetään kentän liitteen määrittämiseen
    withHeader:
      label: Otsikon kanssa
      help: Tulostatko sarakkeen nimen vai et
    filePath:
      label: Tiedostopolku
      help: Mihin kirjoittaa generoitu tiedosto tiedostorakenteessa
    channel:
      label: Kanava
      help: Kanava, jonka haluat viedä
  import:
    enabled:
      label: Enabloi tuote
      help: Pitääkö tuodun tuotteen olla enabloitu
    categoriesColumn:
      label: Kategoriasarake
      help: Kategoriasarakkeen nimi
    familyColumn:
      label: Perhesarake
      help: Perhesarakkeen nimi
    groupsColumn:
      label: Ryhmäsarake
      help: Ryhmäsarakkeen nimi
    filePath:
      label: Tiedosto
      help: Tuotava CSV-tiedosto
    yamlFilePath:
      label: Tiedosto
      help: YAML tiedosto joka tuodaan
    uploadAllowed:
      label: Salli tiedoston tuonti
      help: Sallitaanko tiedoston suora lataus järjestelmään
    delimiter:
      label: Erotin
      help: Yhtä merkkiä käytetään CSV-tiedoston kenttäerottimena
    enclosure:
      label: Liite
      help: Yhtä merkkiä käytetään kentän liitteen määrittämiseen
    escape:
      label: Poistu
      help: 'Yhtä merkkiä käytetään kentän "poistu" määrittämiseen'
    circularRefsChecked:
      label: Tarkista kehäviittaukset
      help: Jos kyllä, data prosessoidaan siten että kategorioiden välillä ei ole kehäviittauksia
    realTimeVersioning:
      label: Reaaliaikainen historiapäivitys
      help: Tarkoittaa että tuotehistoria on automaattisesti päivitetty, voidaan laittaa pois päältä suorituskyvyn parantamiseksi
    copyValuesToProducts:
      label: Kopioi variant-ryhmien arvot tuotteisiin
      help: Tarkoittaa että tuotteet päivitetään automaattisesti variant-ryhmien arvojen mukaan, voidaan ottaa poistaa päältä vain variant-ryhmän päivittämiseksi
    enabledComparison:
      label: Vertaa arvoja
      help: Ota päälle alkuperäisten ja tuotujen arvojen vertailu. Voi nopeuttaa tuonti, ja tuodut arvot ovat hyvin samanlaisia kuin alkuperäiset arvot
    decimalSeparator:
      label: Desimaalierotin
      help: Yksi merkki asettaa kenttäerottimen desimaaleja varten
    dateFormat:
      label: Päivämäärän muoto
      help: Määritä minkä tahansa päivämäärä-sarakkeen muoto tiedostossa, esim, tässä DD/MM/YYYY 31/04/2014 formaattia varten.
job_execution.summary:
  read: lue
  read_lines: lue rivit
  write: kirjoitettu
  skip: ohitettu
  create: luotu
  process: käsitelty
  update_products: päivitetyt tuotteet
  process_products: prosessoidut tuotteet
  skip_products: ohitetut tuotteet
  displayed: ensimmäiset varoitukset näytetty
  charset_validator:
    title: 'Tiedoston koodaus:'
    skipped: ohitetaan, laajennus valkolistattu
  product_skipped_no_diff: ohitettu tuote (ei eroavaisuuksia)<|MERGE_RESOLUTION|>--- conflicted
+++ resolved
@@ -53,9 +53,6 @@
     csv_variant_group_import:
       title: Muuttujaryhmien tuonti CSV-muodossa
       validation.title: Tiedostojen tarkistaminen
-<<<<<<< HEAD
-      import.title: Muutujaryhmien tuonti
-=======
       import.title: Muuttujaryhmien tuonti
     xlsx_product_export:
       export.title: Tuotteiden vienti
@@ -63,7 +60,6 @@
       validation.title: Tiedostojen tarkistaminen
       import.title: Tuotteiden tuonti
       import_associations.title: Liitännäisten tuonti
->>>>>>> 9d30ef20
   steps:
     dummy_reader.title: Mallilukija
     product_reader.title: Tuotteen poisto
