pim_connector:
<<<<<<< HEAD
=======
  jobs:
    csv_product_export:
      title: Exportar produto para o CSV
      export.title: Exportar produto
    csv_category_export:
      title: Exportar categoria para o CSV
      export.title: Exportar categoria
    csv_attribute_export:
      title: Exportar atributo para o CSV
      export.title: Exportar atributo
    csv_attribute_option_export:
      title: Exportar opção de atributo para o CSV
      export.title: Exportar opção de atributo
    csv_association_type_export:
      title: Exportar tipo de associação para o CSV
      export.title: Exportar tipo de associação
    csv_group_export:
      title: Exportar grupo para o CSV
      export.title: Exportar grupo
    csv_variant_group_export:
      title: Exportar variante do grupo para o CSV
      export.title: Exportar variante do grupo
    csv_product_import:
      title: Importar produto para o CSV
      validation.title: Validação do ficheiro
      import.title: Importar produto
      import_associations.title: Importar associação
    csv_category_import:
      title: Importar categoria para o CSV
      validation.title: Validação do ficheiro
      import.title: Importar categoria
    csv_attribute_import:
      title: Importar atributo para o CSV
      validation.title: Validação do ficheiro
      import.title: Importar atributo
    csv_attribute_option_import:
      title: Importar opção de atributo para o CSV
      validation.title: Validação do ficheiro
      import.title: Importar opção de atributo
    csv_association_type_import:
      title: Importar tipo de associação para o CSV
      validation.title: Validação do ficheiro
      import.title: Importar tipo de associação
    csv_group_import:
      title: Importar grupo para o CSV
      validation.title: Validação do ficheiro
      import.title: Importar grupo
    csv_variant_group_import:
      title: Importar variante do grupo para o CSV
      validation.title: Validação do ficheiro
      import.title: Importar variante do grupo
>>>>>>> d6db0695
  steps:
    dummy_reader.title: Leitor dummy
    product_reader.title: Extração do produto
    entity_reader.title: Extração da entidade
    csv_reader:
      title: Leitor CSV
      invalid_item_columns_count: 'Esperava-se haver %totalColumnsCount% colunas, e na verdade há %itemColumnsCount% de %csvPath%:%lineno%'
    csv_product_reader.title: Leitor do produto CSV
    csv_category_reader.title: Leitor da categoria CSV
    csv_variant_group .title: Leito do grupo variante CSV
    dummy_processor.title: Processador dummy
    product_processor.title: Criação do produto
    variant_group_processor.title: Criação / Atualização do grupo variante
    category_processor.title: Criação da categoria
    association_processor.title: Criação da associação
    product_association_processor.title: Criação da associação
    group_processor.title: Criação do grupo
    attribute_processor.title: Criação do atributo
    attribute_option_processor.title: Criação da opção do atributo
    heterogeneous_processor.title: Serializador do produto CSV
    homogeneous_processor.title: Serializador da entidade CSV
    transformer_processor.title: Transformação
    dummy_writer.title: Escritor dummy
    file_writer.title: Output
    product_writer.title: Armazenameno do produto
    category_writer.title: Armazenamento da categoria
    variant_group_writer.title: Armazenamento do grupo variante
    writer.title: Armazenamento da entidade
    csv_writer.title: Escritor CSV
  export:
<<<<<<< HEAD
    csv:
      delimiter:
        label: Delimitador
        help: Um carácter usado para definir o delimitador de campo
      enclosure:
        label: Invólucro
        help: Caractere usado para definir o invólucro do campo
      withHeader:
        label: Com o cabeçalho
        help: Imprimir ou não o nome da coluna
      filePath:
        label: Caminho do ficheiro
        help: Onde escrever o ficheiro gerado no sistema de ficheiros
      decimalSeparator:
        label: Separador decimal
        help: Determinar o separador decimal
      dateFormat:
        label: Formato de data
        help: Determinar o formato dos campos de data
    xlsx:
      lines_per_files:
        label: Número de linhas por ficheiro
        help: Definir o número limite de linhas por ficheiro
      withHeader:
        label: Com o cabeçalho
        help: Imprimir ou não o nome da coluna
      filePath:
        label: Caminho do ficheiro
        help: Onde escrever o ficheiro gerado no sistema de ficheiros
      decimalSeparator:
        label: Separador decimal
        help: Determinar o separador decimal
      dateFormat:
        label: Formato de data
        help: Determinar o formato dos campos de data
    yml:
      filePath:
        label: Caminho do ficheiro
        help: Onde escrever o ficheiro gerado no sistema de ficheiros
  import:
    csv:
      enabled:
        label: Ativar o produto
        help: Ativar ou não o produto importado
      categoriesColumn:
        label: Coluna das categorias
        help: Nome da coluna das categorias
      familyColumn:
        label: Coluna da família
        help: Nome da coluna da família
      groupsColumn:
        label: Coluna dos groupos
        help: Nome da coluna dos grupos
      filePath:
        label: Ficheiro
        help: O ficheiro CSV para importar
      uploadAllowed:
        label: Permitir o upload do ficheiro
        help: Deve ou não permitir o upload to ficheiro diretamente
      delimiter:
        label: Delimitador
        help: Caractere usado para definir o delimitador de campo no ficheiro CSV
      enclosure:
        label: Invólucro
        help: Caractere usado para definir o invólucro do campo
      escape:
        label: Escape
        help: Um caractere usado para definir o campo de escape
      circularRefsChecked:
        label: Verificar referências circulares
        help: Se sim, os dados serão processados para se certificar de que não há nenhuma referência circular entre as categorias
      realTimeVersioning:
        label: Atulização do histórico a tempo real
        help: Signifca que a história do produto é atualizada automaticmente, pode ser desligado para melhorar a performance
      copyValuesToProducts:
        label: Copiar valores da variante de grupo para os produtos
        help: Significa que os produtos são automaticamente atualizados com valores do grupo variante, pode ser desligado apenas para atualizar o grupo variante
      enabledComparison:
        label: Comparar valores
        help: Permitir a comparação entre os valores originais e importados. Pode acelerar a importação se os valores importados forem muito semelhantes aos valores originais
      decimalSeparator:
        label: Separador decimal
        help: Caractere usado para definir o separador de campo para decimal
      dateFormat:
        label: Formato de data
    xlsx:
      enabled:
        label: Ativar o produto
        help: Ativar ou não o produto importado
      categoriesColumn:
        label: Coluna das categorias
        help: Nome da coluna das categorias
      familyColumn:
        label: Coluna da família
        help: Nome da coluna da família
      groupsColumn:
        label: Coluna dos groupos
        help: Nome da coluna dos grupos
      filePath:
        label: Ficheiro
      uploadAllowed:
        label: Permitir o upload do ficheiro
        help: Deve ou não permitir o upload to ficheiro diretamente
      circularRefsChecked:
        label: Verificar referências circulares
        help: Se sim, os dados serão processados para se certificar de que não há nenhuma referência circular entre as categorias
      realTimeVersioning:
        label: Atulização do histórico a tempo real
        help: Signifca que a história do produto é atualizada automaticmente, pode ser desligado para melhorar a performance
      copyValuesToProducts:
        label: Copiar valores da variante de grupo para os produtos
        help: Significa que os produtos são automaticamente atualizados com valores do grupo variante, pode ser desligado apenas para atualizar o grupo variante
      enabledComparison:
        label: Comparar valores
        help: Permitir a comparação entre os valores originais e importados. Pode acelerar a importação se os valores importados forem muito semelhantes aos valores originais
      decimalSeparator:
        label: Separador decimal
        help: Caractere usado para definir o separador de campo para decimal
      dateFormat:
        label: Formato de data
    yml:
      filePath:
        label: Ficheiro
      uploadAllowed:
        label: Permitir o upload do ficheiro
        help: Deve ou não permitir o upload to ficheiro diretamente
=======
    delimiter:
      label: Delimitador
      help: Um carácter usado para definir o delimitador de campo
    enclosure:
      label: Invólucro
      help: Caractere usado para definir o invólucro do campo
    withHeader:
      label: Com o cabeçalho
      help: Imprimir ou não o nome da coluna
    filePath:
      label: Caminho do ficheiro
      help: Onde escrever o ficheiro gerado no sistema de ficheiros
    channel:
      label: Canal
      help: O canal que deseja exportar
  import:
    enabled:
      label: Ativar o produto
      help: Ativar ou não o produto importado
    categoriesColumn:
      label: Coluna das categorias
      help: Nome da coluna das categorias
    familyColumn:
      label: Coluna da família
      help: Nome da coluna da família
    groupsColumn:
      label: Coluna dos groupos
      help: Nome da coluna dos grupos
    filePath:
      label: Ficheiro
      help: O ficheiro CSV para importar
    yamlFilePath:
      label: Ficheiro
      help: O ficheiro YAML para importar
    uploadAllowed:
      label: Permitir o upload do ficheiro
      help: Deve ou não permitir o upload to ficheiro diretamente
    delimiter:
      label: Delimitador
      help: Um carácter usado para definir o delimitador de campo
    enclosure:
      label: Invólucro
      help: Caractere usado para definir o invólucro do campo
    escape:
      label: Escape
      help: Um caractere usado para definir o campo de escape
    circularRefsChecked:
      label: Verificar referências circulares
      help: Se sim, os dados serão processados para se certificar de que não há nenhuma referência circular entre as categorias
    realTimeVersioning:
      label: Atulização do histórico a tempo real
      help: Signifca que a história do produto é atualizada automaticmente, pode ser desligado para melhorar a performance
    copyValuesToProducts:
      label: Copiar valores da variante de grupo para os produtos
      help: Significa que os produtos são automaticamente atualizados com valores do grupo variante, pode ser desligado apenas para atualizar o grupo variante
    enabledComparison:
      label: Comparar valores
      help: Permitir a comparação entre os valores originais e importados. Pode acelerar a importação se os valores importados forem muito semelhantes aos valores originais
>>>>>>> d6db0695
job_execution.summary:
  read: ler
  read_lines: linhas lidas
  write: escrito
  skip: ignorado
  create: criado
  process: processado
  update_products: produtos atualizados
  process_products: produtos processados
  skip_products: produtos ignorados
  displayed: primeiros avisos exibidos
  charset_validator:
    title: 'codificação do ficheiro:'
  product_skipped_no_diff: produtos ignorados (sem diferenças)
batch_jobs:
  csv_product_export:
    label: Exportar produto para o CSV
    export.label: Exportar produto
  csv_category_export:
    label: Exportar categoria para o CSV
    export.label: Exportar categoria
  csv_attribute_export:
    label: Exportar atributo para o CSV
    export.label: Exportar atributo
  csv_attribute_option_export:
    label: Exportar opção de atributo para o CSV
    export.label: Exportar opção de atributo
  csv_association_type_export:
    label: Exportar tipo de associação para o CSV
    export.label: Exportar tipo de associação
  csv_group_export:
    label: Exportar grupo para o CSV
    export.label: Exportar grupo
  csv_variant_group_export:
    label: Exportar variante do grupo para o CSV
    export.label: Exportar variante do grupo
  csv_family_export:
    label: Exportação de famílias em CSV
    export.label: Exportação de famílias
  csv_product_import:
    label: Importar produto para o CSV
    validation.label: Validação do ficheiro
    import.label: Importar produto
    import_associations.label: Importar associação
  csv_category_import:
    label: Importar categoria para o CSV
    validation.label: Validação do ficheiro
    import.label: Importar categoria
  csv_attribute_import:
    label: Importar atributo para o CSV
    validation.label: Validação do ficheiro
    import.label: Importar atributo
  csv_attribute_option_import:
    label: Importar opção de atributo para o CSV
    validation.label: Validação do ficheiro
    import.label: Importar opção de atributo
  csv_association_type_import:
    label: Importar tipo de associação para o CSV
    validation.label: Validação do ficheiro
    import.label: Importar tipo de associação
  csv_family_import:
    label: Importação de famílias por CSV
    validation.label: Validação do ficheiro
    import.label: Importação de famílias
  csv_group_import:
    label: Importar grupo para o CSV
    validation.label: Validação do ficheiro
    import.label: Importar grupo
  csv_variant_group_import:
    label: Importar variante do grupo para o CSV
    validation.label: Validação do ficheiro
    import.label: Importar variante do grupo
  csv_channel_import:
    validation.label: Validação do ficheiro
  csv_locale_import:
    validation.label: Validação do ficheiro
  csv_attribute_group_import:
    validation.label: Validação do ficheiro
  csv_currency_import:
    validation.label: Validação do ficheiro
  csv_group_type_import:
    validation.label: Validação do ficheiro
  xlsx_category_import:
    label: Importação de categorias por XLSX
    validation.label: Validação do ficheiro
    import.label: Importar categoria
  xlsx_association_type_import:
    label: Importação de tipos de associação por XLSX
    validation.label: Validação do ficheiro
    import.label: Importar tipo de associação
  xlsx_attribute_import:
    label: Importação de atributos por XLSX
    validation.label: Validação do ficheiro
    import.label: Importar atributo
  xlsx_attribute_option_import:
    label: Importação de opções de atributos por XLSX
    validation.label: Validação do ficheiro
    import.label: Importar opção de atributo
  xlsx_family_import:
    label: Importação de famílias por XLSX
    validation.label: Validação do ficheiro
    import.label: Importação de famílias
  xlsx_product_export:
    label: Exportação de produtos em XLSX
    export.label: Exportar produto
  xlsx_product_import:
    label: Importação de produtos por XLSX
    validation.label: Validação do ficheiro
    import.label: Importar produto
    import_associations.label: Importar associação
  xlsx_group_export:
    label: Exportação de grupos em XLSX
    export.label: Exportar grupo
  xlsx_variant_group_export:
    label: Exportação de grupos variantes em XLSX
    export.label: Exportar variante do grupo
  xlsx_group_import:
    label: Importação de grupos por XLSX
    validation.label: Validação do ficheiro
    import.label: Importar grupo
  xlsx_variant_group_import:
    label: Importação de grupos variantes por XLSX
    validation.label: Validação do ficheiro
    import.label: Importação de grupos variantes
  xlsx_family_export:
    label: Exportação de famílias em XLSX
    export.label: Exportação de famílias
  xlsx_category_export:
    label: Exportação de categorias em XLSX
    export.label: Exportar categoria
  xlsx_attribute_export:
    label: Exportação de atributos em XLSX
    export.label: Exportação de atributos em XLSX
  xlsx_attribute_option_export:
    label: Exportação de opções de atributos em XLSX
    export.label: Exportação de opções de atributos em XLSX
  xlsx_association_type_export:
    label: Exportação de tipos de associação em XLSX
    export.label: Exportação de tipos de associação em XLSX
  xlsx_channel_import:
    validation.label: Validação do ficheiro
  xlsx_locale_import:
    validation.label: Validação do ficheiro
  xlsx_attribute_group_import:
    validation.label: Validação do ficheiro
  xlsx_currency_import:
    validation.label: Validação do ficheiro
  xlsx_group_type_import:
    validation.label: Validação do ficheiro<|MERGE_RESOLUTION|>--- conflicted
+++ resolved
@@ -1,6 +1,4 @@
 pim_connector:
-<<<<<<< HEAD
-=======
   jobs:
     csv_product_export:
       title: Exportar produto para o CSV
@@ -52,7 +50,6 @@
       title: Importar variante do grupo para o CSV
       validation.title: Validação do ficheiro
       import.title: Importar variante do grupo
->>>>>>> d6db0695
   steps:
     dummy_reader.title: Leitor dummy
     product_reader.title: Extração do produto
@@ -83,7 +80,6 @@
     writer.title: Armazenamento da entidade
     csv_writer.title: Escritor CSV
   export:
-<<<<<<< HEAD
     csv:
       delimiter:
         label: Delimitador
@@ -210,66 +206,6 @@
       uploadAllowed:
         label: Permitir o upload do ficheiro
         help: Deve ou não permitir o upload to ficheiro diretamente
-=======
-    delimiter:
-      label: Delimitador
-      help: Um carácter usado para definir o delimitador de campo
-    enclosure:
-      label: Invólucro
-      help: Caractere usado para definir o invólucro do campo
-    withHeader:
-      label: Com o cabeçalho
-      help: Imprimir ou não o nome da coluna
-    filePath:
-      label: Caminho do ficheiro
-      help: Onde escrever o ficheiro gerado no sistema de ficheiros
-    channel:
-      label: Canal
-      help: O canal que deseja exportar
-  import:
-    enabled:
-      label: Ativar o produto
-      help: Ativar ou não o produto importado
-    categoriesColumn:
-      label: Coluna das categorias
-      help: Nome da coluna das categorias
-    familyColumn:
-      label: Coluna da família
-      help: Nome da coluna da família
-    groupsColumn:
-      label: Coluna dos groupos
-      help: Nome da coluna dos grupos
-    filePath:
-      label: Ficheiro
-      help: O ficheiro CSV para importar
-    yamlFilePath:
-      label: Ficheiro
-      help: O ficheiro YAML para importar
-    uploadAllowed:
-      label: Permitir o upload do ficheiro
-      help: Deve ou não permitir o upload to ficheiro diretamente
-    delimiter:
-      label: Delimitador
-      help: Um carácter usado para definir o delimitador de campo
-    enclosure:
-      label: Invólucro
-      help: Caractere usado para definir o invólucro do campo
-    escape:
-      label: Escape
-      help: Um caractere usado para definir o campo de escape
-    circularRefsChecked:
-      label: Verificar referências circulares
-      help: Se sim, os dados serão processados para se certificar de que não há nenhuma referência circular entre as categorias
-    realTimeVersioning:
-      label: Atulização do histórico a tempo real
-      help: Signifca que a história do produto é atualizada automaticmente, pode ser desligado para melhorar a performance
-    copyValuesToProducts:
-      label: Copiar valores da variante de grupo para os produtos
-      help: Significa que os produtos são automaticamente atualizados com valores do grupo variante, pode ser desligado apenas para atualizar o grupo variante
-    enabledComparison:
-      label: Comparar valores
-      help: Permitir a comparação entre os valores originais e importados. Pode acelerar a importação se os valores importados forem muito semelhantes aos valores originais
->>>>>>> d6db0695
 job_execution.summary:
   read: ler
   read_lines: linhas lidas
@@ -283,139 +219,4 @@
   displayed: primeiros avisos exibidos
   charset_validator:
     title: 'codificação do ficheiro:'
-  product_skipped_no_diff: produtos ignorados (sem diferenças)
-batch_jobs:
-  csv_product_export:
-    label: Exportar produto para o CSV
-    export.label: Exportar produto
-  csv_category_export:
-    label: Exportar categoria para o CSV
-    export.label: Exportar categoria
-  csv_attribute_export:
-    label: Exportar atributo para o CSV
-    export.label: Exportar atributo
-  csv_attribute_option_export:
-    label: Exportar opção de atributo para o CSV
-    export.label: Exportar opção de atributo
-  csv_association_type_export:
-    label: Exportar tipo de associação para o CSV
-    export.label: Exportar tipo de associação
-  csv_group_export:
-    label: Exportar grupo para o CSV
-    export.label: Exportar grupo
-  csv_variant_group_export:
-    label: Exportar variante do grupo para o CSV
-    export.label: Exportar variante do grupo
-  csv_family_export:
-    label: Exportação de famílias em CSV
-    export.label: Exportação de famílias
-  csv_product_import:
-    label: Importar produto para o CSV
-    validation.label: Validação do ficheiro
-    import.label: Importar produto
-    import_associations.label: Importar associação
-  csv_category_import:
-    label: Importar categoria para o CSV
-    validation.label: Validação do ficheiro
-    import.label: Importar categoria
-  csv_attribute_import:
-    label: Importar atributo para o CSV
-    validation.label: Validação do ficheiro
-    import.label: Importar atributo
-  csv_attribute_option_import:
-    label: Importar opção de atributo para o CSV
-    validation.label: Validação do ficheiro
-    import.label: Importar opção de atributo
-  csv_association_type_import:
-    label: Importar tipo de associação para o CSV
-    validation.label: Validação do ficheiro
-    import.label: Importar tipo de associação
-  csv_family_import:
-    label: Importação de famílias por CSV
-    validation.label: Validação do ficheiro
-    import.label: Importação de famílias
-  csv_group_import:
-    label: Importar grupo para o CSV
-    validation.label: Validação do ficheiro
-    import.label: Importar grupo
-  csv_variant_group_import:
-    label: Importar variante do grupo para o CSV
-    validation.label: Validação do ficheiro
-    import.label: Importar variante do grupo
-  csv_channel_import:
-    validation.label: Validação do ficheiro
-  csv_locale_import:
-    validation.label: Validação do ficheiro
-  csv_attribute_group_import:
-    validation.label: Validação do ficheiro
-  csv_currency_import:
-    validation.label: Validação do ficheiro
-  csv_group_type_import:
-    validation.label: Validação do ficheiro
-  xlsx_category_import:
-    label: Importação de categorias por XLSX
-    validation.label: Validação do ficheiro
-    import.label: Importar categoria
-  xlsx_association_type_import:
-    label: Importação de tipos de associação por XLSX
-    validation.label: Validação do ficheiro
-    import.label: Importar tipo de associação
-  xlsx_attribute_import:
-    label: Importação de atributos por XLSX
-    validation.label: Validação do ficheiro
-    import.label: Importar atributo
-  xlsx_attribute_option_import:
-    label: Importação de opções de atributos por XLSX
-    validation.label: Validação do ficheiro
-    import.label: Importar opção de atributo
-  xlsx_family_import:
-    label: Importação de famílias por XLSX
-    validation.label: Validação do ficheiro
-    import.label: Importação de famílias
-  xlsx_product_export:
-    label: Exportação de produtos em XLSX
-    export.label: Exportar produto
-  xlsx_product_import:
-    label: Importação de produtos por XLSX
-    validation.label: Validação do ficheiro
-    import.label: Importar produto
-    import_associations.label: Importar associação
-  xlsx_group_export:
-    label: Exportação de grupos em XLSX
-    export.label: Exportar grupo
-  xlsx_variant_group_export:
-    label: Exportação de grupos variantes em XLSX
-    export.label: Exportar variante do grupo
-  xlsx_group_import:
-    label: Importação de grupos por XLSX
-    validation.label: Validação do ficheiro
-    import.label: Importar grupo
-  xlsx_variant_group_import:
-    label: Importação de grupos variantes por XLSX
-    validation.label: Validação do ficheiro
-    import.label: Importação de grupos variantes
-  xlsx_family_export:
-    label: Exportação de famílias em XLSX
-    export.label: Exportação de famílias
-  xlsx_category_export:
-    label: Exportação de categorias em XLSX
-    export.label: Exportar categoria
-  xlsx_attribute_export:
-    label: Exportação de atributos em XLSX
-    export.label: Exportação de atributos em XLSX
-  xlsx_attribute_option_export:
-    label: Exportação de opções de atributos em XLSX
-    export.label: Exportação de opções de atributos em XLSX
-  xlsx_association_type_export:
-    label: Exportação de tipos de associação em XLSX
-    export.label: Exportação de tipos de associação em XLSX
-  xlsx_channel_import:
-    validation.label: Validação do ficheiro
-  xlsx_locale_import:
-    validation.label: Validação do ficheiro
-  xlsx_attribute_group_import:
-    validation.label: Validação do ficheiro
-  xlsx_currency_import:
-    validation.label: Validação do ficheiro
-  xlsx_group_type_import:
-    validation.label: Validação do ficheiro+  product_skipped_no_diff: produtos ignorados (sem diferenças)