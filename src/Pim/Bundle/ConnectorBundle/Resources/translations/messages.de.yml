pim_connector:
<<<<<<< HEAD
=======
  jobs:
    csv_product_export:
      title: Produkt-Export als CSV-Datei
      export.title: Produkt export
    csv_category_export:
      title: Kategorie-Export als CSV-Datei
      export.title: Kategorie export
    csv_attribute_export:
      title: Attribut-Export als CSV-Datei
      export.title: Attribut export
    csv_attribute_option_export:
      title: Attribut-Option in CSV-Datei exportieren
      export.title: Attribut-Option export
    csv_association_type_export:
      title: Verbindungstyp-Export als CSV-Datei
      export.title: Verbindungstyp-Export
    csv_group_export:
      title: Gruppen-Export in CSV-Datei
      export.title: Gruppen-Export
    csv_variant_group_export:
      title: Variantengruppen-Export als CSV
      export.title: Variantengruppen-Export
    csv_product_import:
      title: Produkt-Export als CSV-Datei
      validation.title: Dateivalidierung
      import.title: Produkt import
      import_associations.title: Produktverbindungen-Import
    csv_category_import:
      title: Kategorie-Import aus CSV-Datei
      validation.title: Dateivalidierung
      import.title: Kategorie-Import
    csv_attribute_import:
      title: Attribut-Import aus CSV-Datei
      validation.title: Dateivalidierung
      import.title: Attribut-Import
    csv_attribute_option_import:
      title: Attribut-Optionen aus CSV-Datei importieren
      validation.title: Dateivalidierung
      import.title: Attribut-Option import
    csv_association_type_import:
      title: Verbindungstyp-Import als CSV-Datei
      validation.title: Dateivalidierung
      import.title: Verbindungstyp-Import
    csv_group_import:
      title: Gruppen-Import aus CSV-Datei
      validation.title: Dateivalidierung
      import.title: Gruppen-Import
    csv_variant_group_import:
      title: Variantengruppen-Import als CSV
      validation.title: Dateivalidierung
      import.title: Variantengruppen-Import
>>>>>>> d6db0695
  steps:
    dummy_reader.title: Dummy-Leser
    product_reader.title: Produktextraktion
    entity_reader.title: Entitätsextraktion
    csv_reader:
      title: CSV-Leser
      invalid_item_columns_count: 'Erwartet wurden %totalColumnsCount% Spalten, tatsächlich vorhanden sind %itemColumnsCount% in %csvPath%:%lineno%'
    csv_product_reader.title: CSV Produkt-Leser
    csv_category_reader.title: CSV Kategorie-Leser
    csv_variant_group .title: CSV Variantengruppen-Leser
    dummy_processor.title: Dummy-Prozessor
    product_processor.title: Produkterstellung
    variant_group_processor.title: Variantengruppenerstellung / -aktualisierung
    category_processor.title: Kategorieerstellung
    association_processor.title: Verbindungserstellung
    product_association_processor.title: Verbindungserstellung
    group_processor.title: Gruppenerstellung
    attribute_processor.title: Attributerstellung
    attribute_option_processor.title: Attributoptionserstellung
    heterogeneous_processor.title: Produkt CSV-Serialisierer
    homogeneous_processor.title: CSV Entitäten-Serialisierer
    transformer_processor.title: Umwandlung
    dummy_writer.title: Dummy-Schreiber
    file_writer.title: Ausgabe
    product_writer.title: Produkt-Speicher
    category_writer.title: Kategorie-Speicher
    variant_group_writer.title: Variantengruppen-Speicher
    writer.title: Entitäten-Speicher
    csv_writer.title: CSV-Schreiber
  export:
<<<<<<< HEAD
    csv:
      delimiter:
        label: Trennzeichen
        help: Einzelnes Zeichen, das als Feld-Trennzeichen verwendet wird
      enclosure:
        label: Zeichen zum Einschließen
        help: Einzelnes Zeichen, von dem Felder eingeschlossen werden
      withHeader:
        label: Mit Kopfzeile
        help: Ob die Spaltenüberschrift ausgegeben wird oder nicht
      filePath:
        label: Dateipfad
        help: Wo die generierte Datei im Dateisystem abgelegt wird
      decimalSeparator:
        label: Dezimaltrennzeichen
        help: Wählen Sie ein Dezimaltrennzeichen
      dateFormat:
        label: Datumsformat
        help: Bestimmen Sie das Format der Datumsfelder
    xlsx:
      withHeader:
        label: Mit Kopfzeile
        help: Ob die Spaltenüberschrift ausgegeben wird oder nicht
      filePath:
        label: Dateipfad
        help: Wo die generierte Datei im Dateisystem abgelegt wird
      decimalSeparator:
        label: Dezimaltrennzeichen
        help: Wählen Sie ein Dezimaltrennzeichen
      dateFormat:
        label: Datumsformat
        help: Bestimmen Sie das Format der Datumsfelder
    yml:
      filePath:
        label: Dateipfad
        help: Wo die generierte Datei im Dateisystem abgelegt wird
  import:
    csv:
      enabled:
        label: Produkt aktivieren
        help: Ob importierte Produkte aktiviert werden sollen oder nicht
      categoriesColumn:
        label: Kategorienspalte
        help: Name der Kategorienspalte
      familyColumn:
        label: Produktfamilienspalte
        help: Name der Produktfamilienspalte
      groupsColumn:
        label: Gruppenspalte
        help: Name der Gruppenspalte
      filePath:
        label: Datei
        help: Die zu importierende CSV-Datei
      uploadAllowed:
        label: Datei-Upload erlauben
        help: Ob direktes Hochladen einer Datei erlaubt wird oder nicht
      delimiter:
        label: Trennzeichen
        help: Einzelnes Zeichen, von dem Felder in der CSV-Datei getrennt werden
      enclosure:
        label: Zeichen zum Einschließen
        help: Einzelnes Zeichen, von dem Felder eingeschlossen werden
      escape:
        label: Escape-Zeichen
        help: Einzelnes Zeichen, das als Escape-Zeichen für Felder benutzt wird
      circularRefsChecked:
        label: Zirkelbezüge überprüfen
        help: Falls ja, werden die Daten verarbeitet, um sicherzustellen, dass keine Zirkelbezüge zwischen den Kategorien existieren
      realTimeVersioning:
        label: Echtzeit Änderungsverfolgung
        help: Bedeutet, dass sich die Änderungsverfolgung von Produkten automatisch aktualisiert. Um die Systemleistung zu verbessern, kann diese Funktion ausgeschaltet werden
      copyValuesToProducts:
        label: Variantengruppenwerte in Produkte kopieren
        help: Bedeutet, dass die Produkte automatisch mit den Variantengruppenwerten aktualisiert werden. Um nur die Variantengruppe zu aktualisieren, kann diese Funktion ausgeschaltet werden
      enabledComparison:
        label: Werte vergleichen
        help: Den Vergleich von originalen und importierten Werten aktivieren. Kann den Import beschleunigen, wenn die importierten Werte den originalen Werten sehr ähnlich sind
      decimalSeparator:
        label: Dezimaltrennzeichen
        help: Einzelnes Zeichen, das als Dezimaltrennzeichen für Felder benutzt wird
      dateFormat:
        label: Datumsformat
    xlsx:
      enabled:
        label: Produkt aktivieren
        help: Ob importierte Produkte aktiviert werden sollen oder nicht
      categoriesColumn:
        label: Kategorienspalte
        help: Name der Kategorienspalte
      familyColumn:
        label: Produktfamilienspalte
        help: Name der Produktfamilienspalte
      groupsColumn:
        label: Gruppenspalte
        help: Name der Gruppenspalte
      filePath:
        label: Datei
      uploadAllowed:
        label: Datei-Upload erlauben
        help: Ob direktes Hochladen einer Datei erlaubt wird oder nicht
      circularRefsChecked:
        label: Zirkelbezüge überprüfen
        help: Falls ja, werden die Daten verarbeitet, um sicherzustellen, dass keine Zirkelbezüge zwischen den Kategorien existieren
      realTimeVersioning:
        label: Echtzeit Änderungsverfolgung
        help: Bedeutet, dass sich die Änderungsverfolgung von Produkten automatisch aktualisiert. Um die Systemleistung zu verbessern, kann diese Funktion ausgeschaltet werden
      copyValuesToProducts:
        label: Variantengruppenwerte in Produkte kopieren
        help: Bedeutet, dass die Produkte automatisch mit den Variantengruppenwerten aktualisiert werden. Um nur die Variantengruppe zu aktualisieren, kann diese Funktion ausgeschaltet werden
      enabledComparison:
        label: Werte vergleichen
        help: Den Vergleich von originalen und importierten Werten aktivieren. Kann den Import beschleunigen, wenn die importierten Werte den originalen Werten sehr ähnlich sind
      decimalSeparator:
        label: Dezimaltrennzeichen
        help: Einzelnes Zeichen, das als Dezimaltrennzeichen für Felder benutzt wird
      dateFormat:
        label: Datumsformat
    yml:
      filePath:
        label: Datei
      uploadAllowed:
        label: Datei-Upload erlauben
        help: Ob direktes Hochladen einer Datei erlaubt wird oder nicht
=======
    delimiter:
      label: Trennzeichen
      help: Einzelnes Zeichen, das als Feld-Trennzeichen verwendet wird
    enclosure:
      label: Zeichen zum Einschließen
      help: Einzelnes Zeichen, von dem Felder eingeschlossen werden
    withHeader:
      label: Mit Kopfzeile
      help: Ob die Spaltenüberschrift ausgegeben wird oder nicht
    filePath:
      label: Dateipfad
      help: Wo die generierte Datei im Dateisystem abgelegt wird
    channel:
      label: Ausgabekanal
      help: Der Ausgabekanal, den Sie exportieren möchten
  import:
    enabled:
      label: Produkt aktivieren
      help: Ob importierte Produkte aktiviert werden sollen oder nicht
    categoriesColumn:
      label: Kategorienspalte
      help: Name der Kategorienspalte
    familyColumn:
      label: Produktfamilienspalte
      help: Name der Produktfamilienspalte
    groupsColumn:
      label: Gruppenspalte
      help: Name der Gruppenspalte
    filePath:
      label: Datei
      help: Die zu importierende CSV-Datei
    yamlFilePath:
      label: Datei
      help: Die zu importierende YAML-Datei
    uploadAllowed:
      label: Datei-Upload erlauben
      help: Ob direktes Hochladen einer Datei erlaubt wird oder nicht
    delimiter:
      label: Trennzeichen
      help: Einzelnes Zeichen, das als Feld-Trennzeichen verwendet wird
    enclosure:
      label: Zeichen zum Einschließen
      help: Einzelnes Zeichen, von dem Felder eingeschlossen werden
    escape:
      label: Escape-Zeichen
      help: Einzelnes Zeichen, das als Escape-Zeichen für Felder benutzt wird
    circularRefsChecked:
      label: Zirkelbezüge überprüfen
      help: Falls ja, werden die Daten verarbeitet, um sicherzustellen, dass keine Zirkelbezüge zwischen den Kategorien existieren
    realTimeVersioning:
      label: Echtzeit Änderungsverfolgung
      help: Bedeutet, dass sich die Änderungsverfolgung von Produkten automatisch aktualisiert. Um die Systemleistung zu verbessern, kann diese Funktion ausgeschaltet werden
    copyValuesToProducts:
      label: Variantengruppenwerte in Produkte kopieren
      help: Bedeutet, dass die Produkte automatisch mit den Variantengruppenwerten aktualisiert werden. Um nur die Variantengruppe zu aktualisieren, kann diese Funktion ausgeschaltet werden
    enabledComparison:
      label: Werte vergleichen
      help: Den Vergleich von originalen und importierten Werten aktivieren. Kann den Import beschleunigen, wenn die importierten Werte den originalen Werten sehr ähnlich sind
>>>>>>> d6db0695
job_execution.summary:
  read: gelesen
  read_lines: gelesene Zeilen
  write: geschrieben
  skip: übersprungen
  create: erstellt
  process: verarbeitet
  update_products: aktualisierte Produkte
  process_products: verarbeitete Produkte
  skip_products: übersprungene Produkte
  displayed: Die ersten Warnungen angezeigt
  charset_validator:
    title: 'Datei Zeichenkodierung:'
    skipped: übersprungen, Erweiterung in der Whitelist
  product_skipped_no_diff: Übersprungenes Produkt (keine Unterschiede)
batch_jobs:
  csv_product_export:
    label: Produkt-Export als CSV-Datei
    export.label: Produkt export
  csv_category_export:
    label: Kategorie-Export als CSV-Datei
    export.label: Kategorie export
  csv_attribute_export:
    label: Attribut-Export als CSV-Datei
    export.label: Attribut export
  csv_attribute_option_export:
    label: Attribut-Option in CSV-Datei exportieren
    export.label: Attribut-Option export
  csv_association_type_export:
    label: Verbindungstyp-Export als CSV-Datei
    export.label: Verbindungstyp-Export
  csv_group_export:
    label: Gruppen-Export in CSV-Datei
    export.label: Gruppen-Export
  csv_variant_group_export:
    label: Variantengruppen-Export als CSV
    export.label: Variantengruppen-Export
  csv_family_export:
    label: Exportiere Produktfamilie in CSV-Datei
    export.label: Exportiere Produktfamilie
  csv_product_import:
    label: Produkt-Export als CSV-Datei
    validation.label: Dateivalidierung
    import.label: Produkt import
    import_associations.label: Produktverbindungen-Import
  csv_category_import:
    label: Kategorie-Import aus CSV-Datei
    validation.label: Dateivalidierung
    import.label: Kategorie-Import
  csv_attribute_import:
    label: Attribut-Import aus CSV-Datei
    validation.label: Dateivalidierung
    import.label: Attribut-Import
  csv_attribute_option_import:
    label: Attribut-Optionen aus CSV-Datei importieren
    validation.label: Dateivalidierung
    import.label: Attribut-Option import
  csv_association_type_import:
    label: Verbindungstyp-Import als CSV-Datei
    validation.label: Dateivalidierung
    import.label: Verbindungstyp-Import
  csv_family_import:
    label: Produktfamilien-Import aus CSV-Datei
    validation.label: Dateivalidierung
    import.label: Produktfamilien-Import
  csv_group_import:
    label: Gruppen-Import aus CSV-Datei
    validation.label: Dateivalidierung
    import.label: Gruppen-Import
  csv_variant_group_import:
    label: Variantengruppen-Import als CSV
    validation.label: Dateivalidierung
    import.label: Variantengruppen-Import
  csv_channel_import:
    validation.label: Dateivalidierung
  csv_locale_import:
    validation.label: Dateivalidierung
  csv_attribute_group_import:
    validation.label: Dateivalidierung
  csv_currency_import:
    validation.label: Dateivalidierung
  csv_group_type_import:
    validation.label: Dateivalidierung
  xlsx_category_import:
    validation.label: Dateivalidierung
    import.label: Kategorie-Import
  xlsx_association_type_import:
    validation.label: Dateivalidierung
    import.label: Verbindungstyp-Import
  xlsx_attribute_import:
    validation.label: Dateivalidierung
    import.label: Attribut-Import
  xlsx_attribute_option_import:
    validation.label: Dateivalidierung
    import.label: Attribut-Option import
  xlsx_family_import:
    validation.label: Dateivalidierung
    import.label: Produktfamilien-Import
  xlsx_product_export:
    export.label: Produkt export
  xlsx_product_import:
    validation.label: Dateivalidierung
    import.label: Produkt import
    import_associations.label: Produktverbindungen-Import
  xlsx_group_export:
    export.label: Gruppen-Export
  xlsx_variant_group_export:
    export.label: Variantengruppen-Export
  xlsx_group_import:
    validation.label: Dateivalidierung
    import.label: Gruppen-Import
  xlsx_variant_group_import:
    validation.label: Dateivalidierung
  xlsx_family_export:
    export.label: Exportiere Produktfamilie
  xlsx_category_export:
    export.label: Kategorie export
  xlsx_channel_import:
    validation.label: Dateivalidierung
  xlsx_locale_import:
    validation.label: Dateivalidierung
  xlsx_attribute_group_import:
    validation.label: Dateivalidierung
  xlsx_currency_import:
    validation.label: Dateivalidierung
  xlsx_group_type_import:
    validation.label: Dateivalidierung<|MERGE_RESOLUTION|>--- conflicted
+++ resolved
@@ -1,6 +1,4 @@
 pim_connector:
-<<<<<<< HEAD
-=======
   jobs:
     csv_product_export:
       title: Produkt-Export als CSV-Datei
@@ -52,7 +50,6 @@
       title: Variantengruppen-Import als CSV
       validation.title: Dateivalidierung
       import.title: Variantengruppen-Import
->>>>>>> d6db0695
   steps:
     dummy_reader.title: Dummy-Leser
     product_reader.title: Produktextraktion
@@ -83,7 +80,6 @@
     writer.title: Entitäten-Speicher
     csv_writer.title: CSV-Schreiber
   export:
-<<<<<<< HEAD
     csv:
       delimiter:
         label: Trennzeichen
@@ -207,66 +203,6 @@
       uploadAllowed:
         label: Datei-Upload erlauben
         help: Ob direktes Hochladen einer Datei erlaubt wird oder nicht
-=======
-    delimiter:
-      label: Trennzeichen
-      help: Einzelnes Zeichen, das als Feld-Trennzeichen verwendet wird
-    enclosure:
-      label: Zeichen zum Einschließen
-      help: Einzelnes Zeichen, von dem Felder eingeschlossen werden
-    withHeader:
-      label: Mit Kopfzeile
-      help: Ob die Spaltenüberschrift ausgegeben wird oder nicht
-    filePath:
-      label: Dateipfad
-      help: Wo die generierte Datei im Dateisystem abgelegt wird
-    channel:
-      label: Ausgabekanal
-      help: Der Ausgabekanal, den Sie exportieren möchten
-  import:
-    enabled:
-      label: Produkt aktivieren
-      help: Ob importierte Produkte aktiviert werden sollen oder nicht
-    categoriesColumn:
-      label: Kategorienspalte
-      help: Name der Kategorienspalte
-    familyColumn:
-      label: Produktfamilienspalte
-      help: Name der Produktfamilienspalte
-    groupsColumn:
-      label: Gruppenspalte
-      help: Name der Gruppenspalte
-    filePath:
-      label: Datei
-      help: Die zu importierende CSV-Datei
-    yamlFilePath:
-      label: Datei
-      help: Die zu importierende YAML-Datei
-    uploadAllowed:
-      label: Datei-Upload erlauben
-      help: Ob direktes Hochladen einer Datei erlaubt wird oder nicht
-    delimiter:
-      label: Trennzeichen
-      help: Einzelnes Zeichen, das als Feld-Trennzeichen verwendet wird
-    enclosure:
-      label: Zeichen zum Einschließen
-      help: Einzelnes Zeichen, von dem Felder eingeschlossen werden
-    escape:
-      label: Escape-Zeichen
-      help: Einzelnes Zeichen, das als Escape-Zeichen für Felder benutzt wird
-    circularRefsChecked:
-      label: Zirkelbezüge überprüfen
-      help: Falls ja, werden die Daten verarbeitet, um sicherzustellen, dass keine Zirkelbezüge zwischen den Kategorien existieren
-    realTimeVersioning:
-      label: Echtzeit Änderungsverfolgung
-      help: Bedeutet, dass sich die Änderungsverfolgung von Produkten automatisch aktualisiert. Um die Systemleistung zu verbessern, kann diese Funktion ausgeschaltet werden
-    copyValuesToProducts:
-      label: Variantengruppenwerte in Produkte kopieren
-      help: Bedeutet, dass die Produkte automatisch mit den Variantengruppenwerten aktualisiert werden. Um nur die Variantengruppe zu aktualisieren, kann diese Funktion ausgeschaltet werden
-    enabledComparison:
-      label: Werte vergleichen
-      help: Den Vergleich von originalen und importierten Werten aktivieren. Kann den Import beschleunigen, wenn die importierten Werte den originalen Werten sehr ähnlich sind
->>>>>>> d6db0695
 job_execution.summary:
   read: gelesen
   read_lines: gelesene Zeilen
