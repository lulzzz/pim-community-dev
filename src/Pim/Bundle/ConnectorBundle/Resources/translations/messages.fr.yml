--- conflicted
+++ resolved
@@ -125,11 +125,7 @@
       help: Autoriser à sélectionner puis envoyer le fichier sur le serveur directement
     delimiter:
       label: Délimiteur
-<<<<<<< HEAD
-      help: Caractère unique utilisé comme délimiteur de champ pour les fichiers CSV
-=======
       help: Caractère unique utilisé pour délimiter les valeurs
->>>>>>> 3d7398c0
     enclosure:
       label: "Caractère d'encadrement"
       help: Caractère unique utilisé pour encadrer les champs
