--- conflicted
+++ resolved
@@ -42,7 +42,6 @@
     /** @var array */
     protected $mediaAttributeTypes;
 
-<<<<<<< HEAD
     /** @var string */
     protected $decimalSeparator = LocalizerInterface::DEFAULT_DECIMAL_SEPARATOR;
 
@@ -55,13 +54,6 @@
     /** @var array */
     protected $dateFormats;
 
-    /**
-     * @param Serializer     $serializer
-     * @param ChannelManager $channelManager
-     * @param string[]       $mediaAttributeTypes
-     * @param array          $decimalSeparators
-     * @param array          $dateFormats
-=======
     /** @var ProductBuilderInterface */
     protected $productBuilder;
 
@@ -69,29 +61,24 @@
      * @param Serializer              $serializer
      * @param ChannelManager          $channelManager
      * @param string[]                $mediaAttributeTypes
+     * @param array                   $decimalSeparators
+     * @param array                   $dateFormats
      * @param ProductBuilderInterface $productBuilder
->>>>>>> e1970f4b
      */
     public function __construct(
         Serializer $serializer,
         ChannelManager $channelManager,
         array $mediaAttributeTypes,
-<<<<<<< HEAD
         array $decimalSeparators,
-        array $dateFormats
-=======
-        ProductBuilderInterface $productBuilder = null
->>>>>>> e1970f4b
+        array $dateFormats,
+        ProductBuilderInterface $productBuilder
     ) {
         $this->serializer          = $serializer;
         $this->channelManager      = $channelManager;
         $this->mediaAttributeTypes = $mediaAttributeTypes;
-<<<<<<< HEAD
         $this->decimalSeparators   = $decimalSeparators;
         $this->dateFormats         = $dateFormats;
-=======
         $this->productBuilder      = $productBuilder;
->>>>>>> e1970f4b
     }
 
     /**
@@ -99,10 +86,8 @@
      */
     public function process($product)
     {
-        if (null !== $this->productBuilder) {
-            $contextChannel = $this->channelManager->getChannelByCode($this->channel);
-            $this->productBuilder->addMissingProductValues($product, [$contextChannel], $contextChannel->getLocales()->toArray());
-        }
+        $contextChannel = $this->channelManager->getChannelByCode($this->channel);
+        $this->productBuilder->addMissingProductValues($product, [$contextChannel], $contextChannel->getLocales()->toArray());
 
         $data['media'] = [];
         $mediaValues   = $this->getMediaProductValues($product);
