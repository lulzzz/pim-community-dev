<?php

namespace Pim\Bundle\BaseConnectorBundle\Writer\DirectToDB\MongoDB;

use Akeneo\Bundle\BatchBundle\Entity\StepExecution;
use Akeneo\Bundle\BatchBundle\Item\AbstractConfigurableStepElement;
use Akeneo\Bundle\BatchBundle\Item\ItemWriterInterface;
use Akeneo\Bundle\BatchBundle\Step\StepExecutionAwareInterface;
use Doctrine\MongoDB\Collection;
use Doctrine\ODM\MongoDB\DocumentManager;
use Pim\Bundle\CatalogBundle\Manager\ProductManager;
use Pim\Bundle\CatalogBundle\Model\ProductInterface;
<<<<<<< HEAD
use Pim\Bundle\TransformBundle\Cache\ProductCacheClearer;
=======

use Pim\Bundle\VersioningBundle\Doctrine\MongoDBODM\PendingMassPersister;

>>>>>>> 9236a37d
use Pim\Bundle\TransformBundle\Normalizer\MongoDB\ProductNormalizer;
use Pim\Bundle\VersioningBundle\Doctrine\ORM\PendingVersionMassPersister;
use Symfony\Component\Serializer\Normalizer\NormalizerInterface;

/**
 * Product writer using direct MongoDB method in order to
 * achieve better performances.
 *
 * WARNING: this writer only handles insertion of full products (no update).
 * So it's mainly suitable for initial one-shot import
 *
 * @author    Benoit Jacquemont <benoit@akeneo.com>
 * @copyright 2014 Akeneo SAS (http://www.akeneo.com)
 * @license   http://opensource.org/licenses/osl-3.0.php  Open Software License (OSL 3.0)
 */
class ProductWriter extends AbstractConfigurableStepElement implements
    ItemWriterInterface,
    StepExecutionAwareInterface
{
    /** @var ProductManager */
     protected $productManager;

    /** @var DocumentManager */
     protected $documentManager;

    /**@var PendingMassPersister */
     protected $pendingPersister;

    /** @var NormalizerInterface */
    protected $normalizer;

    /** @var Collection */
    protected $collection;

    /** @var ProductCacheClearer */
    protected $cacheClearer;

    /**
<<<<<<< HEAD
     * @param ProductManager              $productManager
     * @param DocumentManager             $documentManager
     * @param PendingVersionMassPersister $pendingPersister
     * @param NormalizerInterface         $normalizer
     * @param ProductCacheClearer         $cacheClearer
=======
     * @param ProductManager       $productManager
     * @param DocumentManager      $documentManager
     * @param PendingMassPersister $pendingPersister
     * @param NormalizerInterface  $normalizer
>>>>>>> 9236a37d
     */
    public function __construct(
        ProductManager $productManager,
        DocumentManager $documentManager,
<<<<<<< HEAD
        PendingVersionMassPersister $pendingPersister,
        NormalizerInterface $normalizer,
        ProductCacheClearer $cacheClearer
=======
        PendingMassPersister $pendingPersister,
        NormalizerInterface $normalizer
>>>>>>> 9236a37d
    ) {
        $this->productManager   = $productManager;
        $this->documentManager  = $documentManager;
        $this->pendingPersister = $pendingPersister;
        $this->normalizer       = $normalizer;
        $this->cacheClearer     = $cacheClearer;
    }

    /**
     * {@inheritdoc}
     */
    public function write(array $products)
    {
        $this->productManager->handleAllMedia($products);

        $this->collection = $this->documentManager->getDocumentCollection(get_class(reset($products)));

        list($insertDocs, $updateDocs) = $this->getDocsFromProducts($products);

        if (count($insertDocs) > 0) {
            $this->insertDocuments($insertDocs);
        }

        if (count($updateDocs) > 0) {
            $this->updateDocuments($updateDocs);
        }

        $this->pendingPersister->persistPendingVersions($products);
        $this->documentManager->clear();
        $this->cacheClearer->clear();
    }

    /**
     * Normalize products into docs and generate an array
     * with docs to insert and docs to updates
     *
     * @param ProductInterface[] $products
     *
     * @return array
     */
    protected function getDocsFromProducts(array $products)
    {
        $context = array();
        $context[ProductNormalizer::MONGO_COLLECTION_NAME] = $this->collection->getName();

        $insertDocs = [];
        $updateDocs = [];

        foreach ($products as $product) {
            $doc = $this->normalizer->normalize($product, ProductNormalizer::FORMAT, $context);

            if (null === $product->getId()) {
                $product->setId($doc['_id']);
                $insertDocs[] = $doc;
            } else {
                $updateDocs[] = $doc;
            }
        }

        return [$insertDocs, $updateDocs];
    }

    /**
     * Insert the provided products documents into MongoDB
     * with the batch insert method
     *
     * @param array $docs
     */
    protected function insertDocuments($docs)
    {
        $this->collection->batchInsert($docs);
        $productsCount = count($docs);
        for ($i = 0; $i < $productsCount; $i++) {
            $this->stepExecution->incrementSummaryInfo('created');
        }
    }

    /**
     * Apply update from the provided products documents into MongoDB
     *
     * @param array $docs
     */
    protected function updateDocuments($docs)
    {
        foreach ($docs as $doc) {
            $criteria = [
                '_id' => $doc['_id']
            ];
            $this->collection->update($criteria, $doc);
            $this->stepExecution->incrementSummaryInfo('updated');
        }
    }

    /**
     * {@inheritdoc}
     */
    public function setStepExecution(StepExecution $stepExecution)
    {
        $this->stepExecution = $stepExecution;
    }

    /**
     * {@inheritdoc}
     */
    public function getConfigurationFields()
    {
        return array();
    }
}<|MERGE_RESOLUTION|>--- conflicted
+++ resolved
@@ -10,13 +10,8 @@
 use Doctrine\ODM\MongoDB\DocumentManager;
 use Pim\Bundle\CatalogBundle\Manager\ProductManager;
 use Pim\Bundle\CatalogBundle\Model\ProductInterface;
-<<<<<<< HEAD
 use Pim\Bundle\TransformBundle\Cache\ProductCacheClearer;
-=======
-
 use Pim\Bundle\VersioningBundle\Doctrine\MongoDBODM\PendingMassPersister;
-
->>>>>>> 9236a37d
 use Pim\Bundle\TransformBundle\Normalizer\MongoDB\ProductNormalizer;
 use Pim\Bundle\VersioningBundle\Doctrine\ORM\PendingVersionMassPersister;
 use Symfony\Component\Serializer\Normalizer\NormalizerInterface;
@@ -55,30 +50,18 @@
     protected $cacheClearer;
 
     /**
-<<<<<<< HEAD
      * @param ProductManager              $productManager
      * @param DocumentManager             $documentManager
-     * @param PendingVersionMassPersister $pendingPersister
+     * @param PendingMassPersister        $pendingPersister
      * @param NormalizerInterface         $normalizer
      * @param ProductCacheClearer         $cacheClearer
-=======
-     * @param ProductManager       $productManager
-     * @param DocumentManager      $documentManager
-     * @param PendingMassPersister $pendingPersister
-     * @param NormalizerInterface  $normalizer
->>>>>>> 9236a37d
      */
     public function __construct(
         ProductManager $productManager,
         DocumentManager $documentManager,
-<<<<<<< HEAD
-        PendingVersionMassPersister $pendingPersister,
+        PendingMassPersister $pendingPersister,
         NormalizerInterface $normalizer,
         ProductCacheClearer $cacheClearer
-=======
-        PendingMassPersister $pendingPersister,
-        NormalizerInterface $normalizer
->>>>>>> 9236a37d
     ) {
         $this->productManager   = $productManager;
         $this->documentManager  = $documentManager;
