--- conflicted
+++ resolved
@@ -95,15 +95,12 @@
     channel:
       label: Canal
       help: Le canal que vous souhaitez exporter
-<<<<<<< HEAD
     decimalSeparator:
       label: Séparateur de décimales
       help: Détermine le séparateur de décimale
     dateFormat:
       label: Format de date
       help: Déterminer le format des champs de type date
-=======
->>>>>>> 4b8c9659
   import:
     enabled:
       label: Activer le produit
