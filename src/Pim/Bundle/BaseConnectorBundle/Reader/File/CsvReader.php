--- conflicted
+++ resolved
@@ -100,10 +100,7 @@
 
     /**
      * Set uploaded file
-<<<<<<< HEAD
-=======
-     *
->>>>>>> 07894584
+     *
      * @param File $uploadedFile
      *
      * @return CsvReader
