--- conflicted
+++ resolved
@@ -30,13 +30,8 @@
             $file = !$value instanceof \SplFileInfo ? new \SplFileInfo($value) : $value;
             if (!in_array($file->getExtension(), $constraint->allowedExtensions)) {
                 $this->context->addViolation(
-<<<<<<< HEAD
-                    $constraint->allowedExtensionsMessage,
+                    $constraint->extensionsMessage,
                     array('{{ extensions }}' => join(', ', $constraint->allowedExtensions))
-=======
-                    $constraint->extensionsMessage,
-                    array('{{ extensions }}' => $constraint->allowedExtensions)
->>>>>>> 8bc8e21e
                 );
             }
         }
