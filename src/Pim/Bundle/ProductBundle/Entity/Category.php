<?php

namespace Pim\Bundle\ProductBundle\Entity;

use Symfony\Bridge\Doctrine\Validator\Constraints\UniqueEntity;
use Doctrine\ORM\Mapping as ORM;
use Doctrine\Common\Collections\ArrayCollection;
use Gedmo\Mapping\Annotation as Gedmo;
use Oro\Bundle\SegmentationTreeBundle\Entity\AbstractSegment;
use Pim\Bundle\ProductBundle\Model\CategoryInterface;
use Pim\Bundle\ProductBundle\Model\ProductInterface;
use Pim\Bundle\TranslationBundle\Entity\TranslatableInterface;
use Pim\Bundle\TranslationBundle\Entity\AbstractTranslation;
use Pim\Bundle\VersioningBundle\Entity\VersionableInterface;

/**
 * Segment class allowing to organize a flexible product class into trees
 *
 * @author    Romain Monceau <romain@akeneo.com>
 * @copyright 2013 Akeneo SAS (http://www.akeneo.com)
 * @license   http://opensource.org/licenses/osl-3.0.php  Open Software License (OSL 3.0)
 *
 * @ORM\Entity(repositoryClass="Pim\Bundle\ProductBundle\Entity\Repository\CategoryRepository")
 * @ORM\Table(
 *     name="pim_category",
 *     uniqueConstraints={@ORM\UniqueConstraint(name="pim_category_code_uc", columns={"code"})}
 * )
 * @Gedmo\Tree(type="nested")
 * @UniqueEntity(fields="code", message="This code is already taken")
 * @ORM\InheritanceType("SINGLE_TABLE")
 * @ORM\DiscriminatorColumn(name="discr", type="string")
 */
class Category extends AbstractSegment implements CategoryInterface, TranslatableInterface, VersionableInterface
{
    /**
     * @var integer $version
     *
     * @ORM\Column(name="version", type="integer")
     * @ORM\Version
     */
    protected $version;

    /**
     * @var Category $parent
     *
     * @Gedmo\TreeParent
     * @ORM\ManyToOne(targetEntity="Pim\Bundle\ProductBundle\Model\CategoryInterface", inversedBy="children")
     * @ORM\JoinColumn(name="parent_id", referencedColumnName="id", onDelete="SET NULL")
     */
    protected $parent;

    /**
     * @var \Doctrine\Common\Collections\Collection $children
     *
     * @ORM\OneToMany(
     *     targetEntity="Pim\Bundle\ProductBundle\Model\CategoryInterface",
     *     mappedBy="parent",
     *     cascade={"persist"}
     * )
     * @ORM\OrderBy({"left" = "ASC"})
     */
    protected $children;

    /**
     * @var \Doctrine\Common\Collections\Collection $products
     *
     * @ORM\ManyToMany(targetEntity="Pim\Bundle\ProductBundle\Model\ProductInterface", inversedBy="categories")
     * @ORM\JoinTable(
     *     name="pim_category_product",
     *     joinColumns={@ORM\JoinColumn(name="category_id", referencedColumnName="id", onDelete="CASCADE")},
     *     inverseJoinColumns={@ORM\JoinColumn(name="product_id", referencedColumnName="id", onDelete="CASCADE")}
     * )
     */
    protected $products;

    /**
     * @var string $code
     *
<<<<<<< HEAD
     * @ORM\Column(name="code", type="string", length=100)
=======
     * @ORM\Column(name="code", type="string", length=100, unique=true)
     * @Oro\Versioned
>>>>>>> f5eaaa42
     */
    protected $code;

    /**
     * Define if a node is dynamic or not
     *
     * @var boolean $isDynamic
     *
     * @ORM\Column(name="is_dynamic", type="boolean")
     */
    protected $dynamic = false;

    /**
     * @var datetime
     *
     * @Gedmo\Timestampable
     * @ORM\Column(type="datetime")
     */
    protected $created;

    /**
     * Used locale to override Translation listener's locale
     * this is not a mapped field of entity metadata, just a simple property
     *
     * @var string $locale
     */
    protected $locale;

    /**
     * @var ArrayCollection $translations
     *
     * @ORM\OneToMany(
     *     targetEntity="Pim\Bundle\ProductBundle\Entity\CategoryTranslation",
     *     mappedBy="foreignKey",
     *     cascade={"persist", "remove"}
     * )
     */
    protected $translations;

    /**
     * Constructor
     */
    public function __construct()
    {
        parent::__construct();

        $this->products     = new ArrayCollection();
        $this->translations = new ArrayCollection();
    }

    /**
     * Get version
     *
     * @return string $version
     */
    public function getVersion()
    {
        return $this->version;
    }

    /**
     * Add product to this category node
     *
     * @param ProductInterface $product
     *
     * @return \Pim\Bundle\ProductBundle\Entity\Category
     */
    public function addProduct(ProductInterface $product)
    {
        $this->products[] = $product;

        return $this;
    }

    /**
     * Predicate to know if a category has product(s) linked
     *
     * @return boolean
     */
    public function hasProducts()
    {
        return $this->products->count() !== 0;
    }

    /**
     * Remove product for this category node
     *
     * @param ProductInterface $product
     *
     * @return \Pim\Bundle\ProductBundle\Entity\Category
     */
    public function removeProduct(ProductInterface $product)
    {
        $this->products->removeElement($product);

        return $this;
    }

    /**
     * Get products for this category node
     *
     * @return \Doctrine\Common\Collections\ArrayCollection
     */
    public function getProducts()
    {
        return $this->products;
    }

    /**
     * Get products count
     *
     * @return number
     */
    public function getProductsCount()
    {
        return $this->products->count();
    }

    /**
     * Predicate to know if node is dynamic
     *
     * @return boolean
     */
    public function isDynamic()
    {
        return $this->dynamic;
    }

    /**
     * Set if a node is dynamic
     *
     * @param boolean $dynamic
     *
     * @return \Pim\Bundle\ProductBundle\Entity\Category
     */
    public function setDynamic($dynamic)
    {
        $this->dynamic = $dynamic;

        return $this;
    }

    /**
     * Get created date
     *
     * @return datetime
     */
    public function getCreated()
    {
        return $this->created;
    }

    /**
     * {@inheritdoc}
     */
    public function setLocale($locale)
    {
        $this->locale = $locale;

        return $this;
    }

    /**
     * {@inheritdoc}
     */
    public function getTranslation($locale = null)
    {
        $locale = ($locale) ? $locale : $this->locale;
        if (!$locale) {
            return null;
        }
        foreach ($this->getTranslations() as $translation) {
            if ($translation->getLocale() == $locale) {
                return $translation;
            }
        }

        $translationClass = $this->getTranslationFQCN();
        $translation      = new $translationClass();
        $translation->setLocale($locale);
        $translation->setForeignKey($this);
        $this->addTranslation($translation);

        return $translation;
    }

    /**
     * {@inheritdoc}
     */
    public function getTranslations()
    {
        return $this->translations;
    }

    /**
     * {@inheritdoc}
     */
    public function addTranslation(AbstractTranslation $translation)
    {
        if (!$this->translations->contains($translation)) {
            $this->translations->add($translation);
        }

        return $this;
    }

    /**
     * {@inheritdoc}
     */
    public function removeTranslation(AbstractTranslation $translation)
    {
        $this->translations->removeElement($translation);

        return $this;
    }

    /**
     * {@inheritdoc}
     */
    public function getTranslationFQCN()
    {
        return 'Pim\Bundle\ProductBundle\Entity\CategoryTranslation';
    }

    /**
     * Get title
     *
     * @return string
     */
    public function getTitle()
    {
        $translated = ($this->getTranslation()) ? $this->getTranslation()->getTitle() : null;

        return ($translated !== '' && $translated !== null) ? $translated : '['.$this->getCode().']';
    }

    /**
     * Set title
     *
     * @param string $title
     *
     * @return string
     */
    public function setTitle($title)
    {
        $this->getTranslation()->setTitle($title);

        return $this;
    }

    /**
     * @return string
     */
    public function __toString()
    {
        return $this->getTitle();
    }

    public function getVersionedData()
    {
        $data = array(
            'code' => $this->getCode(),
        );

        foreach ($this->getTranslations() as $translation) {
            $data['title_'.$translation->getLocale()]= $translation->getTitle();
        }

        return $data;
    }
}<|MERGE_RESOLUTION|>--- conflicted
+++ resolved
@@ -76,12 +76,7 @@
     /**
      * @var string $code
      *
-<<<<<<< HEAD
-     * @ORM\Column(name="code", type="string", length=100)
-=======
      * @ORM\Column(name="code", type="string", length=100, unique=true)
-     * @Oro\Versioned
->>>>>>> f5eaaa42
      */
     protected $code;
 
