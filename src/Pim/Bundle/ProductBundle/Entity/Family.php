<?php
namespace Pim\Bundle\ProductBundle\Entity;

use Symfony\Bridge\Doctrine\Validator\Constraints\UniqueEntity;
use Symfony\Component\Validator\Constraints as Assert;
use Doctrine\Common\Collections\ArrayCollection;
use Doctrine\ORM\Mapping as ORM;
use Oro\Bundle\DataAuditBundle\Metadata\Annotation as Oro;
use Pim\Bundle\ProductBundle\Entity\ProductAttribute;
use Pim\Bundle\TranslationBundle\Entity\TranslatableInterface;
use Pim\Bundle\TranslationBundle\Entity\AbstractTranslation;

/**
 * Product family
 *
 * @author    Filips Alpe <filips@akeneo.com>
 * @copyright 2013 Akeneo SAS (http://www.akeneo.com)
 * @license   http://opensource.org/licenses/osl-3.0.php  Open Software License (OSL 3.0)
 *
 * @ORM\Table(name="pim_product_family")
 * @ORM\Entity(repositoryClass="Pim\Bundle\ProductBundle\Entity\Repository\FamilyRepository")
 * @UniqueEntity(fields="code", message="This code is already taken.")
 * @Oro\Loggable
 */
class Family implements TranslatableInterface
{
    /**
     * @var integer $id
     *
     * @ORM\Column(name="id", type="integer")
     * @ORM\Id
     * @ORM\GeneratedValue(strategy="AUTO")
     */
    protected $id;

    /**
     * @var string $code
     *
     * @ORM\Column(unique=true)
     * @Assert\Regex(pattern="/^[a-zA-Z0-9]+$/", message="The code must only contain alphanumeric characters.")
     * @Oro\Versioned
     */
    protected $code;

    /**
     * @var ArrayCollection $attributes
     *
     * @ORM\ManyToMany(targetEntity="Pim\Bundle\ProductBundle\Entity\ProductAttribute", cascade={"persist"})
     * @ORM\JoinTable(
     *    name="pim_product_family_attribute",
     *    joinColumns={@ORM\JoinColumn(name="family_id", referencedColumnName="id", onDelete="CASCADE")},
     *    inverseJoinColumns={@ORM\JoinColumn(name="attribute_id", referencedColumnName="id", onDelete="CASCADE")}
     * )
     * @Oro\Versioned("getCode")
     */
    protected $attributes;

    /**
     * Used locale to override Translation listener's locale
     * this is not a mapped field of entity metadata, just a simple property
     *
     * @var string $locale
     */
    protected $locale = self::FALLBACK_LOCALE;

    /**
     * @var ArrayCollection $translations
     *
     * @ORM\OneToMany(
     *     targetEntity="Pim\Bundle\ProductBundle\Entity\FamilyTranslation",
     *     mappedBy="foreignKey",
     *     cascade={"persist", "remove"},
     *     orphanRemoval=true
     * )
     */
    protected $translations;

    /**
     * @ORM\ManyToOne(targetEntity="ProductAttribute")
     * @Oro\Versioned("getCode")
     */
    protected $attributeAsLabel;

    /**
     * Constructor
     */
    public function __construct()
    {
        $this->attributes   = new ArrayCollection();
        $this->translations = new ArrayCollection();
    }

    /**
     * Returns the label of the product family
     *
     * @return string
     */
    public function __toString()
    {
        return ($this->getLabel() != '') ? $this->getLabel() : $this->code;
    }

    /**
     * Get id
     *
     * @return integer
     */
    public function getId()
    {
        return $this->id;
    }

    /**
     * Get code
     *
     * @return string $code
     */
    public function getCode()
    {
        return $this->code;
    }

    /**
     * Set code
     *
     * @param string $code
     *
     * @return ProductAttribute
     */
    public function setCode($code)
    {
        $this->code = $code;

        return $this;
    }

    /**
     * Add attribute
     *
     * @param \Pim\Bundle\ProductBundle\Entity\ProductAttribute $attribute
     *
     * @return Family
     */
    public function addAttribute(\Pim\Bundle\ProductBundle\Entity\ProductAttribute $attribute)
    {
        $this->attributes[] = $attribute;

        return $this;
    }

    /**
     * Remove attributes
     *
     * @param \Pim\Bundle\ProductBundle\Entity\ProductAttribute $attributes
     */
    public function removeAttribute(\Pim\Bundle\ProductBundle\Entity\ProductAttribute $attributes)
    {
        $this->attributes->removeElement($attributes);
    }

    /**
     * Get attributes
     *
     * @return \Doctrine\Common\Collections\Collection
     */
    public function getAttributes()
    {
        return $this->attributes;
    }

    /**
     * Check if family has an attribute
     *
     * @param \Pim\Bundle\ProductBundle\Entity\ProductAttribute $attribute
     *
     * @return boolean
     */
    public function hasAttribute(\Pim\Bundle\ProductBundle\Entity\ProductAttribute $attribute)
    {
        return $this->attributes->contains($attribute);
    }

    /**
     * @param ProductAttribute $attributeAsLabel
     */
    public function setAttributeAsLabel($attributeAsLabel)
    {
        $this->attributeAsLabel = $attributeAsLabel;
    }

    /**
     * @return ProductAttribute
     */
    public function getAttributeAsLabel()
    {
        return $this->attributeAsLabel;
    }

    /**
     * @return array
     */
    public function getAttributeAsLabelChoices()
    {
        return $this->attributes->filter(
            function ($attribute) {
                return 'pim_product_text' === $attribute->getAttributeType();
            }
        )->toArray();
    }

    /**
     * {@inheritdoc}
     */
    public function setLocale($locale)
    {
        $this->locale = $locale;

        return $this;
    }

    /**
     * {@inheritdoc}
     */
    public function getTranslations()
    {
        return $this->translations;
    }

    /**
     * {@inheritdoc}
     */
    public function getTranslation($locale = null)
    {
        $locale = ($locale) ? $locale : $this->locale;
        foreach ($this->translations as $translation) {
            if ($translation->getLocale() == $locale) {
                return $translation;
            }
        }

        $translationClass = $this->getTranslationFQCN();
        $translation      = new $translationClass();
        $translation->setForeignKey($this);

        return $translation;
    }

    /**
     * {@inheritdoc}
     */
    public function addTranslation(AbstractTranslation $translation)
    {
        if (!$this->translations->contains($translation)) {
            $this->translations->add($translation);
        }

        return $this;
    }

    /**
     * {@inheritdoc}
     */
    public function removeTranslation(AbstractTranslation $translation)
    {
        $this->translations->removeElement($translation);

        return $this;
    }

    /**
     * {@inheritdoc}
     */
    public function getTranslationFQCN()
    {
        return 'Pim\Bundle\ProductBundle\Entity\FamilyTranslation';
    }

    /**
     * Get label
     *
     * @return string
     */
    public function getLabel()
    {
        $translated = $this->getTranslation()->getLabel();

        return ($translated != '') ? $translated : $this->getTranslation(self::FALLBACK_LOCALE)->getLabel();
    }

    /**
     * Set label
     *
     * @param string $label
     *
     * @return string
     */
    public function setLabel($label)
    {
<<<<<<< HEAD
        $translation = $this->getTranslation()->setLabel($label);

        return $this;
=======
        return $this->attributes->filter(
            function ($attribute) {
                return in_array(
                    $attribute->getAttributeType(),
                    array(
                        'pim_product_text',
                        'pim_product_identifier'
                    )
                );
            }
        )->toArray();
>>>>>>> cf79cc62
    }
}<|MERGE_RESOLUTION|>--- conflicted
+++ resolved
@@ -203,106 +203,6 @@
     {
         return $this->attributes->filter(
             function ($attribute) {
-                return 'pim_product_text' === $attribute->getAttributeType();
-            }
-        )->toArray();
-    }
-
-    /**
-     * {@inheritdoc}
-     */
-    public function setLocale($locale)
-    {
-        $this->locale = $locale;
-
-        return $this;
-    }
-
-    /**
-     * {@inheritdoc}
-     */
-    public function getTranslations()
-    {
-        return $this->translations;
-    }
-
-    /**
-     * {@inheritdoc}
-     */
-    public function getTranslation($locale = null)
-    {
-        $locale = ($locale) ? $locale : $this->locale;
-        foreach ($this->translations as $translation) {
-            if ($translation->getLocale() == $locale) {
-                return $translation;
-            }
-        }
-
-        $translationClass = $this->getTranslationFQCN();
-        $translation      = new $translationClass();
-        $translation->setForeignKey($this);
-
-        return $translation;
-    }
-
-    /**
-     * {@inheritdoc}
-     */
-    public function addTranslation(AbstractTranslation $translation)
-    {
-        if (!$this->translations->contains($translation)) {
-            $this->translations->add($translation);
-        }
-
-        return $this;
-    }
-
-    /**
-     * {@inheritdoc}
-     */
-    public function removeTranslation(AbstractTranslation $translation)
-    {
-        $this->translations->removeElement($translation);
-
-        return $this;
-    }
-
-    /**
-     * {@inheritdoc}
-     */
-    public function getTranslationFQCN()
-    {
-        return 'Pim\Bundle\ProductBundle\Entity\FamilyTranslation';
-    }
-
-    /**
-     * Get label
-     *
-     * @return string
-     */
-    public function getLabel()
-    {
-        $translated = $this->getTranslation()->getLabel();
-
-        return ($translated != '') ? $translated : $this->getTranslation(self::FALLBACK_LOCALE)->getLabel();
-    }
-
-    /**
-     * Set label
-     *
-     * @param string $label
-     *
-     * @return string
-     */
-    public function setLabel($label)
-    {
-<<<<<<< HEAD
-        $translation = $this->getTranslation()->setLabel($label);
-
-        return $this;
-=======
-        return $this->attributes->filter(
-            function ($attribute) {
                 return in_array(
                     $attribute->getAttributeType(),
                     array(
@@ -312,6 +212,98 @@
                 );
             }
         )->toArray();
->>>>>>> cf79cc62
+    }
+
+    /**
+     * {@inheritdoc}
+     */
+    public function setLocale($locale)
+    {
+        $this->locale = $locale;
+
+        return $this;
+    }
+
+    /**
+     * {@inheritdoc}
+     */
+    public function getTranslations()
+    {
+        return $this->translations;
+    }
+
+    /**
+     * {@inheritdoc}
+     */
+    public function getTranslation($locale = null)
+    {
+        $locale = ($locale) ? $locale : $this->locale;
+        foreach ($this->translations as $translation) {
+            if ($translation->getLocale() == $locale) {
+                return $translation;
+            }
+        }
+
+        $translationClass = $this->getTranslationFQCN();
+        $translation      = new $translationClass();
+        $translation->setForeignKey($this);
+
+        return $translation;
+    }
+
+    /**
+     * {@inheritdoc}
+     */
+    public function addTranslation(AbstractTranslation $translation)
+    {
+        if (!$this->translations->contains($translation)) {
+            $this->translations->add($translation);
+        }
+
+        return $this;
+    }
+
+    /**
+     * {@inheritdoc}
+     */
+    public function removeTranslation(AbstractTranslation $translation)
+    {
+        $this->translations->removeElement($translation);
+
+        return $this;
+    }
+
+    /**
+     * {@inheritdoc}
+     */
+    public function getTranslationFQCN()
+    {
+        return 'Pim\Bundle\ProductBundle\Entity\FamilyTranslation';
+    }
+
+    /**
+     * Get label
+     *
+     * @return string
+     */
+    public function getLabel()
+    {
+        $translated = $this->getTranslation()->getLabel();
+
+        return ($translated != '') ? $translated : $this->getTranslation(self::FALLBACK_LOCALE)->getLabel();
+    }
+
+    /**
+     * Set label
+     *
+     * @param string $label
+     *
+     * @return string
+     */
+    public function setLabel($label)
+    {
+        $translation = $this->getTranslation()->setLabel($label);
+
+        return $this;
     }
 }