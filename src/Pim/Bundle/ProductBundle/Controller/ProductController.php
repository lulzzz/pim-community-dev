--- conflicted
+++ resolved
@@ -130,12 +130,12 @@
 
         $channels = $this->getChannelRepository()->findAll();
         $trees    = $this->getCategoryManager()->getEntityRepository()->getProductsCountByTree($product);
+
         $form     = $this->createForm(
             'pim_product',
             $product,
             array('currentLocale' => $this->getDataLocale())
         );
-
 
         if ($request->getMethod() === 'POST') {
             $form->bind($request);
@@ -173,11 +173,7 @@
             'trees'          => $trees,
             'created'        => $auditManager->getFirstLogEntry($product),
             'updated'        => $auditManager->getLastLogEntry($product),
-<<<<<<< HEAD
-            'tab'            => $request->query->get('tab'),
             'datagrid'       => $datagrid->createView(),
-=======
->>>>>>> 0844926d
         );
     }
 
