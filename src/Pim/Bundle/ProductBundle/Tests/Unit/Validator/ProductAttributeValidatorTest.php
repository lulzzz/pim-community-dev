--- conflicted
+++ resolved
@@ -1,11 +1,4 @@
 <?php
-<<<<<<< HEAD
-
-namespace Pim\Bundle\ProductBundle\Tests\Unit\Validator;
-
-use Oro\Bundle\FlexibleEntityBundle\AttributeType\AbstractAttributeType;
-=======
->>>>>>> a2c16b9f
 
 namespace Pim\Bundle\ProductBundle\Tests\Unit\Validator;
 
@@ -17,21 +10,14 @@
  * Test related class
  *
  * @author    Romain Monceau <romain@akeneo.com>
- * @copyright 2013 Akeneo SAS (http://www.akeneo.com)
+ * @copyright 2012 Akeneo SAS (http://www.akeneo.com)
  * @license   http://opensource.org/licenses/osl-3.0.php  Open Software License (OSL 3.0)
  *
  */
 class ProductAttributeValidatorTest extends \PHPUnit_Framework_TestCase
 {
-<<<<<<< HEAD
-    /**
-     * @var ExecutionContext
-     */
-    protected $executionContext;
-=======
     protected $context;
     protected $validator;
->>>>>>> a2c16b9f
 
     /**
      * {@inheritDoc}
