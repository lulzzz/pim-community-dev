{% extends 'PimProductBundle::layout.html.twig' %}

{% block head_script %}
    {{ parent() }}

    {% include 'PimProductBundle:ProductAttribute:_available-attributes-form.html.twig' with {
        'form': attributesForm,
        'action': path('pim_product_product_addproductattributes', {'id': product.id, 'dataLocale': dataLocale})
    } %}

    <script type="text/javascript" src="{{ asset('bundles/oroui/lib/backbone.bootstrap-modal.js') }}"></script>
    <script type="text/javascript" src="{{ asset('bundles/oroui/lib/jstree/jquery.hotkeys.js') }}"></script>
    <script type="text/javascript" src="{{ asset('bundles/oroui/lib/jstree/jquery.jstree.js') }}"></script>

    {% include 'OroGridBundle:Include:javascript.html.twig' with {'datagridView': datagrid, 'selector': '#history-grid'} %}

    {% javascripts
        '@PimUIBundle/Resources/public/js/jquery.multiselect.custom.js'
        '@PimUIBundle/Resources/public/js/jquery.pimMultiselect.js'
        filter='?yui_js'
        output='js/pim.multiselect.js'
        %}
        <script type="text/javascript" src="{{ asset_url }}"></script>
    {% endjavascripts %}

    {% include 'PimProductBundle:Product:_js-handler.html.twig' %}
    {% include 'PimUIBundle:Default:_back-url.html.twig' %}

{% endblock %}

{% block page_container %}
<div class="container-fluid product-edit">

    {% block content %}

    {{ JSFV(form) }}
    <form id="{{ form.vars.id }}" method="POST" class="form-horizontal" action="{{ path('pim_product_product_edit', { id: form.vars.value.id, dataLocale: dataLocale }) }}" {{ form_enctype(form) }}>

        {% set title = 'Products'|trans %}

        {% set buttons %}
            {{ elements.backLink(path('pim_product_product_index')) }}
            <div class="btn-group">
                {{ form_widget(form.enabled) }}
            </div>
            {{ elements.deleteLink(path('pim_product_product_remove', { id: form.vars.value.id }), 'Are you sure you want to delete this product ?'|trans) }}
            {{ elements.submitBtn }}
        {% endset %}

        {% set subtitle %}
            <div id="locale-switcher" class="btn-group sub-title">
                <span class="product-name dropdown-toggle" data-toggle="dropdown">
                    {{ dataLocale|flag }}
                    {{ product.label }}
                    <span class="caret"></span>
                </span>
                <ul class="dropdown-menu">
                    {% for locale in form.vars.value.getLocales() %}
                        <li class="{{ locale.code == dataLocale ? 'activeLocale' : '' }}">
<<<<<<< HEAD
                            <a href="{{ path('pim_product_product_index', { 'dataLocale': locale.code }) }}" title="{{ localeLabel(locale.code) }}">
=======
                            <a href="{{ path('pim_product_product_edit', { id: form.vars.value.id, dataLocale: locale.code }) }}" title="{{ localeLabel(locale.code) }}">
>>>>>>> e8edd562
                                {% if locale.code == dataLocale %}
                                    <span class="icon">
                                        <i class="icon-bullet"></i>
                                    </span>
                                {% endif %}
                                {{ locale.code|flag }}
                                <span class="title">{{ product.label(locale.code) }}</span>
                            </a>
                        </li>
                    {% endfor %}
                </ul>
            </div>
        {% endset %}

        {% set left %}
            <ul class="inline">
               <li>{{ 'Family'|trans }}: {{ form.vars.value.family|capitalize|default('N/A'|trans) }}</li>
               <li>{{ 'Last update'|trans }}: {{ updated ? updated.loggedAt|date("Y-m-d h:i:s") : 'N/A'|trans }} {{ 'by' | trans }} {{ updated ? updated.user.username : 'N/A'|trans }}</li>
               <li>{{ 'Created'|trans }}: {{ created ? created.loggedAt|date("Y-m-d h:i:s") : 'N/A'|trans }} {{ 'by' | trans }} {{ created ? created.user.username : 'N/A'|trans }}</li>
           </ul>
        {% endset %}

        {% set right %}
            <div class="pull-right product-updated">
                <span id="updated" class="label label-warning">{{ 'There are unsaved changes.'|trans }}</span>
            </div>
        {% endset %}

        {{ elements.page_header(title, buttons, subtitle, left, right) }}

        <div class="layout-content">

            {{ elements.form_navbar(['Attributes', 'Categories', 'Localisations', 'History']) }}

            <div class="row-fluid tab-content">

                {{ elements.form_errors(form) }}

                <div class="tab-pane active" id="attributes">
                    {% include 'PimProductBundle:Product:_attributes.html.twig' with { 'product': product, 'channels': channels, 'forn': form } %}
                </div>

                <div class="tab-pane" id="associations"></div>

                <div class="tab-pane buffer-top" id="localisations">
                    {{ form_row(form.locales) }}
                </div>

                <div class="tab-pane" id="categories">
                   {% include 'PimProductBundle:Product:_associateCategories.html.twig' %}
                </div>

                <div class="tab-pane" id="history">
                    <div id="history-grid"></div>
                </div>

                {{ form_row(form.id) }}
                {{ form_row(form._token) }}
            </div>
        </div>
    </form>
    {% endblock %}
</div>
{% endblock %}<|MERGE_RESOLUTION|>--- conflicted
+++ resolved
@@ -57,11 +57,7 @@
                 <ul class="dropdown-menu">
                     {% for locale in form.vars.value.getLocales() %}
                         <li class="{{ locale.code == dataLocale ? 'activeLocale' : '' }}">
-<<<<<<< HEAD
-                            <a href="{{ path('pim_product_product_index', { 'dataLocale': locale.code }) }}" title="{{ localeLabel(locale.code) }}">
-=======
                             <a href="{{ path('pim_product_product_edit', { id: form.vars.value.id, dataLocale: locale.code }) }}" title="{{ localeLabel(locale.code) }}">
->>>>>>> e8edd562
                                 {% if locale.code == dataLocale %}
                                     <span class="icon">
                                         <i class="icon-bullet"></i>
