parameters:
    pim_product.manager.product.class:                Pim\Bundle\ProductBundle\Manager\ProductManager

    pim_product.entity.product.class:                 Pim\Bundle\ProductBundle\Entity\Product
    pim_product.form.type.product.view.class:         Pim\Bundle\ProductBundle\Form\View\ProductFormView
    pim_product.form.type.product.class:              Pim\Bundle\ProductBundle\Form\Type\ProductType
    pim_product.form.type.product_create.class:       Pim\Bundle\ProductBundle\Form\Type\ProductCreateType
    pim_product.form.type.product_value.class:        Pim\Bundle\ProductBundle\Form\Type\ProductValueType

    pim_product.handler.product_create.class:         Pim\Bundle\ProductBundle\Form\Handler\ProductCreateHandler

    pim_product.entity.product_attribute.class:       Pim\Bundle\ProductBundle\Entity\ProductAttribute
    pim_product.entity.product_value.class:           Pim\Bundle\ProductBundle\Entity\ProductValue

    pim_product.form.type.product_attribute.class:    Pim\Bundle\ProductBundle\Form\Type\ProductAttributeType
    pim_product.form.handler.product_attribute.class: Pim\Bundle\ProductBundle\Form\Handler\ProductAttributeHandler

    pim_product.entity.attribute_group.class:         Pim\Bundle\ProductBundle\Entity\AttributeGroup
    pim_product.handler.attribute_group.class:        Pim\Bundle\ProductBundle\Form\Handler\AttributeGroupHandler
    pim_product.type.attribute_group.class:           Pim\Bundle\ProductBundle\Form\Type\AttributeGroupType

    pim_product.entity.export_profile.class:          Pim\Bundle\ProductBundle\Entity\ExportProfile
    pim_product.handler.export_profile.class:         Pim\Bundle\ProductBundle\Form\Handler\ExportProfileHandler
    pim_product.type.export_profile.class:            Pim\Bundle\ProductBundle\Form\Type\ExportProfileType

    pim_product.entity.category.class:                Pim\Bundle\ProductBundle\Entity\Category
    pim_product.entity.category_translation.class:    Pim\Bundle\ProductBundle\Entity\CategoryTranslation
    pim_product.manager.category.class:               Pim\Bundle\ProductBundle\Manager\CategoryManager
    pim_product.form.type.category.class:             Pim\Bundle\ProductBundle\Form\Type\CategoryType

<<<<<<< HEAD
    pim_product.listener.user_context.class:          Pim\Bundle\ProductBundle\EventListener\UserContextListener
=======
    pim_product.listener.user_context.class:           Pim\Bundle\ProductBundle\EventListener\UserContextListener

    pim_product.subscriber.add_attribute_type.class:   Pim\Bundle\ProductBundle\Form\Subscriber\AddAttributeTypeRelatedFieldsSubscriber
>>>>>>> 454df3e6

    pim_product.subscriber.add_attribute_type.class:  Pim\Bundle\ProductBundle\Form\Subscriber\AddAttributeTypeRelatedFieldsSubscriber

    pim_product.manager.audit.class:                  Pim\Bundle\ProductBundle\Manager\AuditManager
    pim_product.manager.attribute_type.class:         Pim\Bundle\ProductBundle\Manager\AttributeTypeManager
    pim_product.manager.media.class:                  Pim\Bundle\ProductBundle\Manager\MediaManager

    pim_product.form.type.product_value_wysiwyg.class:          Pim\Bundle\ProductBundle\Form\Type\WysiwygType
    pim_product.form.type.product_value_price.class:            Pim\Bundle\ProductBundle\Form\Type\PriceType
    pim_product.form.type.product_value_price_collection.class: Pim\Bundle\ProductBundle\Form\Type\PriceCollectionType

    pim_product.form.type.attribute_property_scopable.class:         Pim\Bundle\ProductBundle\Form\Type\AttributeProperty\ScopableType
    pim_product.form.type.attribute_property_available_locale.class: Pim\Bundle\ProductBundle\Form\Type\AttributeProperty\AvailableLocalesType
    pim_product.form.type.attribute_property_options.class:          Pim\Bundle\ProductBundle\Form\Type\AttributeProperty\OptionsType<|MERGE_RESOLUTION|>--- conflicted
+++ resolved
@@ -9,38 +9,32 @@
 
     pim_product.handler.product_create.class:         Pim\Bundle\ProductBundle\Form\Handler\ProductCreateHandler
 
-    pim_product.entity.product_attribute.class:       Pim\Bundle\ProductBundle\Entity\ProductAttribute
-    pim_product.entity.product_value.class:           Pim\Bundle\ProductBundle\Entity\ProductValue
+    pim_product.entity.product_attribute.class:        Pim\Bundle\ProductBundle\Entity\ProductAttribute
+    pim_product.entity.product_value.class:            Pim\Bundle\ProductBundle\Entity\ProductValue
 
-    pim_product.form.type.product_attribute.class:    Pim\Bundle\ProductBundle\Form\Type\ProductAttributeType
-    pim_product.form.handler.product_attribute.class: Pim\Bundle\ProductBundle\Form\Handler\ProductAttributeHandler
+    pim_product.form.type.product_attribute.class:     Pim\Bundle\ProductBundle\Form\Type\ProductAttributeType
+    pim_product.form.handler.product_attribute.class:  Pim\Bundle\ProductBundle\Form\Handler\ProductAttributeHandler
 
-    pim_product.entity.attribute_group.class:         Pim\Bundle\ProductBundle\Entity\AttributeGroup
-    pim_product.handler.attribute_group.class:        Pim\Bundle\ProductBundle\Form\Handler\AttributeGroupHandler
-    pim_product.type.attribute_group.class:           Pim\Bundle\ProductBundle\Form\Type\AttributeGroupType
+    pim_product.entity.attribute_group.class:          Pim\Bundle\ProductBundle\Entity\AttributeGroup
+    pim_product.handler.attribute_group.class:         Pim\Bundle\ProductBundle\Form\Handler\AttributeGroupHandler
+    pim_product.type.attribute_group.class:            Pim\Bundle\ProductBundle\Form\Type\AttributeGroupType
 
-    pim_product.entity.export_profile.class:          Pim\Bundle\ProductBundle\Entity\ExportProfile
-    pim_product.handler.export_profile.class:         Pim\Bundle\ProductBundle\Form\Handler\ExportProfileHandler
-    pim_product.type.export_profile.class:            Pim\Bundle\ProductBundle\Form\Type\ExportProfileType
+    pim_product.entity.export_profile.class:           Pim\Bundle\ProductBundle\Entity\ExportProfile
+    pim_product.handler.export_profile.class:          Pim\Bundle\ProductBundle\Form\Handler\ExportProfileHandler
+    pim_product.type.export_profile.class:             Pim\Bundle\ProductBundle\Form\Type\ExportProfileType
 
-    pim_product.entity.category.class:                Pim\Bundle\ProductBundle\Entity\Category
-    pim_product.entity.category_translation.class:    Pim\Bundle\ProductBundle\Entity\CategoryTranslation
-    pim_product.manager.category.class:               Pim\Bundle\ProductBundle\Manager\CategoryManager
-    pim_product.form.type.category.class:             Pim\Bundle\ProductBundle\Form\Type\CategoryType
+    pim_product.entity.category.class:                 Pim\Bundle\ProductBundle\Entity\Category
+    pim_product.entity.category_translation.class:     Pim\Bundle\ProductBundle\Entity\CategoryTranslation
+    pim_product.manager.category.class:                Pim\Bundle\ProductBundle\Manager\CategoryManager
+    pim_product.form.type.category.class:              Pim\Bundle\ProductBundle\Form\Type\CategoryType
 
-<<<<<<< HEAD
-    pim_product.listener.user_context.class:          Pim\Bundle\ProductBundle\EventListener\UserContextListener
-=======
     pim_product.listener.user_context.class:           Pim\Bundle\ProductBundle\EventListener\UserContextListener
 
     pim_product.subscriber.add_attribute_type.class:   Pim\Bundle\ProductBundle\Form\Subscriber\AddAttributeTypeRelatedFieldsSubscriber
->>>>>>> 454df3e6
 
-    pim_product.subscriber.add_attribute_type.class:  Pim\Bundle\ProductBundle\Form\Subscriber\AddAttributeTypeRelatedFieldsSubscriber
-
-    pim_product.manager.audit.class:                  Pim\Bundle\ProductBundle\Manager\AuditManager
-    pim_product.manager.attribute_type.class:         Pim\Bundle\ProductBundle\Manager\AttributeTypeManager
-    pim_product.manager.media.class:                  Pim\Bundle\ProductBundle\Manager\MediaManager
+    pim_product.manager.audit.class:                   Pim\Bundle\ProductBundle\Manager\AuditManager
+    pim_product.manager.attribute_type.class:          Pim\Bundle\ProductBundle\Manager\AttributeTypeManager
+    pim_product.manager.media.class:                   Pim\Bundle\ProductBundle\Manager\MediaManager
 
     pim_product.form.type.product_value_wysiwyg.class:          Pim\Bundle\ProductBundle\Form\Type\WysiwygType
     pim_product.form.type.product_value_price.class:            Pim\Bundle\ProductBundle\Form\Type\PriceType
