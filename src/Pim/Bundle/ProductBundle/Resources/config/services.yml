services:
    # Attribute property types
    pim_product.form.type.scopable:
        class: %pim_product.form.type.attribute_property_scopable.class%
        tags:
            - { name: form.type, alias: pim_product_scopable }

    pim_product.form.type.available_locales:
        class: %pim_product.form.type.attribute_property_available_locale.class%
        tags:
            - { name: form.type, alias: pim_product_available_locales }

    pim_product.form.type.options:
        class: %pim_product.form.type.attribute_property_options.class%
        tags:
            - { name: form.type, alias: pim_product_options }

    pim_product.form.type.image:
        class: %pim_product.form.type.image.class%
        tags:
            - { name: form.type, alias: pim_image }

    # Subscribers
    pim_product.form.subscriber.attribute:
        class:     %pim_product.subscriber.add_attribute_type.class%
        arguments: [@pim_product.manager.attribute_type, @oro_flexibleentity.attributetype.factory]

    pim_product.event_listener.user_preferences:
        class: %pim_product.event_listener.user_preferences.class%
        calls:
            - [ setContainer, [ @service_container ] ]
        tags:
            - { name: doctrine.event_subscriber }

<<<<<<< HEAD
    pim_product.form.transform_imported_product_data_subscriber:
        public: false
        class: %pim_product.form.transform_imported_product_data_subscriber.class%
=======
    pim_product.event_listener.update_completeness:
        class: %pim_product.event_listener.update_completeness.class%
        tags:
            - { name: doctrine.event_subscriber }
>>>>>>> e11c4ce5

    # Validators
    pim_product.form.validator.metric:
        class: Pim\Bundle\ProductBundle\Validator\Constraints\ValidMetricValidator
        arguments: [%oro_measure.measures_config%]
        tags:
            - { name: validator.constraint_validator, alias: pim_metric_validator }

    pim_product.form.validator.single_identifier_attribute:
        class: Pim\Bundle\ProductBundle\Validator\Constraints\SingleIdentifierAttributeValidator
        arguments:
            - @pim_product.manager.product
        tags:
            - { name: validator.constraint_validator, alias: pim_single_identifier_attribute_validator }

    pim_product.validator.constraints.unique_value:
        class: Pim\Bundle\ProductBundle\Validator\Constraints\UniqueValueValidator
        arguments:
            - @doctrine
        tags:
            - { name: validator.constraint_validator, alias: pim_unique_value_validator }

    pim_product.validator.valid_locale_fallback:
        class: Pim\Bundle\ProductBundle\Validator\Constraints\ValidLocaleFallbackValidator
        arguments:
            - @doctrine.orm.entity_manager
        tags:
            - { name: validator.constraint_validator, alias: pim_product.validator.valid_locale_fallback_validator }

    # Locale helper
    pim_product.helper.locale:
        class: Pim\Bundle\ProductBundle\Helper\LocaleHelper
        arguments:
            - @pim_product.manager.locale

    # twig extension
    pim_product.twig.product_extension:
        class: Pim\Bundle\ProductBundle\Twig\ProductExtension
        arguments:
            - @security.context
            - @pim_product.manager.locale
        tags:
            - { name: twig.extension }

    pim_product.twig.locale_extension:
        class: Pim\Bundle\ProductBundle\Twig\LocaleExtension
        arguments:
            - @pim_product.helper.locale
        tags:
            - { name: twig.extension }

    # extension listener
    stof_doctrine_extensions.event_listener.locale:
        class: %pim_product.listener.user_context.class%
        arguments:
            - @security.context
            - @pim_translation.listener.add_locale
            - @pim_product.manager.product
        tags:
            - { name: kernel.event_subscriber }

    # Product completeness calculator
    pim_product.calculator.completeness:
      class: %pim_product.calculator.completeness.class%
      arguments:
          - @pim_product.manager.channel
          - @pim_product.manager.locale
          - @doctrine.orm.entity_manager
          - @validator<|MERGE_RESOLUTION|>--- conflicted
+++ resolved
@@ -32,16 +32,14 @@
         tags:
             - { name: doctrine.event_subscriber }
 
-<<<<<<< HEAD
-    pim_product.form.transform_imported_product_data_subscriber:
-        public: false
-        class: %pim_product.form.transform_imported_product_data_subscriber.class%
-=======
     pim_product.event_listener.update_completeness:
         class: %pim_product.event_listener.update_completeness.class%
         tags:
             - { name: doctrine.event_subscriber }
->>>>>>> e11c4ce5
+
+    pim_product.form.transform_imported_product_data_subscriber:
+        public: false
+        class: %pim_product.form.transform_imported_product_data_subscriber.class%
 
     # Validators
     pim_product.form.validator.metric:
