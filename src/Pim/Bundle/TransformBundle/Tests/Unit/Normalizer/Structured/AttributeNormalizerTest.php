--- conflicted
+++ resolved
@@ -64,11 +64,7 @@
             $this->normalizer->normalize(
                 $attribute,
                 $this->format,
-<<<<<<< HEAD
-                ['versioning' => true, 'locales' => ['en_US', 'fr_FR']]
-=======
                 array('versioning' => true, 'locales' => ['en_US', 'fr_FR'])
->>>>>>> 07894584
             )
         );
     }
