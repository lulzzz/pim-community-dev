<?php

namespace Pim\Bundle\TransformBundle\Denormalizer\Flat\ProductValue;

use Pim\Bundle\CatalogBundle\Builder\ProductBuilder;
use Pim\Bundle\CatalogBundle\Model\ProductValueInterface;
use Symfony\Component\OptionsResolver\OptionsResolverInterface;
use Symfony\Component\OptionsResolver\OptionsResolver;

/**
 * Price collection flat denormalizer used for attribute type:
 * - pim_catalog_price_collection
 *
 * @author    Romain Monceau <romain@akeneo.com>
 * @copyright 2014 Akeneo SAS (http://www.akeneo.com)
 * @license   http://opensource.org/licenses/osl-3.0.php  Open Software License (OSL 3.0)
 */
class PricesDenormalizer extends AbstractValueDenormalizer
{
    /** @var ProductBuilder */
    protected $productBuilder;

    /**
     * @param string[]       $supportedTypes
     * @param ProductBuilder $productBuilder
     */
    public function __construct(array $supportedTypes, ProductBuilder $productBuilder)
    {
        parent::__construct($supportedTypes);

        $this->productBuilder = $productBuilder;
    }

    /**
     * {@inheritdoc}
     */
    public function denormalize($data, $class, $format = null, array $context = [])
    {
<<<<<<< HEAD
        $data = '' === $data ? null : $data;
=======
        $data = ('' === $data) ? null : $data;
>>>>>>> ae997edc

        $resolver = new OptionsResolver();
        $this->configContext($resolver);
        $context = $resolver->resolve($context);

        $value  = $context['value'];
        $prices = $this->extractPrices($data, $context);
        foreach ($prices as $price) {
            $this->addPriceForCurrency($value, $price['data'], $price['currency']);
        }

        return $value->getPrices();
    }

    /**
     * Data can contains one price or several
     *
     * @param mixed $pricesData
     * @param array $context
     *
     * @return array
     */
    protected function extractPrices($pricesData, $context)
    {
        $prices = [];
        $matches = [];
        $singleFieldPattern = '/(?P<data>\d+(.\d+)?) (?P<currency>\w+)/';

        if (preg_match_all($singleFieldPattern, $pricesData, $matches) === 0) {
            $prices[] = ['data' => $pricesData, 'currency' => $context['price_currency']];
        } else {
            foreach ($matches['data'] as $indData => $data) {
                $prices[] = ['data' => $data, 'currency' => $matches['currency'][$indData]];
            }
        }

        return $prices;
    }

    /**
     * @param ProductValueInterface $value
     * @param mixed                 $data
     * @param string                $currency
     */
    protected function addPriceForCurrency(ProductValueInterface $value, $data, $currency)
    {
        $priceValue = $this->productBuilder->addPriceForCurrency($value, $currency);
        $priceValue->setCurrency($currency);
        $priceValue->setData($data);
        $value->addPrice($priceValue);
    }

    /**
     * Define context requirements
     * @param OptionsResolverInterface $resolver
     */
    protected function configContext(OptionsResolverInterface $resolver)
    {
        $resolver
            ->setRequired(['value', 'price_currency'])
            ->setOptional(['entity', 'locale_code', 'product', 'scope_code', 'use_relative_media_path']);
    }
}<|MERGE_RESOLUTION|>--- conflicted
+++ resolved
@@ -36,11 +36,7 @@
      */
     public function denormalize($data, $class, $format = null, array $context = [])
     {
-<<<<<<< HEAD
-        $data = '' === $data ? null : $data;
-=======
         $data = ('' === $data) ? null : $data;
->>>>>>> ae997edc
 
         $resolver = new OptionsResolver();
         $this->configContext($resolver);
