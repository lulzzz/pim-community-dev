<?php

namespace Pim\Bundle\TransformBundle\Normalizer\Flat;

use Pim\Bundle\CatalogBundle\Model\MetricInterface;

/**
 * Normalize a metric data
 *
 * @author    Gildas Quemener <gildas@akeneo.com>
 * @copyright 2014 Akeneo SAS (http://www.akeneo.com)
 * @license   http://opensource.org/licenses/osl-3.0.php  Open Software License (OSL 3.0)
 */
class MetricNormalizer extends AbstractProductValueDataNormalizer
{
    /** @var array */
    protected $supportedFormats = array('csv', 'flat');

    /**
     * {@inheritdoc}
     */
    public function supportsNormalization($data, $format = null)
    {
        return $data instanceof MetricInterface && in_array($format, $this->supportedFormats);
    }

    /**
     * {@inheritdoc}
     */
    public function normalize($object, $format = null, array $context = array())
    {
        $context = $this->resolveContext($context);
        $decimalsAllowed = !array_key_exists('decimals_allowed', $context) || true === $context['decimals_allowed'];

        if ('multiple_fields' === $context['metric_format']) {
            $fieldKey = $this->getFieldName($object, $context);
            $unitFieldKey = sprintf('%s-unit', $fieldKey);

            $data = $this->getMetricData($object, false, $decimalsAllowed);
            $result = [
                $fieldKey => $data,
                $unitFieldKey => '' === $data ? '' : $object->getUnit(),
            ];
        } else {
            $result = [
                $this->getFieldName($object, $context) => $this->getMetricData($object, true, $decimalsAllowed),
            ];
        }

        return $result;
    }

    /**
     * {@inheritdoc}
     */
    public function doNormalize($object, $format = null, array $context = array())
    {
    }

    /**
     * Get the data stored in the metric
     *
     * @param MetricInterface $metric
<<<<<<< HEAD
     * @param boolean         $withUnit
     * @param boolean         $decimalsAllowed
=======
     * @param bool            $withUnit
>>>>>>> 6443fbdc
     *
     * @return string
     */
    public function getMetricData(MetricInterface $metric, $withUnit, $decimalsAllowed = true)
    {
        $data = $metric->getData();
        if (null === $data || '' === $data) {
            return '';
        }

        $pattern = $decimalsAllowed ? '%.4F' : '%d';
        if ($withUnit) {
            $data = sprintf($pattern. ' %s', $metric->getData(), $metric->getUnit());
        } else {
            $data = sprintf($pattern, $metric->getData());
        }

        return $data;
    }

    /**
     * Merge default format option with context
     *
     * @param array $context
     *
     * @return array
     */
    protected function resolveContext(array $context = [])
    {
        $context = array_merge(['metric_format' => 'multiple_fields'], $context);

        if (!in_array($context['metric_format'], ['single_field', 'multiple_fields'])) {
            throw new \InvalidArgumentException(
                sprintf(
                    'Value "%s" of "metric_format" context value is not allowed ' .
                    '(allowed values: "single_field, multiple_fields"',
                    $context['metric_format']
                )
            );
        }

        return $context;
    }
}<|MERGE_RESOLUTION|>--- conflicted
+++ resolved
@@ -61,12 +61,8 @@
      * Get the data stored in the metric
      *
      * @param MetricInterface $metric
-<<<<<<< HEAD
-     * @param boolean         $withUnit
-     * @param boolean         $decimalsAllowed
-=======
      * @param bool            $withUnit
->>>>>>> 6443fbdc
+     * @param bool            $decimalsAllowed
      *
      * @return string
      */
