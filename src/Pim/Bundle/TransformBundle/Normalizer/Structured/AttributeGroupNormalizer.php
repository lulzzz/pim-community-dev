--- conflicted
+++ resolved
@@ -2,8 +2,8 @@
 
 namespace Pim\Bundle\TransformBundle\Normalizer\Structured;
 
-use Pim\Bundle\CatalogBundle\Doctrine\ORM\Repository\AttributeRepository;
 use Pim\Bundle\CatalogBundle\Model\AttributeGroupInterface;
+use Pim\Bundle\CatalogBundle\Repository\AttributeRepositoryInterface;
 use Symfony\Component\Serializer\Normalizer\NormalizerInterface;
 
 /**
@@ -15,30 +15,24 @@
  */
 class AttributeGroupNormalizer implements NormalizerInterface
 {
-<<<<<<< HEAD
-    /**
-     * @var array
-     */
-=======
     /** @var array */
->>>>>>> 168d819b
     protected $supportedFormats = ['json', 'xml'];
 
     /** @var NormalizerInterface */
     protected $transNormalizer;
 
-    /** @var AttributeRepository */
+    /** @var AttributeRepositoryInterface */
     protected $attributeRepository;
 
     /**
      * Constructor
      *
      * @param NormalizerInterface $transNormalizer
-     * @param AttributeRepository $attributeRepository
+     * @param AttributeRepositoryInterface $attributeRepository
      */
     public function __construct(
         NormalizerInterface $transNormalizer,
-        AttributeRepository $attributeRepository = null
+        AttributeRepositoryInterface $attributeRepository
     ) {
         $this->transNormalizer = $transNormalizer;
         $this->attributeRepository = $attributeRepository;
@@ -52,7 +46,7 @@
         return [
             'code'       => $object->getCode(),
             'sortOrder'  => $object->getSortOrder(),
-            'attributes' => $this->normalizeAttributes($object)
+            'attributes' => $this->attributeRepository->getAttributeCodesByGroup($object)
         ] + $this->transNormalizer->normalize($object, $format, $context);
     }
 
@@ -63,28 +57,4 @@
     {
         return $data instanceof AttributeGroupInterface && in_array($format, $this->supportedFormats);
     }
-
-    /**
-     * Normalize the attributes
-     *
-     * @param AttributeGroupInterface $group
-     *
-     * @return array
-     */
-    protected function normalizeAttributes(AttributeGroupInterface $group)
-    {
-<<<<<<< HEAD
-=======
-        if (null !== $this->attributeRepository) {
-            return $this->attributeRepository->getAttributeCodesByGroup($group);
-        }
-
->>>>>>> 168d819b
-        $attributes = [];
-        foreach ($group->getAttributes() as $attribute) {
-            $attributes[] = $attribute->getCode();
-        }
-
-        return $attributes;
-    }
 }