<?php

namespace Pim\Bundle\GridBundle\Datagrid;

use Pim\Bundle\GridBundle\Action\Export\ExportActionInterface;
<<<<<<< HEAD
=======
use Symfony\Component\Serializer\Serializer;
use Doctrine\ORM\AbstractQuery;
>>>>>>> f9e869fe
use Oro\Bundle\GridBundle\Datagrid\Datagrid as OroDatagrid;
use Symfony\Component\Serializer\Serializer;

/**
 * Override of OroPlatform datagrid
 * DatagridBuilder set serializer to this class allowing quick export feature
 *
 * @author    Romain Monceau <romain@akeneo.com>
 * @copyright 2013 Akeneo SAS (http://www.akeneo.com)
 * @license   http://opensource.org/licenses/osl-3.0.php  Open Software License (OSL 3.0)
 */
class Datagrid extends OroDatagrid
{
    /**
     * @var Serializer
     */
    protected $serializer;

<<<<<<< HEAD
    static private $applied = false;

    /**
     * @var ExportActionInterface[]
=======
    /**
     * @var array
>>>>>>> f9e869fe
     */
    protected $exportActions = array();

    /**
<<<<<<< HEAD
     * Add export action
     *
=======
     * Add an export action
>>>>>>> f9e869fe
     * @param ExportActionInterface $action
     */
    public function addExportAction(ExportActionInterface $action)
    {
        $this->exportActions[] = $action;
    }

    /**
     * Get list of export actions
<<<<<<< HEAD
     *
     * @return \Pim\Bundle\GridBundle\Datagrid\ExportActionInterface[]
=======
     * @return ExportActionInterface[]
>>>>>>> f9e869fe
     */
    public function getExportActions()
    {
        return $this->exportActions;
    }

    /**
     * Setter serializer
     *
     * @param Serializer $serializer
     *
     * @return \Pim\Bundle\GridBundle\Datagrid\Datagrid
     */
    public function setSerializer(Serializer $serializer)
    {
        $this->serializer = $serializer;

        return $this;
    }

    /**
     * Returns the results count of the query
     *
     * @return integer
     */
    public function countResults()
    {
        $this->pagerApplied = true;
        $this->applyParameters();

        $exprFieldId = sprintf('%s.id', $this->query->getRootAlias());
        $this->query->select($exprFieldId);
        $this->query->groupBy($exprFieldId);

        return count($this->query->execute());
    }

    /**
     * Serialize datagrid results in a specific format and with a specific context
     * @param string $format
     * @param array  $context
     *
     * @return string
     */
    public function exportData($format, $offset = 0, $limit = 250, array $context = array())
    {
        $results = $this->getBatchedResults($offset, $limit);

        $data = $this->serializer->serialize($results, $format, $context);

        $em = $this->query->getEntityManager();
        $em->clear();

        return $data;
    }

    /**
     * Get query result without pagination
     *
     * @return \Doctrine\Common\Collections\ArrayCollection
     */
    public function getBatchedResults($offset, $limit)
    {
        $this->pagerApplied = true;
        $this->applyParameters();
        if (!static::$applied) {
            $this->query->resetDQLPart('groupBy');
//             $this->query->resetDQLPart('orderBy');

            $this->query->select($this->query->getRootAlias());
            $this->query->addSelect('values');
            $this->query->addSelect('family');
            $this->query->addSelect('valuePrices');

            $this->query->leftJoin('values.options', 'valueOptions');
            $this->query->addSelect('valueOptions');

            $this->query->leftJoin('o.categories', 'categories');
            $this->query->addSelect('categories');

            $this->query->leftJoin('values.attribute', 'attribute');
            $attributesList = $this->getAttributeAvailableIds();
            $exprIn = $this->query->expr()->in('attribute', $attributesList);
            $this->query->andWhere($exprIn);

//             var_dump($this->query->getDQLPart('where')); die;
//             var_dump($this->query->getDQLPart('join'));die;
//             $this->query->leftJoin('values.attribute', 'attribute');
            $this->query->addOrderBy('attribute.id');

            static::$applied = true;
        }
        $this->query->setFirstResult($offset);
        $this->query->setMaxResults($limit);

        return $this->query->execute();
    }

    private function getAttributeAvailableIds()
    {
        $qb = clone $this->query;

//         $qb->leftJoin('values.attribute', 'attribute');
        $qb->groupBy('attribute.id');
        $qb->select('attribute.id');

        $attributesList = array();
        $results = $qb->getQuery()->execute(array(), \Doctrine\ORM\AbstractQuery::HYDRATE_ARRAY);
        foreach ($results as $attribute) {
            $attributesList[] = current($attribute);
        }

        return $attributesList;
    }

    /**
     * Get all query result ids
     *
     * @return integer[]
     */
    public function getAllIds()
    {
        $this->pagerApplied = true;
        $this->sorterApplied = true;
        $this->applyParameters();
        $this->query->select($this->query->getRootAlias());
        $entities = $this->query->execute(array(), AbstractQuery::HYDRATE_ARRAY);
        $func = function ($entity) {
            return $entity['id'];
        };
        $ids = array_unique(array_map($func, $entities));

        return $ids;
    }
}<|MERGE_RESOLUTION|>--- conflicted
+++ resolved
@@ -3,13 +3,9 @@
 namespace Pim\Bundle\GridBundle\Datagrid;
 
 use Pim\Bundle\GridBundle\Action\Export\ExportActionInterface;
-<<<<<<< HEAD
-=======
 use Symfony\Component\Serializer\Serializer;
 use Doctrine\ORM\AbstractQuery;
->>>>>>> f9e869fe
 use Oro\Bundle\GridBundle\Datagrid\Datagrid as OroDatagrid;
-use Symfony\Component\Serializer\Serializer;
 
 /**
  * Override of OroPlatform datagrid
@@ -26,25 +22,15 @@
      */
     protected $serializer;
 
-<<<<<<< HEAD
     static private $applied = false;
 
     /**
      * @var ExportActionInterface[]
-=======
-    /**
-     * @var array
->>>>>>> f9e869fe
      */
     protected $exportActions = array();
 
     /**
-<<<<<<< HEAD
-     * Add export action
-     *
-=======
      * Add an export action
->>>>>>> f9e869fe
      * @param ExportActionInterface $action
      */
     public function addExportAction(ExportActionInterface $action)
@@ -54,12 +40,8 @@
 
     /**
      * Get list of export actions
-<<<<<<< HEAD
      *
-     * @return \Pim\Bundle\GridBundle\Datagrid\ExportActionInterface[]
-=======
      * @return ExportActionInterface[]
->>>>>>> f9e869fe
      */
     public function getExportActions()
     {
@@ -174,24 +156,4 @@
 
         return $attributesList;
     }
-
-    /**
-     * Get all query result ids
-     *
-     * @return integer[]
-     */
-    public function getAllIds()
-    {
-        $this->pagerApplied = true;
-        $this->sorterApplied = true;
-        $this->applyParameters();
-        $this->query->select($this->query->getRootAlias());
-        $entities = $this->query->execute(array(), AbstractQuery::HYDRATE_ARRAY);
-        $func = function ($entity) {
-            return $entity['id'];
-        };
-        $ids = array_unique(array_map($func, $entities));
-
-        return $ids;
-    }
 }