--- conflicted
+++ resolved
@@ -82,7 +82,6 @@
      */
     public function getBatchConfig()
     {
-<<<<<<< HEAD
         return [
             'filters' => $this->getFilters(),
             'actions' => $this->getActions(),
@@ -95,14 +94,6 @@
     public function getJobInstanceCode()
     {
         return $this->jobInstanceCode;
-=======
-        return addslashes(
-            json_encode([
-                    'filters' => $this->getFilters(),
-                    'actions' => $this->getActions(),
-                ], JSON_HEX_APOS)
-        );
->>>>>>> a30ecb2d
     }
 
     /**
