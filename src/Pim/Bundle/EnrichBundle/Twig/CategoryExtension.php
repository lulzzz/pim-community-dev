--- conflicted
+++ resolved
@@ -51,19 +51,11 @@
     /**
      * List root categories (trees) for jstree
      *
-<<<<<<< HEAD
-     * @param array   $trees
-     * @param int     $selectedTreeId
-     * @param bool    $withProductCount
-     * @param bool    $includeSub
-     * @param string  $relatedEntity
-=======
      * @param array  $trees
      * @param int    $selectedTreeId
      * @param bool   $withProductCount
      * @param bool   $includeSub
      * @param string $relatedEntity
->>>>>>> 6443fbdc
      *
      * @return array
      */
@@ -209,19 +201,11 @@
     /**
      * Format categories from an array
      *
-<<<<<<< HEAD
-     * @param array   $categories
-     * @param array   $selectedIds
-     * @param bool    $withProductCount
-     * @param bool    $includeSub
-     * @param string  $relatedEntity
-=======
      * @param array  $categories
      * @param array  $selectedIds
      * @param bool   $withProductCount
      * @param bool   $includeSub
      * @param string $relatedEntity
->>>>>>> 6443fbdc
      *
      * @return array
      */
@@ -258,19 +242,11 @@
      *     'children' => array() // the same array for children
      * )
      *
-<<<<<<< HEAD
-     * @param array   $category
-     * @param array   $selectedIds
-     * @param bool    $withProductCount
-     * @param bool    $includeSub
-     * @param string  $relatedEntity
-=======
      * @param array  $category
      * @param array  $selectedIds
      * @param bool   $withProductCount
      * @param bool   $includeSub
      * @param string $relatedEntity
->>>>>>> 6443fbdc
      *
      * @return array
      */
@@ -382,19 +358,11 @@
     /**
      * Format categories
      *
-<<<<<<< HEAD
      * @param array   $categories
      * @param array   $selectedIds
      * @param bool    $withProductCount
      * @param bool    $includeSub
      * @param string  $relatedEntity
-=======
-     * @param array  $categories
-     * @param array  $selectedIds
-     * @param bool   $withProductCount
-     * @param bool   $includeSub
-     * @param string $relatedEntity
->>>>>>> 6443fbdc
      *
      * @return array
      */
