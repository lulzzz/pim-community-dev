<?php

namespace Pim\Bundle\EnrichBundle\Controller;

<<<<<<< HEAD
use Pim\Bundle\EnrichBundle\Manager\SequentialEditManager;
=======
use Doctrine\Common\Collections\Collection;
use Doctrine\Common\Persistence\ManagerRegistry;
use Oro\Bundle\SecurityBundle\Annotation\AclAncestor;
use Oro\Bundle\SecurityBundle\SecurityFacade;
use Pim\Bundle\CatalogBundle\Exception\MediaManagementException;
use Pim\Bundle\CatalogBundle\Manager\CategoryManager;
use Pim\Bundle\CatalogBundle\Manager\ProductCategoryManager;
use Pim\Bundle\CatalogBundle\Manager\ProductManager;
use Pim\Bundle\CatalogBundle\Model\AvailableAttributes;
use Pim\Bundle\CatalogBundle\Model\CategoryInterface;
use Pim\Bundle\CatalogBundle\Model\ProductInterface;
use Pim\Bundle\CommentBundle\Builder\CommentBuilder;
use Pim\Bundle\CommentBundle\Manager\CommentManager;
use Pim\Bundle\EnrichBundle\AbstractController\AbstractDoctrineController;
use Pim\Bundle\EnrichBundle\Event\ProductEvents;
use Pim\Bundle\EnrichBundle\Exception\DeleteException;
use Pim\Bundle\EnrichBundle\Manager\SequentialEditManager;
use Pim\Bundle\UserBundle\Context\UserContext;
use Pim\Bundle\VersioningBundle\Manager\VersionManager;
use Sensio\Bundle\FrameworkExtraBundle\Configuration\ParamConverter;
use Sensio\Bundle\FrameworkExtraBundle\Configuration\Template;
>>>>>>> e3922adb
use Symfony\Bundle\FrameworkBundle\Templating\EngineInterface;
use Symfony\Component\EventDispatcher\Event;
use Symfony\Component\EventDispatcher\EventDispatcherInterface;
use Symfony\Component\EventDispatcher\GenericEvent;
use Symfony\Component\Form\FormFactoryInterface;
use Symfony\Component\Form\FormInterface;
use Symfony\Component\HttpFoundation\JsonResponse;
use Symfony\Component\HttpFoundation\RedirectResponse;
use Symfony\Component\HttpFoundation\Request;
use Symfony\Component\HttpFoundation\Response;
use Symfony\Component\Routing\RouterInterface;
use Symfony\Component\Security\Core\SecurityContextInterface;
use Symfony\Component\Translation\TranslatorInterface;
use Symfony\Component\Validator\ValidatorInterface;

/**
 * Product Controller
 *
 * @author    Nicolas Dupont <nicolas@akeneo.com>
 * @copyright 2013 Akeneo SAS (http://www.akeneo.com)
 * @license   http://opensource.org/licenses/osl-3.0.php  Open Software License (OSL 3.0)
 */
class ProductController extends AbstractDoctrineController
{
    /**
     * @var ProductManager
     */
    protected $productManager;

    /**
     * @var CategoryManager
     */
    protected $categoryManager;

    /**
     * @var ProductCategoryManager
     */
    protected $productCatManager;

    /**
     * @var UserContext
     */
    protected $userContext;

    /**
     * @var VersionManager
     */
    protected $versionManager;

    /**
     * @var SecurityFacade
     */
    protected $securityFacade;

    /**
     * @var SequentialEditManager
     */
    protected $seqEditManager;

    /**
     * @var CommentManager
     */
    protected $commentManager;

    /**
     * @var CommentBuilder
     */
    protected $commentBuilder;

    /**
     * Constant used to redirect to the datagrid when save edit form
     * @staticvar string
     */
    const BACK_TO_GRID = 'BackGrid';

    /**
     * Constant used to redirect to create popin when save edit form
     * @staticvar string
     */
    const CREATE = 'Create';

    /**
     * Constant used to redirect to next product in a sequential edition
     * @staticvar string
     */
    const SAVE_AND_NEXT = 'SaveAndNext';

    /**
     * Constant used to redirect to the grid once all products are edited in a sequential edition
     * @staticvar string
     */
    const SAVE_AND_FINISH = 'SaveAndFinish';

    /**
     * Constructor
     *
     * @param Request                  $request
     * @param EngineInterface          $templating
     * @param RouterInterface          $router
     * @param SecurityContextInterface $securityContext
     * @param FormFactoryInterface     $formFactory
     * @param ValidatorInterface       $validator
     * @param TranslatorInterface      $translator
     * @param EventDispatcherInterface $eventDispatcher
     * @param ManagerRegistry          $doctrine
     * @param ProductManager           $productManager
     * @param CategoryManager          $categoryManager
     * @param UserContext              $userContext
     * @param VersionManager           $versionManager
     * @param SecurityFacade           $securityFacade
     * @param ProductCategoryManager   $prodCatManager
     * @param SequentialEditManager    $seqEditManager
     * @param CommentManager           $commentManager
     * @param CommentBuilder           $commentBuilder
     */
    public function __construct(
        Request $request,
        EngineInterface $templating,
        RouterInterface $router,
        SecurityContextInterface $securityContext,
        FormFactoryInterface $formFactory,
        ValidatorInterface $validator,
        TranslatorInterface $translator,
        EventDispatcherInterface $eventDispatcher,
        ManagerRegistry $doctrine,
        ProductManager $productManager,
        CategoryManager $categoryManager,
        UserContext $userContext,
        VersionManager $versionManager,
        SecurityFacade $securityFacade,
        ProductCategoryManager $prodCatManager,
        SequentialEditManager $seqEditManager,
        CommentManager $commentManager,
        CommentBuilder $commentBuilder
    ) {
        parent::__construct(
            $request,
            $templating,
            $router,
            $securityContext,
            $formFactory,
            $validator,
            $translator,
            $eventDispatcher,
            $doctrine
        );

        $this->productManager    = $productManager;
        $this->categoryManager   = $categoryManager;
        $this->userContext       = $userContext;
        $this->versionManager    = $versionManager;
        $this->securityFacade    = $securityFacade;
        $this->productCatManager = $prodCatManager;
        $this->seqEditManager    = $seqEditManager;
        $this->commentManager    = $commentManager;
        $this->commentBuilder    = $commentBuilder;
    }

    /**
     * List products
     *
     * @param Request $request the request
     *
     * @AclAncestor("pim_enrich_product_index")
     * @Template
     * @return Response
     */
    public function indexAction(Request $request)
    {
<<<<<<< HEAD
        $this->seqEditManager->removeByUser($this->getUser());
=======
        $this->seqEditManager->removeFromUser($this->getUser());
>>>>>>> e3922adb

        return array(
            'locales'    => $this->getUserLocales(),
            'dataLocale' => $this->getDataLocale(),
        );
    }

    /**
     * Create product
     *
     * @param Request $request
     * @param string  $dataLocale
     *
     * @Template
     * @AclAncestor("pim_enrich_product_create")
     * @return array
     */
    public function createAction(Request $request, $dataLocale)
    {
        if (!$request->isXmlHttpRequest()) {
            return $this->redirectToRoute('pim_enrich_product_index');
        }

        $entity = $this->productManager->createProduct();
        $form = $this->createForm('pim_product_create', $entity, $this->getCreateFormOptions($entity));
        if ($request->isMethod('POST')) {
            $form->submit($request);
            if ($form->isValid()) {
                $this->productManager->save($entity);
                $this->addFlash('success', 'flash.product.created');

                if ($dataLocale === null) {
                    $dataLocale = $this->getDataLocaleCode();
                }
                $url = $this->generateUrl(
                    'pim_enrich_product_edit',
                    array('id' => $entity->getId(), 'dataLocale' => $dataLocale)
                );
                $response = array('status' => 1, 'url' => $url);

                return new Response(json_encode($response));
            }
        }

        return array(
            'form'       => $form->createView(),
            'dataLocale' => $this->getDataLocaleCode()
        );
    }

    /**
     * Edit product
     *
     * @param Request $request
     * @param integer $id
     *
     * @Template
     * @AclAncestor("pim_enrich_product_index")
     * @return array
     */
    public function editAction(Request $request, $id)
    {
        $product = $this->findProductOr404($id);

        $this->dispatch(ProductEvents::PRE_EDIT, new GenericEvent($product));

        $this->productManager->ensureAllAssociationTypes($product);

        $form = $this->createForm(
            'pim_product_edit',
            $product,
            $this->getEditFormOptions($product)
        );

        $this->dispatch(ProductEvents::POST_EDIT, new GenericEvent($product));

        $channels = $this->getRepository('PimCatalogBundle:Channel')->findAll();
        $trees    = $this->getProductCountByTree($product);

        return $this->getProductEditTemplateParams($form, $product, $channels, $trees);
    }

    /**
     * Toggle product status (enabled/disabled)
     *
     * @param Request $request
     * @param integer $id
     *
     * @return Response|RedirectResponse
     *
     * @AclAncestor("pim_enrich_product_edit_attributes")
     */
    public function toggleStatusAction(Request $request, $id)
    {
        $product = $this->findProductOr404($id);

        $toggledStatus = !$product->isEnabled();
        $product->setEnabled($toggledStatus);
        $this->productManager->saveProduct($product);

        $successMessage = $toggledStatus ? 'flash.product.enabled' : 'flash.product.disabled';

        if ($request->isXmlHttpRequest()) {
            return new JsonResponse(
                ['successful' => true, 'message' => $this->translator->trans($successMessage)]
            );
        } else {
            return $this->redirectToRoute('pim_enrich_product_index');
        }
    }

    /**
     * Update product
     *
     * @param Request $request
     * @param integer $id
     *
     * @Template("PimEnrichBundle:Product:edit.html.twig")
     * @AclAncestor("pim_enrich_product_index")
     * @return RedirectResponse
     */
    public function updateAction(Request $request, $id)
    {
        $product = $this->findProductOr404($id);

        $this->productManager->ensureAllAssociationTypes($product);

        $form = $this->createForm(
            'pim_product_edit',
            $product,
            $this->getEditFormOptions($product)
        );

        $form->submit($request, false);

        if ($form->isValid()) {
            try {
                $this->productManager->handleMedia($product);
                $this->productManager->save($product);

                $this->addFlash('success', 'flash.product.updated');
            } catch (MediaManagementException $e) {
                $this->addFlash('error', $e->getMessage());
            }

            $params = [
                'id' => $product->getId(),
                'dataLocale' => $this->getDataLocaleCode(),
            ];
            if ($comparisonLocale = $this->getComparisonLocale()) {
                $params['compareWith'] = $comparisonLocale;
            }

            return $this->redirectAfterEdit($params);
        } else {
            $this->addFlash('error', 'flash.product.invalid');
        }

        $channels = $this->getRepository('PimCatalogBundle:Channel')->findAll();
        $trees    = $this->productCatManager->getProductCountByTree($product);

        return $this->getProductEditTemplateParams($form, $product, $channels, $trees);
    }

    /**
     * Switch case to redirect after saving a product from the edit form
     *
     * @param array $params
     *
     * @return \Symfony\Component\HttpFoundation\Response
     */
    protected function redirectAfterEdit($params)
    {
        switch ($this->getRequest()->get('action')) {
            case self::SAVE_AND_FINISH:
<<<<<<< HEAD
                $this->seqEditManager->removeByUser($this->getUser());
=======
                $this->seqEditManager->removeFromUser($this->getUser());
                $route = 'pim_enrich_product_edit';
                break;
>>>>>>> e3922adb
            case self::BACK_TO_GRID:
                $route = 'pim_enrich_product_index';
                $params = array();
                break;
            case self::CREATE:
                $route = 'pim_enrich_product_edit';
                $params['create_popin'] = true;
                break;
            case self::SAVE_AND_NEXT:
                $route = 'pim_enrich_product_edit';
                $sequentialEdit = $this->seqEditManager->findByUser($this->getUser());
                $params['id'] = $sequentialEdit->getNextId($params['id']);
                break;
            default:
                $route = 'pim_enrich_product_edit';
                break;
        }

        return $this->redirectToRoute($route, $params);
    }

    /**
     * History of a product
     *
     * @param Request $request
     * @param integer $id
     *
     * @return \Symfony\Component\HttpFoundation\Response
     */
    public function historyAction(Request $request, $id)
    {
        return $this->render(
            'PimEnrichBundle:Product:_history.html.twig',
            array(
                'product' => $this->findProductOr404($id),
            )
        );
    }

    /**
     * Add attributes to product
     *
     * @param Request $request The request object
     * @param integer $id      The product id to which add attributes
     *
     * @AclAncestor("pim_enrich_product_add_attribute")
     * @return \Symfony\Component\HttpFoundation\RedirectResponse
     */
    public function addAttributesAction(Request $request, $id)
    {
        $product             = $this->findProductOr404($id);
        $availableAttributes = new AvailableAttributes();
        $attributesForm      = $this->getAvailableAttributesForm(
            $product->getAttributes(),
            $availableAttributes
        );
        $attributesForm->submit($request);

        $this->productManager->addAttributesToProduct($product, $availableAttributes);
        $this->productManager->save($product);

        $this->addFlash('success', 'flash.product.attributes added');

        return $this->redirectToRoute('pim_enrich_product_edit', array('id' => $product->getId()));
    }

    /**
     * Remove product
     *
     * @param Request $request
     * @param integer $id
     *
     * @AclAncestor("pim_enrich_product_remove")
     * @return Response|RedirectResponse
     */
    public function removeAction(Request $request, $id)
    {
        $product = $this->findProductOr404($id);
        $this->productManager->remove($product);
        if ($request->isXmlHttpRequest()) {
            return new Response('', 204);
        } else {
            return $this->redirectToRoute('pim_enrich_product_index');
        }
    }

    /**
     * Remove an attribute form a product
     *
     * @param integer $productId
     * @param integer $attributeId
     *
     * @AclAncestor("pim_enrich_product_remove_attribute")
     * @return RedirectResponse
     *
     * @throws NotFoundHttpException
     */
    public function removeAttributeAction($productId, $attributeId)
    {
        $product   = $this->findProductOr404($productId);
        $attribute = $this->findOr404($this->productManager->getAttributeName(), $attributeId);

        if ($product->isAttributeRemovable($attribute)) {
            $this->productManager->removeAttributeFromProduct($product, $attribute);
        } else {
            throw new DeleteException($this->getTranslator()->trans('product.attribute not removable'));
        }
        if ($this->getRequest()->isXmlHttpRequest()) {
            return new Response('', 204);
        } else {
            return $this->redirectToRoute('pim_enrich_product_edit', array('id' => $productId));
        }
    }

    /**
     * List categories associated with the provided product and descending from the category
     * defined by the parent parameter.
     *
     * @param Request           $request The request object
     * @param integer           $id      Product id
     * @param CategoryInterface $parent  The parent category
     *
     * httpparam include_category if true, will include the parentCategory in the response
     *
     * @ParamConverter("parent", class="PimCatalogBundle:Category", options={"id" = "category_id"})
     * @Template
     * @AclAncestor("pim_enrich_product_categories_view")
     * @return array
     */
    public function listCategoriesAction(Request $request, $id, CategoryInterface $parent)
    {
        $product = $this->findProductOr404($id);
        $categories = null;

        $includeParent = $request->get('include_parent', false);
        $includeParent = ($includeParent === 'true');

        if ($product !== null) {
            $categories = $product->getCategories();
        }
        $trees = $this->getFilledTree($parent, $categories);

        return array('trees' => $trees, 'categories' => $categories);
    }

    /**
     * List comments made on a product
     *
     * @AclAncestor("pim_enrich_product_comment")
     *
     * @param Request $request
     * @param         $id
     *
     * @return Response
     */
    public function listCommentsAction(Request $request, $id)
    {
        $product = $this->findProductOr404($id);
        $comment = $this->commentBuilder->buildComment($product, $this->getUser());
        $createForm = $this->createForm('pim_comment_comment', $comment);

        $comments = $this->commentManager->getComments($product);
        $replyForms = [];

        foreach ($comments as $comment) {
            $reply = $this->commentBuilder->buildReply($comment, $this->getUser());
            $replyForm = $this->createForm('pim_comment_comment', $reply, ['is_reply' => true]);
            $replyForms[$comment->getId()] = $replyForm->createView();
        }

        return $this->render(
            'PimCommentBundle:Comment:_commentList.html.twig',
            [
                'createForm' => $createForm->createView(),
                'replyForms' => $replyForms,
                'comments' => $comments,
            ]
        );
    }

    /**
     * Fetch the filled tree
     *
     * @param CategoryInterface $parent
     * @param Collection        $categories
     *
     * @return CategoryInterface[]
     */
    protected function getFilledTree(CategoryInterface $parent, Collection $categories)
    {
        return $this->categoryManager->getFilledTree($parent, $categories);
    }

    /**
     * Fetch the product count by tree
     *
     * @param ProductInterface $product
     *
     * @return []
     */
    protected function getProductCountByTree(ProductInterface $product)
    {
        return $this->productCatManager->getProductCountByTree($product);
    }

    /**
     * {@inheritdoc}
     */
    protected function redirectToRoute($route, $parameters = array(), $status = 302)
    {
        if (!isset($parameters['dataLocale'])) {
            $parameters['dataLocale'] = $this->getDataLocaleCode();
        }

        return parent::redirectToRoute($route, $parameters, $status);
    }

    /**
     * @return Locale[]
     */
    protected function getUserLocales()
    {
        return $this->userContext->getUserLocales();
    }

    /**
     * Get data locale code
     *
     * @throws \Exception
     *
     * @return string
     */
    protected function getDataLocaleCode()
    {
        return $this->userContext->getCurrentLocaleCode();
    }

    /**
     * Get data locale object
     *
     * @throws \Exception
     *
     * @return string
     */
    protected function getDataLocale()
    {
        return $this->userContext->getCurrentLocale();
    }

    /**
     * @return string
     */
    protected function getComparisonLocale()
    {
        $locale = $this->getRequest()->query->get('compareWith');

        if ($this->getDataLocaleCode() !== $locale) {
            return $locale;
        }
    }

    /**
     * Find a product by its id or return a 404 response
     *
     * @param integer $id the product id
     *
     * @return \Pim\Bundle\CatalogBundle\Model\ProductInterface
     *
     * @throws \Symfony\Component\HttpKernel\Exception\NotFoundHttpException
     */
    protected function findProductOr404($id)
    {
        $product = $this->productManager->find($id);

        if (!$product) {
            throw $this->createNotFoundException(
                sprintf('Product with id %s could not be found.', (string) $id)
            );
        }

        return $product;
    }

    /**
     * Get the AvailbleAttributes form
     *
     * @param array               $attributes          The attributes
     * @param AvailableAttributes $availableAttributes The available attributes container
     *
     * @return \Symfony\Component\Form\Form
     */
    protected function getAvailableAttributesForm(
        array $attributes = array(),
        AvailableAttributes $availableAttributes = null
    ) {
        return $this->createForm(
            'pim_available_attributes',
            $availableAttributes ?: new AvailableAttributes(),
            array('attributes' => $attributes)
        );
    }

    /**
     * Returns the options for the edit form
     *
     * @param ProductInterface $product
     *
     * @return array
     */
    protected function getEditFormOptions(ProductInterface $product)
    {
        return array(
            'enable_values'    => $this->securityFacade->isGranted('pim_enrich_product_edit_attributes'),
            'enable_family'    => $this->securityFacade->isGranted('pim_enrich_product_change_family'),
            'enable_state'     => $this->securityFacade->isGranted('pim_enrich_product_change_state'),
            'currentLocale'    => $this->getDataLocaleCode(),
            'comparisonLocale' => $this->getComparisonLocale(),
        );
    }

    /**
     * Returns the options for the create form
     *
     * @param ProductInterface $product
     *
     * @return array
     */
    protected function getCreateFormOptions(ProductInterface $product)
    {
        return array();
    }

    /**
     * Get the product edit template parameters
     *
     * @param FormInterface    $form
     * @param ProductInterface $product
     * @param array            $channels
     * @param array            $trees
     *
     * @return array
     */
    protected function getProductEditTemplateParams(
        FormInterface $form,
        ProductInterface $product,
        array $channels,
        array $trees
    ) {
        $sequentialEdit = $this->seqEditManager->findByUser($this->getUser());
        if ($sequentialEdit) {
            $this->seqEditManager->findWrap($sequentialEdit, $product);
        }

        $defaultParameters = array(
            'form'             => $form->createView(),
            'dataLocale'       => $this->getDataLocaleCode(),
            'comparisonLocale' => $this->getComparisonLocale(),
            'channels'         => $channels,
            'attributesForm'   =>
                $this->getAvailableAttributesForm($product->getAttributes())->createView(),
            'product'          => $product,
            'trees'            => $trees,
            'created'          => $this->versionManager->getOldestLogEntry($product),
            'updated'          => $this->versionManager->getNewestLogEntry($product),
            'locales'          => $this->getUserLocales(),
            'createPopin'      => $this->getRequest()->get('create_popin'),
            'sequentialEdit'   => $sequentialEdit
        );

        $event = new GenericEvent($this, ['parameters' => $defaultParameters]);
        $this->dispatch(ProductEvents::PRE_RENDER_EDIT, $event);

        return $event->getArgument('parameters');
    }

    /**
     * Dispatch event if at least one listener is registered for it
     *
     * @param string $eventName
     * @param Event  $event
     */
    protected function dispatch($eventName, Event $event)
    {
        if ($this->eventDispatcher->hasListeners($eventName)) {
            $this->eventDispatcher->dispatch($eventName, $event);
        }
    }
}<|MERGE_RESOLUTION|>--- conflicted
+++ resolved
@@ -2,9 +2,6 @@
 
 namespace Pim\Bundle\EnrichBundle\Controller;
 
-<<<<<<< HEAD
-use Pim\Bundle\EnrichBundle\Manager\SequentialEditManager;
-=======
 use Doctrine\Common\Collections\Collection;
 use Doctrine\Common\Persistence\ManagerRegistry;
 use Oro\Bundle\SecurityBundle\Annotation\AclAncestor;
@@ -26,7 +23,6 @@
 use Pim\Bundle\VersioningBundle\Manager\VersionManager;
 use Sensio\Bundle\FrameworkExtraBundle\Configuration\ParamConverter;
 use Sensio\Bundle\FrameworkExtraBundle\Configuration\Template;
->>>>>>> e3922adb
 use Symfony\Bundle\FrameworkBundle\Templating\EngineInterface;
 use Symfony\Component\EventDispatcher\Event;
 use Symfony\Component\EventDispatcher\EventDispatcherInterface;
@@ -196,11 +192,7 @@
      */
     public function indexAction(Request $request)
     {
-<<<<<<< HEAD
         $this->seqEditManager->removeByUser($this->getUser());
-=======
-        $this->seqEditManager->removeFromUser($this->getUser());
->>>>>>> e3922adb
 
         return array(
             'locales'    => $this->getUserLocales(),
@@ -376,13 +368,9 @@
     {
         switch ($this->getRequest()->get('action')) {
             case self::SAVE_AND_FINISH:
-<<<<<<< HEAD
                 $this->seqEditManager->removeByUser($this->getUser());
-=======
-                $this->seqEditManager->removeFromUser($this->getUser());
                 $route = 'pim_enrich_product_edit';
                 break;
->>>>>>> e3922adb
             case self::BACK_TO_GRID:
                 $route = 'pim_enrich_product_index';
                 $params = array();
