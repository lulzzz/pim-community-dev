--- conflicted
+++ resolved
@@ -13,6 +13,8 @@
 use Pim\Bundle\CatalogBundle\Model\AvailableAttributes;
 use Pim\Bundle\CatalogBundle\Model\CategoryInterface;
 use Pim\Bundle\CatalogBundle\Model\ProductInterface;
+use Pim\Bundle\CommentBundle\Builder\CommentBuilder;
+use Pim\Bundle\CommentBundle\Manager\CommentManager;
 use Pim\Bundle\EnrichBundle\AbstractController\AbstractDoctrineController;
 use Pim\Bundle\EnrichBundle\Event\ProductEvents;
 use Pim\Bundle\EnrichBundle\Exception\DeleteException;
@@ -35,34 +37,6 @@
 use Symfony\Component\Security\Core\SecurityContextInterface;
 use Symfony\Component\Translation\TranslatorInterface;
 use Symfony\Component\Validator\ValidatorInterface;
-<<<<<<< HEAD
-=======
-use Symfony\Component\EventDispatcher\Event;
-
-use Sensio\Bundle\FrameworkExtraBundle\Configuration\Template;
-use Sensio\Bundle\FrameworkExtraBundle\Configuration\ParamConverter;
-
-use Doctrine\Common\Persistence\ManagerRegistry;
-use Doctrine\Common\Collections\Collection;
-
-use Oro\Bundle\SecurityBundle\Annotation\AclAncestor;
-use Oro\Bundle\SecurityBundle\SecurityFacade;
-
-use Pim\Bundle\CatalogBundle\Model\CategoryInterface;
-use Pim\Bundle\CatalogBundle\Exception\MediaManagementException;
-use Pim\Bundle\CatalogBundle\Manager\CategoryManager;
-use Pim\Bundle\CatalogBundle\Manager\ProductManager;
-use Pim\Bundle\CatalogBundle\Manager\ProductCategoryManager;
-use Pim\Bundle\CatalogBundle\Model\AvailableAttributes;
-use Pim\Bundle\CatalogBundle\Model\ProductInterface;
-use Pim\Bundle\UserBundle\Context\UserContext;
-use Pim\Bundle\VersioningBundle\Manager\VersionManager;
-use Pim\Bundle\EnrichBundle\AbstractController\AbstractDoctrineController;
-use Pim\Bundle\EnrichBundle\Exception\DeleteException;
-use Pim\Bundle\EnrichBundle\Event\ProductEvents;
-use Pim\Bundle\CommentBundle\Builder\CommentBuilder;
-use Pim\Bundle\CommentBundle\Manager\CommentManager;
->>>>>>> 74bcdc77
 
 /**
  * Product Controller
@@ -104,11 +78,11 @@
     protected $securityFacade;
 
     /**
-<<<<<<< HEAD
      * @var SequentialEditManager
      */
     protected $seqEditManager;
-=======
+
+    /**
      * @var CommentManager
      */
     protected $commentManager;
@@ -117,7 +91,6 @@
      * @var CommentBuilder
      */
     protected $commentBuilder;
->>>>>>> 74bcdc77
 
     /**
      * Constant used to redirect to the datagrid when save edit form
@@ -161,12 +134,9 @@
      * @param VersionManager           $versionManager
      * @param SecurityFacade           $securityFacade
      * @param ProductCategoryManager   $prodCatManager
-<<<<<<< HEAD
      * @param SequentialEditManager    $seqEditManager
-=======
      * @param CommentManager           $commentManager
      * @param CommentBuilder           $commentBuilder
->>>>>>> 74bcdc77
      */
     public function __construct(
         Request $request,
@@ -184,12 +154,9 @@
         VersionManager $versionManager,
         SecurityFacade $securityFacade,
         ProductCategoryManager $prodCatManager,
-<<<<<<< HEAD
-        SequentialEditManager $seqEditManager
-=======
+        SequentialEditManager $seqEditManager,
         CommentManager $commentManager,
         CommentBuilder $commentBuilder
->>>>>>> 74bcdc77
     ) {
         parent::__construct(
             $request,
@@ -209,12 +176,9 @@
         $this->versionManager    = $versionManager;
         $this->securityFacade    = $securityFacade;
         $this->productCatManager = $prodCatManager;
-<<<<<<< HEAD
         $this->seqEditManager    = $seqEditManager;
-=======
         $this->commentManager    = $commentManager;
         $this->commentBuilder    = $commentBuilder;
->>>>>>> 74bcdc77
     }
 
     /**
