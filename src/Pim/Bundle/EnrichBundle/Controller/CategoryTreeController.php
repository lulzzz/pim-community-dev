--- conflicted
+++ resolved
@@ -146,7 +146,7 @@
             'trees'          => $this->categoryRepository->getTrees(),
             'selectedTreeId' => $selectNode->isRoot() ? $selectNode->getId() : $selectNode->getRoot(),
             'include_sub'    => (bool) $this->getRequest()->get('include_sub', false),
-            'item_count'  => (bool) $this->getRequest()->get('with_items_count', true),
+            'item_count'     => (bool) $this->getRequest()->get('with_items_count', true),
             'related_entity' => $relatedEntity
         ];
     }
@@ -355,11 +355,7 @@
      */
     protected function findCategory($categoryId)
     {
-<<<<<<< HEAD
         $category = $this->categoryRepository->find($categoryId);
-=======
-        $category = $this->categoryManager->getCategoryRepository()->find($categoryId);
->>>>>>> e597f01d
 
         if (!$category) {
             throw $this->createNotFoundException('Category not found');
@@ -371,9 +367,11 @@
     /**
      * Gets the options for the form
      *
+     * @param CategoryInterface $category
+     *
      * @return array
      */
-    protected function getFormOptions()
+    protected function getFormOptions(CategoryInterface $category)
     {
         return [];
     }
