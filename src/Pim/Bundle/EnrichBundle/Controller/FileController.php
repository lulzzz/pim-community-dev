--- conflicted
+++ resolved
@@ -9,12 +9,9 @@
 use Liip\ImagineBundle\Imagine\Cache\CacheManager;
 use Liip\ImagineBundle\Imagine\Filter\FilterManager;
 use Liip\ImagineBundle\Model\Binary;
-<<<<<<< HEAD
-=======
 use Pim\Bundle\EnrichBundle\File\DefaultImageProviderInterface;
 use Pim\Bundle\EnrichBundle\File\FileTypeGuesserInterface;
 use Pim\Bundle\EnrichBundle\File\FileTypes;
->>>>>>> a34b668c
 use Symfony\Bundle\FrameworkBundle\Controller\Controller;
 use Symfony\Component\HttpFoundation\RedirectResponse;
 use Symfony\Component\HttpFoundation\Request;
@@ -27,11 +24,7 @@
  */
 class FileController extends Controller
 {
-<<<<<<< HEAD
-    const DEFAULT_IMAGE_KEY = '__default__';
-=======
     const DEFAULT_IMAGE_KEY = '__default_image__';
->>>>>>> a34b668c
 
     /** @var ImagineController */
     protected $imagineController;
@@ -51,40 +44,17 @@
     /** @var array */
     protected $filesystemAliases;
 
-    /** @var string */
-    protected $defaultImagePath;
-
     /**
-<<<<<<< HEAD
-     * @param ImagineController $imagineController
-     * @param CacheManager      $cacheManager
-     * @param FilterManager     $filterManager
-     * @param MountManager      $mountManager
-     * @param array             $filesystemAliases
-     * @param string            $defaultImagePath
-=======
      * @param ImagineController             $imagineController
      * @param MountManager                  $mountManager
      * @param FileRepositoryInterface       $fileRepository
      * @param FileTypeGuesserInterface      $fileTypeGuesser
      * @param DefaultImageProviderInterface $defaultImageProvider
      * @param array                         $filesystemAliases
->>>>>>> a34b668c
      */
     public function __construct(
         ImagineController $imagineController,
         MountManager $mountManager,
-<<<<<<< HEAD
-        array $filesystemAliases,
-        $defaultImagePath
-    ) {
-        $this->imagineController = $imagineController;
-        $this->cacheManager      = $cacheManager;
-        $this->filterManager     = $filterManager;
-        $this->mountManager      = $mountManager;
-        $this->filesystemAliases = $filesystemAliases;
-        $this->defaultImagePath  = $defaultImagePath;
-=======
         FileRepositoryInterface $fileRepository,
         FileTypeGuesserInterface $fileTypeGuesser,
         DefaultImageProviderInterface $defaultImageProvider,
@@ -96,7 +66,6 @@
         $this->fileTypeGuesser      = $fileTypeGuesser;
         $this->defaultImageProvider = $defaultImageProvider;
         $this->filesystemAliases    = $filesystemAliases;
->>>>>>> a34b668c
     }
 
     /**
@@ -111,15 +80,6 @@
         $filename = urldecode($filename);
 
         if (self::DEFAULT_IMAGE_KEY === $filename) {
-<<<<<<< HEAD
-            return $this->renderDefaultImage($filter);
-        }
-
-        try {
-            return $this->imagineController->filterAction($request, $filename, $filter);
-        } catch (NotFoundHttpException $e) {
-            return $this->renderDefaultImage($filter);
-=======
             return $this->renderDefaultImage(FileTypes::MISC, $filter);
         }
 
@@ -134,7 +94,6 @@
             }
 
             return $this->renderDefaultImage($fileType, $filter);
->>>>>>> a34b668c
         }
 
         return $this->renderDefaultImage(FileTypes::MISC, $filter);
@@ -166,34 +125,15 @@
     }
 
     /**
-<<<<<<< HEAD
-=======
      * @param string $fileType
->>>>>>> a34b668c
      * @param string $filter
      *
      * @return RedirectResponse
      */
-<<<<<<< HEAD
-    protected function renderDefaultImage($filter)
-    {
-        if (!$this->cacheManager->isStored(self::DEFAULT_IMAGE_KEY, $filter)) {
-            $binary = new Binary(file_get_contents($this->defaultImagePath), 'image/png', 'png');
-
-            $this->cacheManager->store(
-                $this->filterManager->applyFilter($binary, $filter),
-                self::DEFAULT_IMAGE_KEY,
-                $filter
-            );
-        }
-
-        return new RedirectResponse($this->cacheManager->resolve(self::DEFAULT_IMAGE_KEY, $filter), 301);
-=======
     protected function renderDefaultImage($fileType, $filter)
     {
         $imageUrl = $this->defaultImageProvider->getImageUrl($fileType, $filter);
 
         return new RedirectResponse($imageUrl, 301);
->>>>>>> a34b668c
     }
 }