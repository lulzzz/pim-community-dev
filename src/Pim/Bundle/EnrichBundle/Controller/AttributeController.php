<?php

namespace Pim\Bundle\EnrichBundle\Controller;

use Akeneo\Component\StorageUtils\Remover\RemoverInterface;
use Akeneo\Component\StorageUtils\Saver\BulkSaverInterface;
use Akeneo\Component\StorageUtils\Saver\SaverInterface;
use Oro\Bundle\SecurityBundle\Annotation\AclAncestor;
<<<<<<< HEAD
use Pim\Bundle\CatalogBundle\AttributeType\AttributeTypeRegistry;
use Pim\Bundle\CatalogBundle\Factory\AttributeFactory;
=======
use Pim\Bundle\CatalogBundle\AttributeType\AttributeTypes;
use Pim\Bundle\CatalogBundle\Factory\AttributeFactory;
use Pim\Bundle\CatalogBundle\Manager\AttributeManager;
>>>>>>> 9e43ea08
use Pim\Bundle\CatalogBundle\Manager\AttributeOptionManager;
use Pim\Bundle\EnrichBundle\Exception\DeleteException;
use Pim\Bundle\EnrichBundle\Flash\Message;
use Pim\Bundle\EnrichBundle\Form\Handler\HandlerInterface;
use Pim\Bundle\VersioningBundle\Manager\VersionManager;
use Pim\Component\Catalog\AttributeTypes;
use Pim\Component\Catalog\Model\AttributeInterface;
use Pim\Component\Catalog\Repository\AttributeRepositoryInterface;
use Pim\Component\Catalog\Repository\GroupRepositoryInterface;
use Pim\Component\Catalog\Repository\LocaleRepositoryInterface;
use Sensio\Bundle\FrameworkExtraBundle\Configuration\Template;
use Symfony\Component\Form\Form;
use Symfony\Component\Form\FormFactoryInterface;
use Symfony\Component\HttpFoundation\RedirectResponse;
use Symfony\Component\HttpFoundation\Request;
use Symfony\Component\HttpFoundation\Response;
use Symfony\Component\HttpKernel\Exception\NotFoundHttpException;
use Symfony\Component\Routing\RouterInterface;
use Symfony\Component\Translation\TranslatorInterface;

/**
 * Attribute controller
 *
 * @author    Nicolas Dupont <nicolas@akeneo.com>
 * @copyright 2013 Akeneo SAS (http://www.akeneo.com)
 * @license   http://opensource.org/licenses/osl-3.0.php  Open Software License (OSL 3.0)
 */
class AttributeController
{
    /** @var Request */
    protected $request;

    /** @var RouterInterface */
    protected $router;

    /** @var FormFactoryInterface */
    protected $formFactory;

    /** @var TranslatorInterface */
    protected $translator;

    /** @var HandlerInterface */
    protected $attributeHandler;

    /** @var Form */
    protected $attributeForm;

    /** @var AttributeOptionManager */
    protected $optionManager;

    /** @var LocaleRepositoryInterface */
    protected $localeRepository;

    /** @var VersionManager */
    protected $versionManager;

    /** @var array */
    protected $measuresConfig;

    /** @var array */
    protected $choiceAttributeTypes = [
        AttributeTypes::OPTION_SIMPLE_SELECT,
        AttributeTypes::OPTION_MULTI_SELECT
    ];

    /** @var BulkSaverInterface */
    protected $attributeSaver;

    /** @var RemoverInterface */
    protected $attributeRemover;

    /** @var SaverInterface */
    protected $optionSaver;

    /** @var AttributeRepositoryInterface */
    protected $attributeRepository;

    /** @var GroupRepositoryInterface */
    protected $groupRepository;

    /** @var AttributeTypeRegistry */
    protected $registry;

    /** @var AttributeFactory */
    protected $factory;

    /**
     * @param Request                      $request
     * @param RouterInterface              $router
     * @param FormFactoryInterface         $formFactory
     * @param TranslatorInterface                   $translator
     * @param HandlerInterface             $attributeHandler
     * @param Form                         $attributeForm
<<<<<<< HEAD
=======
     * @param AttributeManager             $attributeManager
     * @param AttributeFactory             $attributeFactory
>>>>>>> 9e43ea08
     * @param AttributeOptionManager       $optionManager
     * @param LocaleRepositoryInterface    $localeRepository
     * @param VersionManager               $versionManager
     * @param BulkSaverInterface           $attributeSaver
     * @param RemoverInterface             $attributeRemover
     * @param SaverInterface               $optionSaver
     * @param AttributeRepositoryInterface $attributeRepository
     * @param GroupRepositoryInterface     $groupRepository
     * @param AttributeTypeRegistry        $registry
     * @param AttributeFactory             $factory
     * @param array                        $measuresConfig
     */
    public function __construct(
        Request $request,
        RouterInterface $router,
        FormFactoryInterface $formFactory,
        TranslatorInterface $translator,
        HandlerInterface $attributeHandler,
        Form $attributeForm,
<<<<<<< HEAD
=======
        AttributeManager $attributeManager,
        AttributeFactory $attributeFactory,
>>>>>>> 9e43ea08
        AttributeOptionManager $optionManager,
        LocaleRepositoryInterface $localeRepository,
        VersionManager $versionManager,
        BulkSaverInterface $attributeSaver,
        RemoverInterface $attributeRemover,
        SaverInterface $optionSaver,
        AttributeRepositoryInterface $attributeRepository,
        GroupRepositoryInterface $groupRepository,
        AttributeTypeRegistry $registry,
        AttributeFactory $factory,
        $measuresConfig
    ) {
        $this->request             = $request;
        $this->router              = $router;
        $this->formFactory         = $formFactory;
        $this->translator          = $translator;
        $this->attributeHandler    = $attributeHandler;
        $this->attributeForm       = $attributeForm;
<<<<<<< HEAD
=======
        $this->attributeManager    = $attributeManager;
        $this->attributeFactory    = $attributeFactory;
>>>>>>> 9e43ea08
        $this->optionManager       = $optionManager;
        $this->localeRepository    = $localeRepository;
        $this->versionManager      = $versionManager;
        $this->measuresConfig      = $measuresConfig;
        $this->attributeSaver      = $attributeSaver;
        $this->attributeRemover    = $attributeRemover;
        $this->optionSaver         = $optionSaver;
        $this->attributeRepository = $attributeRepository;
        $this->groupRepository     = $groupRepository;
        $this->registry            = $registry;
        $this->factory             = $factory;
    }

    /**
     * List attributes
     *
     * @Template
     * @AclAncestor("pim_enrich_attribute_index")
     *
     * @return Template
     */
    public function indexAction()
    {
        return ['attributeTypes' => $this->registry->getSortedAliases()];
    }

    /**
     * Create attribute
     *
     * @param Request $request
     *
     * @Template("PimEnrichBundle:Attribute:form.html.twig")
     * @AclAncestor("pim_enrich_attribute_create")
     *
     * @return array
     */
    public function createAction(Request $request)
    {
        $attributeType = $request->get('attribute_type');
        $attributeTypes = $this->registry->getAliases();

        if (!$attributeType || !is_string($attributeType) || !in_array($attributeType, $attributeTypes)) {
            return new RedirectResponse($this->router->generate('pim_enrich_attribute_index'));
        }

<<<<<<< HEAD
        $attribute = $this->factory->createAttribute($attributeType);
=======
        $attribute = $this->attributeFactory->createAttribute($attributeType);
>>>>>>> 9e43ea08

        if ($this->attributeHandler->process($attribute)) {
            $this->request->getSession()->getFlashBag()
                ->add('success', new Message('flash.attribute.created'));

            return new RedirectResponse(
                $this->router->generate('pim_enrich_attribute_edit', ['id' => $attribute->getId()])
            );
        }

        return [
            'form'            => $this->attributeForm->createView(),
            'locales'         => $this->localeRepository->getActivatedLocaleCodes(),
            'disabledLocales' => $this->localeRepository->findBy(['activated' => false]),
            'measures'        => $this->measuresConfig,
            'attributeType'   => $attributeType
        ];
    }

    /**
     * Edit attribute form
     *
     * @param Request $request
     * @param int     $id
     *
     * @Template("PimEnrichBundle:Attribute:form.html.twig")
     * @AclAncestor("pim_enrich_attribute_edit")
     *
     * @return array
     */
    public function editAction(Request $request, $id)
    {
        $attribute = $this->findAttributeOr404($id);
        if ($this->attributeHandler->process($attribute)) {
            $this->request->getSession()->getFlashBag()
                ->add('success', new Message('flash.attribute.updated'));

            return new RedirectResponse(
                $this->router->generate('pim_enrich_attribute_edit', ['id' => $attribute->getId()])
            );
        }

        return [
            'form'            => $this->attributeForm->createView(),
            'locales'         => $this->localeRepository->getActivatedLocaleCodes(),
            'disabledLocales' => $this->localeRepository->findBy(['activated' => false]),
            'measures'        => $this->measuresConfig,
            'created'         => $this->versionManager->getOldestLogEntry($attribute),
            'updated'         => $this->versionManager->getNewestLogEntry($attribute),
        ];
    }

    /**
     * Edit AttributeInterface sort order
     *
     * @param Request $request
     *
     * @AclAncestor("pim_enrich_attribute_sort")
     *
     * @return Response
     */
    public function sortAction(Request $request)
    {
        if (!$request->isXmlHttpRequest()) {
            return new RedirectResponse($this->router->generate('pim_enrich_attribute_index'));
        }

        $data = $request->request->all();

        if (!empty($data)) {
            $attributes = [];
            foreach ($data as $id => $sort) {
                $attribute = $this->attributeRepository->find((int) $id);
                if ($attribute) {
                    $attribute->setSortOrder((int) $sort);
                    $attributes[] = $attribute;
                }
            }
            $this->attributeSaver->saveAll($attributes);

            return new Response(1);
        }

        return new Response(0);
    }

    /**
     * Create a new option for a simple/multi-select attribute
     *
     * @param Request $request
     * @param int     $id
     * @param string  $dataLocale
     *
     * @Template("PimEnrichBundle:Attribute:form_options.html.twig")
     * @AclAncestor("pim_enrich_attribute_edit")
     *
     * @return Response
     */
    public function createOptionAction(Request $request, $id, $dataLocale)
    {
        $attribute = $this->findAttributeOr404($id);
        if (!$request->isXmlHttpRequest() || !in_array($attribute->getAttributeType(), $this->choiceAttributeTypes)) {
            return new RedirectResponse(
                $this->router->generate('pim_enrich_attribute_edit', ['id' => $attribute->getId()])
            );
        }

        $option = $this->optionManager->createAttributeOption();

        $optionValue = $this->optionManager->createAttributeOptionValue();
        $optionValue->setLocale($dataLocale);
        $optionValue->setValue('');
        $option->addOptionValue($optionValue);

        $attribute->addOption($option);

        $form = $this->formFactory->create('pim_attribute_option_create', $option);

        if ($request->isMethod('POST')) {
            $form->submit($request);
            if ($form->isValid()) {
                $this->optionSaver->save($option);
                $response = [
                    'status' => 1,
                    'option' => [
                        'id'    => $option->getId(),
                        'label' => $option->setLocale($dataLocale)->__toString()
                    ]
                ];

                return new Response(json_encode($response));
            }
        }

        return [
            'attribute' => $attribute,
            'form'      => $form->createView()
        ];
    }

    /**
     * Remove attribute
     *
     * @param Request $request
     * @param int     $id
     *
     * @AclAncestor("pim_enrich_attribute_remove")
     *
     * @return \Symfony\Component\HttpFoundation\RedirectResponse|Response
     */
    public function removeAction(Request $request, $id)
    {
        $attribute = $this->findAttributeOr404($id);
        $this->validateRemoval($attribute);

        $this->attributeRemover->remove($attribute);

        if ($request->isXmlHttpRequest()) {
            return new Response('', 204);
        } else {
            return new RedirectResponse($this->router->generate('pim_enrich_attribute_index'));
        }
    }

    /**
     * Find an attribute
     *
     * @param int $id
     *
     * @throws NotFoundHttpException
     *
     * @return AttributeInterface
     */
    protected function findAttributeOr404($id)
    {
        $attribute = $this->attributeRepository->find($id);

        if (null === $attribute) {
            throw new NotFoundHttpException(
<<<<<<< HEAD
                sprintf('Attribute %s not found', $id)
=======
                sprintf('%s entity not found', $this->attributeRepository->getClassName())
>>>>>>> 9e43ea08
            );
        }

        return $attribute;
    }

    /**
     * Check if the attribute is removable, otherwise throw an exception or redirect
     *
     * @param AttributeInterface $attribute
     *
     * @throws DeleteException For ajax requests if the attribute is not removable
     *
     * @return RedirectResponse|null
     */
    protected function validateRemoval(AttributeInterface $attribute)
    {
        if (AttributeTypes::IDENTIFIER === $attribute->getAttributeType()) {
            $errorMessage = 'flash.attribute.identifier not removable';
            $messageParameters = [];
        } else {
            $groupCount = $this->groupRepository->countVariantGroupAxis($attribute);
            if ($groupCount > 0) {
                $errorMessage = 'flash.attribute.used by groups';
                $messageParameters = ['%count%' => $groupCount];
            }
        }

        if (isset($errorMessage)) {
            if ($this->request->isXmlHttpRequest()) {
                throw new DeleteException($this->translator->trans($errorMessage, $messageParameters));
            } else {
                $this->request->getSession()->getFlashBag()
                    ->add('error', new Message($errorMessage, $messageParameters));

                return new RedirectResponse($this->router->generate('pim_enrich_attribute_index'));
            }
        }
    }
}<|MERGE_RESOLUTION|>--- conflicted
+++ resolved
@@ -6,15 +6,9 @@
 use Akeneo\Component\StorageUtils\Saver\BulkSaverInterface;
 use Akeneo\Component\StorageUtils\Saver\SaverInterface;
 use Oro\Bundle\SecurityBundle\Annotation\AclAncestor;
-<<<<<<< HEAD
+use Pim\Bundle\CatalogBundle\Manager\AttributeOptionManager;
 use Pim\Bundle\CatalogBundle\AttributeType\AttributeTypeRegistry;
 use Pim\Bundle\CatalogBundle\Factory\AttributeFactory;
-=======
-use Pim\Bundle\CatalogBundle\AttributeType\AttributeTypes;
-use Pim\Bundle\CatalogBundle\Factory\AttributeFactory;
-use Pim\Bundle\CatalogBundle\Manager\AttributeManager;
->>>>>>> 9e43ea08
-use Pim\Bundle\CatalogBundle\Manager\AttributeOptionManager;
 use Pim\Bundle\EnrichBundle\Exception\DeleteException;
 use Pim\Bundle\EnrichBundle\Flash\Message;
 use Pim\Bundle\EnrichBundle\Form\Handler\HandlerInterface;
@@ -107,11 +101,6 @@
      * @param TranslatorInterface                   $translator
      * @param HandlerInterface             $attributeHandler
      * @param Form                         $attributeForm
-<<<<<<< HEAD
-=======
-     * @param AttributeManager             $attributeManager
-     * @param AttributeFactory             $attributeFactory
->>>>>>> 9e43ea08
      * @param AttributeOptionManager       $optionManager
      * @param LocaleRepositoryInterface    $localeRepository
      * @param VersionManager               $versionManager
@@ -131,11 +120,6 @@
         TranslatorInterface $translator,
         HandlerInterface $attributeHandler,
         Form $attributeForm,
-<<<<<<< HEAD
-=======
-        AttributeManager $attributeManager,
-        AttributeFactory $attributeFactory,
->>>>>>> 9e43ea08
         AttributeOptionManager $optionManager,
         LocaleRepositoryInterface $localeRepository,
         VersionManager $versionManager,
@@ -154,11 +138,6 @@
         $this->translator          = $translator;
         $this->attributeHandler    = $attributeHandler;
         $this->attributeForm       = $attributeForm;
-<<<<<<< HEAD
-=======
-        $this->attributeManager    = $attributeManager;
-        $this->attributeFactory    = $attributeFactory;
->>>>>>> 9e43ea08
         $this->optionManager       = $optionManager;
         $this->localeRepository    = $localeRepository;
         $this->versionManager      = $versionManager;
@@ -204,11 +183,7 @@
             return new RedirectResponse($this->router->generate('pim_enrich_attribute_index'));
         }
 
-<<<<<<< HEAD
         $attribute = $this->factory->createAttribute($attributeType);
-=======
-        $attribute = $this->attributeFactory->createAttribute($attributeType);
->>>>>>> 9e43ea08
 
         if ($this->attributeHandler->process($attribute)) {
             $this->request->getSession()->getFlashBag()
@@ -388,11 +363,7 @@
 
         if (null === $attribute) {
             throw new NotFoundHttpException(
-<<<<<<< HEAD
                 sprintf('Attribute %s not found', $id)
-=======
-                sprintf('%s entity not found', $this->attributeRepository->getClassName())
->>>>>>> 9e43ea08
             );
         }
 
