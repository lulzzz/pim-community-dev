--- conflicted
+++ resolved
@@ -78,31 +78,6 @@
     /** @var ConverterInterface */
     protected $productValueConverter;
 
-<<<<<<< HEAD
-    /** @var NormalizerInterface */
-    protected $completenessCollectionNormalizer;
-
-    /** @var CompletenessCalculatorInterface */
-    protected $completenessCalculator;
-
-    /**
-     * @param ProductRepositoryInterface      $productRepository
-     * @param AttributeRepositoryInterface    $attributeRepository
-     * @param ObjectUpdaterInterface          $productUpdater
-     * @param SaverInterface                  $productSaver
-     * @param NormalizerInterface             $normalizer
-     * @param ValidatorInterface              $validator
-     * @param UserContext                     $userContext
-     * @param ObjectFilterInterface           $objectFilter
-     * @param CollectionFilterInterface       $productEditDataFilter
-     * @param RemoverInterface                $productRemover
-     * @param ProductBuilderInterface         $productBuilder
-     * @param AttributeConverterInterface     $localizedConverter
-     * @param ProductFilterInterface          $emptyValuesFilter
-     * @param ConverterInterface              $productValueConverter
-     * @param NormalizerInterface             $completenessCollectionNormalizer
-     * @param CompletenessCalculatorInterface $completenessCalculator
-=======
     /**
      * @param ProductRepositoryInterface   $productRepository
      * @param AttributeRepositoryInterface $attributeRepository
@@ -118,7 +93,6 @@
      * @param AttributeConverterInterface  $localizedConverter
      * @param ProductFilterInterface       $emptyValuesFilter
      * @param ConverterInterface           $productValueConverter
->>>>>>> 1dfb3fd4
      */
     public function __construct(
         ProductRepositoryInterface $productRepository,
@@ -134,13 +108,7 @@
         ProductBuilderInterface $productBuilder,
         AttributeConverterInterface $localizedConverter,
         ProductFilterInterface $emptyValuesFilter,
-<<<<<<< HEAD
-        ConverterInterface $productValueConverter,
-        NormalizerInterface $completenessCollectionNormalizer,
-        CompletenessCalculatorInterface $completenessCalculator
-=======
         ConverterInterface $productValueConverter
->>>>>>> 1dfb3fd4
     ) {
         $this->productRepository = $productRepository;
         $this->attributeRepository = $attributeRepository;
@@ -156,28 +124,6 @@
         $this->localizedConverter = $localizedConverter;
         $this->emptyValuesFilter = $emptyValuesFilter;
         $this->productValueConverter = $productValueConverter;
-<<<<<<< HEAD
-        $this->completenessCollectionNormalizer = $completenessCollectionNormalizer;
-        $this->completenessCalculator = $completenessCalculator;
-    }
-
-    /**
-     * Edit product
-     *
-     * @param int $id
-     *
-     * @Template("PimEnrichBundle:Product:edit.html.twig")
-     * @AclAncestor("pim_enrich_product_index")
-     *
-     * @return array
-     */
-    public function editAction($id)
-    {
-        return [
-            'productId' => $id
-        ];
-=======
->>>>>>> 1dfb3fd4
     }
 
     /**
@@ -416,29 +362,4 @@
 
         $this->productUpdater->update($product, $data);
     }
-<<<<<<< HEAD
-
-    /**
-     * Get Product Completeness and normalize it
-     *
-     * @param ProductInterface $product
-     *
-     * @return array
-     */
-    protected function getNormalizedCompletenesses(ProductInterface $product)
-    {
-        $completenessCollection = $product->getCompletenesses();
-
-        if ($completenessCollection->isEmpty()) {
-            $newCompletenesses = $this->completenessCalculator->calculate($product);
-
-            foreach ($newCompletenesses as $completeness) {
-                $completenessCollection->add($completeness);
-            }
-        }
-
-        return $this->completenessCollectionNormalizer->normalize($completenessCollection, 'internal_api');
-    }
-=======
->>>>>>> 1dfb3fd4
 }