--- conflicted
+++ resolved
@@ -56,12 +56,8 @@
      * @param FormFactoryInterface     $formFactory
      * @param ValidatorInterface       $validator
      * @param TranslatorInterface      $translator
-<<<<<<< HEAD
      * @param ManagerRegistry          $doctrine
-=======
-     * @param RegistryInterface        $doctrine
      * @param AssociationManager       $assocManager
->>>>>>> 125a93b5
      * @param AssociationTypeHandler   $assocTypeHandler
      * @param Form                     $assocTypeForm
      */
@@ -73,12 +69,8 @@
         FormFactoryInterface $formFactory,
         ValidatorInterface $validator,
         TranslatorInterface $translator,
-<<<<<<< HEAD
         ManagerRegistry $doctrine,
-=======
-        RegistryInterface $doctrine,
         AssociationManager $assocManager,
->>>>>>> 125a93b5
         AssociationTypeHandler $assocTypeHandler,
         Form $assocTypeForm
     ) {
