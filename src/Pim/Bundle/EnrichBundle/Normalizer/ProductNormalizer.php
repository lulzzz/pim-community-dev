<?php

namespace Pim\Bundle\EnrichBundle\Normalizer;

use Doctrine\Common\Persistence\ObjectManager;
use Pim\Bundle\CatalogBundle\Filter\CollectionFilterInterface;
use Pim\Bundle\EnrichBundle\Provider\Form\FormProviderInterface;
use Pim\Bundle\EnrichBundle\Provider\StructureVersion\StructureVersionProviderInterface;
use Pim\Bundle\UserBundle\Context\UserContext;
use Pim\Bundle\VersioningBundle\Manager\VersionManager;
use Pim\Component\Catalog\Builder\ProductBuilderInterface;
use Pim\Component\Catalog\Completeness\CompletenessCalculatorInterface;
use Pim\Component\Catalog\FamilyVariant\EntityWithFamilyVariantAttributesProvider;
use Pim\Component\Catalog\Localization\Localizer\AttributeConverterInterface;
use Pim\Component\Catalog\Manager\CompletenessManager;
use Pim\Component\Catalog\Model\EntityWithFamilyVariantInterface;
use Pim\Component\Catalog\Model\ProductInterface;
use Pim\Component\Catalog\Model\ValueInterface;
use Pim\Component\Catalog\Model\VariantProductInterface;
use Pim\Component\Catalog\Repository\ChannelRepositoryInterface;
use Pim\Component\Catalog\Repository\LocaleRepositoryInterface;
use Pim\Component\Catalog\ValuesFiller\EntityWithFamilyValuesFillerInterface;
use Pim\Component\Enrich\Converter\ConverterInterface;
use Pim\Component\Enrich\Query\AscendantCategoriesInterface;
use Symfony\Component\Serializer\Normalizer\NormalizerInterface;

/**
 * Product normalizer
 *
 * @author    Julien Sanchez <julien@akeneo.com>
 * @copyright 2015 Akeneo SAS (http://www.akeneo.com)
 * @license   http://opensource.org/licenses/osl-3.0.php  Open Software License (OSL 3.0)
 */
class ProductNormalizer implements NormalizerInterface
{
    /** @var string[] */
    protected $supportedFormat = ['internal_api'];

    /** @var NormalizerInterface */
    protected $normalizer;

    /** @var NormalizerInterface */
    protected $versionNormalizer;

    /** @var VersionManager */
    protected $versionManager;

    /** @var ImageNormalizer */
    protected $imageNormalizer;

    /** @var LocaleRepositoryInterface */
    protected $localeRepository;

    /** @var StructureVersionProviderInterface */
    protected $structureVersionProvider;

    /** @var FormProviderInterface */
    protected $formProvider;

    /** @var AttributeConverterInterface */
    protected $localizedConverter;

    /** @var ConverterInterface */
    protected $productValueConverter;

    /** @var ObjectManager */
    protected $productManager;

    /** @var CompletenessManager */
    protected $completenessManager;

    /** @var ChannelRepositoryInterface */
    protected $channelRepository;

    /** @var CollectionFilterInterface */
    protected $collectionFilter;

    /** @var NormalizerInterface */
    protected $completenessCollectionNormalizer;

    /** @var UserContext */
    protected $userContext;

    /** @var CompletenessCalculatorInterface */
    private $completenessCalculator;

    /** @var ProductBuilderInterface */
    protected $productBuilder;

    /** @var EntityWithFamilyValuesFillerInterface */
    protected $productValuesFiller;

    /** @var EntityWithFamilyVariantAttributesProvider */
    protected $attributesProvider;

    /** @var VariantNavigationNormalizer */
    protected $navigationNormalizer;

    /** @var AscendantCategoriesInterface */
    protected $ascendantCategoriesQuery;

    /**
     * @param NormalizerInterface                       $normalizer
     * @param NormalizerInterface                       $versionNormalizer
     * @param VersionManager                            $versionManager
     * @param ImageNormalizer                           $imageNormalizer
     * @param LocaleRepositoryInterface                 $localeRepository
     * @param StructureVersionProviderInterface         $structureVersionProvider
     * @param FormProviderInterface                     $formProvider
     * @param AttributeConverterInterface               $localizedConverter
     * @param ConverterInterface                        $productValueConverter
     * @param ObjectManager                             $productManager
     * @param CompletenessManager                       $completenessManager
     * @param ChannelRepositoryInterface                $channelRepository
     * @param CollectionFilterInterface                 $collectionFilter
     * @param NormalizerInterface                       $completenessCollectionNormalizer
     * @param UserContext                               $userContext
     * @param CompletenessCalculatorInterface           $completenessCalculator
     * @param ProductBuilderInterface                   $productBuilder
     * @param EntityWithFamilyValuesFillerInterface     $productValuesFiller
     * @param EntityWithFamilyVariantAttributesProvider $attributesProvider
     * @param VariantNavigationNormalizer               $navigationNormalizer
     * @param AscendantCategoriesInterface|null         $ascendantCategoriesQuery
     */
    public function __construct(
        NormalizerInterface $normalizer,
        NormalizerInterface $versionNormalizer,
        VersionManager $versionManager,
        ImageNormalizer $imageNormalizer,
        LocaleRepositoryInterface $localeRepository,
        StructureVersionProviderInterface $structureVersionProvider,
        FormProviderInterface $formProvider,
        AttributeConverterInterface $localizedConverter,
        ConverterInterface $productValueConverter,
        ObjectManager $productManager,
        CompletenessManager $completenessManager,
        ChannelRepositoryInterface $channelRepository,
        CollectionFilterInterface $collectionFilter,
        NormalizerInterface $completenessCollectionNormalizer,
        UserContext $userContext,
        CompletenessCalculatorInterface $completenessCalculator,
        ProductBuilderInterface $productBuilder,
        EntityWithFamilyValuesFillerInterface $productValuesFiller,
        EntityWithFamilyVariantAttributesProvider $attributesProvider,
        VariantNavigationNormalizer $navigationNormalizer,
        AscendantCategoriesInterface $ascendantCategoriesQuery
    ) {
        $this->normalizer                       = $normalizer;
        $this->versionNormalizer                = $versionNormalizer;
        $this->versionManager                   = $versionManager;
        $this->imageNormalizer                  = $imageNormalizer;
        $this->localeRepository                 = $localeRepository;
        $this->structureVersionProvider         = $structureVersionProvider;
        $this->formProvider                     = $formProvider;
        $this->localizedConverter               = $localizedConverter;
        $this->productValueConverter            = $productValueConverter;
        $this->productManager                   = $productManager;
        $this->completenessManager              = $completenessManager;
        $this->channelRepository                = $channelRepository;
        $this->collectionFilter                 = $collectionFilter;
        $this->completenessCollectionNormalizer = $completenessCollectionNormalizer;
        $this->userContext                      = $userContext;
        $this->completenessCalculator           = $completenessCalculator;
        $this->productBuilder                   = $productBuilder;
        $this->productValuesFiller              = $productValuesFiller;
        $this->attributesProvider               = $attributesProvider;
        $this->navigationNormalizer             = $navigationNormalizer;
        $this->ascendantCategoriesQuery         = $ascendantCategoriesQuery;
    }

    /**
     * {@inheritdoc}
     */
    public function normalize($product, $format = null, array $context = [])
    {
        $this->productBuilder->addMissingAssociations($product);
        $this->productValuesFiller->fillMissingValues($product);
        $normalizedProduct = $this->normalizer->normalize($product, 'standard', $context);
        $normalizedProduct['values'] = $this->localizedConverter->convertToLocalizedFormats(
            $normalizedProduct['values'],
            $context
        );

        $normalizedProduct['values'] = $this->productValueConverter->convert($normalizedProduct['values']);

        $oldestLog = $this->versionManager->getOldestLogEntry($product);
        $newestLog = $this->versionManager->getNewestLogEntry($product);

        $created = null !== $oldestLog ? $this->versionNormalizer->normalize($oldestLog, 'internal_api') : null;
        $updated = null !== $newestLog ? $this->versionNormalizer->normalize($newestLog, 'internal_api') : null;

        $scopeCode = $context['channel'] ?? null;

        $normalizedProduct['meta'] = [
            'form'              => $this->formProvider->getForm($product),
            'id'                => $product->getId(),
            'created'           => $created,
            'updated'           => $updated,
            'model_type'        => 'product',
            'structure_version' => $this->structureVersionProvider->getStructureVersion(),
            'completenesses'    => $this->getNormalizedCompletenesses($product),
<<<<<<< HEAD
            'image'             => $this->normalizeImage($product->getImage(), $context),
        ] + $this->getLabels($product) + $this->getAssociationMeta($product);
=======
            'image'             => $this->normalizeImage($product->getImage(), $format, $context),
        ] + $this->getLabels($product, $scopeCode) + $this->getAssociationMeta($product);
>>>>>>> f6270ad5

        $normalizedProduct['meta']['ascendant_category_ids'] =
            ($product instanceof EntityWithFamilyVariantInterface)
            ? $this->ascendantCategoriesQuery->getCategoryIds($product)
            : [];

        $normalizedProduct['meta'] += $this->getMetaForVariantProduct($product, $format, $context);

        return $normalizedProduct;
    }

    /**
     * {@inheritdoc}
     */
    public function supportsNormalization($data, $format = null)
    {
        return $data instanceof ProductInterface && in_array($format, $this->supportedFormat);
    }

    /**
     * @param ProductInterface $product
     * @param string|null      $scopeCode
     *
     * @return array
     */
    protected function getLabels(ProductInterface $product, string $scopeCode = null)
    {
        $labels = [];

        foreach ($this->localeRepository->getActivatedLocaleCodes() as $localeCode) {
            $labels[$localeCode] = $product->getLabel($localeCode, $scopeCode);
        }

        return ['label' => $labels];
    }

    /**
     * @param ProductInterface $product
     *
     * @return array
     */
    protected function getAssociationMeta(ProductInterface $product)
    {
        $meta = [];
        $associations = $product->getAssociations();

        foreach ($associations as $association) {
            $associationType = $association->getAssociationType();
            $meta[$associationType->getCode()]['groupIds'] = array_map(
                function ($group) {
                    return $group->getId();
                },
                $association->getGroups()->toArray()
            );
        }

        return ['associations' => $meta];
    }

    /**
     * Get Product Completeness and normalize it
     *
     * @param ProductInterface $product
     *
     * @return array
     */
    protected function getNormalizedCompletenesses(ProductInterface $product)
    {
        $completenessCollection = $product->getCompletenesses();
        if ($completenessCollection->isEmpty()) {
            $newCompletenesses = $this->completenessCalculator->calculate($product);
            foreach ($newCompletenesses as $completeness) {
                $completenessCollection->add($completeness);
            }
        }
        return $this->completenessCollectionNormalizer->normalize($completenessCollection, 'internal_api');
    }

    /**
     * @param ValueInterface $value
     * @param array          $context
     *
     * @return array|null
     */
    protected function normalizeImage(?ValueInterface $value, array $context = []): ?array
    {
        return $this->imageNormalizer->normalize($value, $context['locale']);
    }

    /**
     * @param ProductInterface $product
     * @param string           $format
     * @param array            $context
     *
     * @return array
     */
    protected function getMetaForVariantProduct(
        ProductInterface $product,
        string $format,
        $context = []
    ): array {
        $meta = [
            'variant_navigation'        => [],
            'attributes_for_this_level' => [],
            'attributes_axes'           => [],
            'parent_attributes'         => [],
            'family_variant'            => null,
            'level'                     => null,
        ];

        if (!$product instanceof VariantProductInterface) {
            return $meta;
        }

        $meta['variant_navigation'] = $this->navigationNormalizer->normalize($product, $format, $context);
        $meta['family_variant'] = $this->normalizer->normalize($product->getFamilyVariant(), 'standard');
        $meta['level'] = $product->getVariationLevel();

        foreach ($this->attributesProvider->getAttributes($product) as $attribute) {
            $meta['attributes_for_this_level'][] = $attribute->getCode();
        }

        foreach ($this->attributesProvider->getAxes($product) as $attribute) {
            $meta['attributes_axes'][] = $attribute->getCode();
        }

        foreach ($this->attributesProvider->getAxes($product->getParent()) as $attribute) {
            $meta['attributes_axes'][] = $attribute->getCode();
        }

        foreach ($this->attributesProvider->getAttributes($product->getParent()) as $attribute) {
            $meta['parent_attributes'][] = $attribute->getCode();
        }

        return $meta;
    }
}<|MERGE_RESOLUTION|>--- conflicted
+++ resolved
@@ -199,13 +199,8 @@
             'model_type'        => 'product',
             'structure_version' => $this->structureVersionProvider->getStructureVersion(),
             'completenesses'    => $this->getNormalizedCompletenesses($product),
-<<<<<<< HEAD
             'image'             => $this->normalizeImage($product->getImage(), $context),
-        ] + $this->getLabels($product) + $this->getAssociationMeta($product);
-=======
-            'image'             => $this->normalizeImage($product->getImage(), $format, $context),
         ] + $this->getLabels($product, $scopeCode) + $this->getAssociationMeta($product);
->>>>>>> f6270ad5
 
         $normalizedProduct['meta']['ascendant_category_ids'] =
             ($product instanceof EntityWithFamilyVariantInterface)
