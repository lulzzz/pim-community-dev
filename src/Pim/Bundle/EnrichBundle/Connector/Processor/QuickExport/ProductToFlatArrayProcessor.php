<?php

namespace Pim\Bundle\EnrichBundle\Connector\Processor\QuickExport;

<<<<<<< HEAD
use Akeneo\Component\Batch\Item\InvalidItemException;
use Akeneo\Component\FileStorage\Model\FileInfoInterface;
=======
use Akeneo\Bundle\BatchBundle\Item\InvalidItemException;
use Akeneo\Component\StorageUtils\Detacher\ObjectDetacherInterface;
>>>>>>> 0fe752d4
use Pim\Bundle\CatalogBundle\AttributeType\AttributeTypes;
use Pim\Bundle\CatalogBundle\Builder\ProductBuilder;
use Pim\Bundle\CatalogBundle\Manager\ChannelManager;
use Pim\Bundle\EnrichBundle\Connector\Processor\AbstractProcessor;
use Pim\Component\Catalog\Builder\ProductBuilderInterface;
use Pim\Component\Catalog\Exception\InvalidArgumentException;
use Pim\Component\Catalog\Model\ProductInterface;
use Pim\Component\Connector\Repository\JobConfigurationRepositoryInterface;
use Symfony\Component\HttpFoundation\File\Exception\FileNotFoundException;
use Symfony\Component\Serializer\SerializerInterface;

/**
 * Process a product to a flat array
 *
 * This processor doesn't use the channel in configuration field but from job configuration
 *
 * @author    Willy Mesnage <willy.mesnage@akeneo.com>
 * @copyright 2015 Akeneo SAS (http://www.akeneo.com)
 * @license   http://opensource.org/licenses/osl-3.0.php  Open Software License (OSL 3.0)
 */
class ProductToFlatArrayProcessor extends AbstractProcessor
{
    /** @var SerializerInterface */
    protected $serializer;

    /** @var ChannelManager */
    protected $channelManager;

    /** @var string */
    protected $uploadDirectory;

    /** @var string */
    protected $channelCode;

    /** @var string */
    protected $locale;

    /** @var array Normalizer context */
    protected $normalizerContext;

    /** @var ProductBuilder */
    protected $productBuilder;

    /** @var  ObjectDetacherInterface */
    protected $objectDetacher;

    /**
     * @param JobConfigurationRepositoryInterface $jobConfigurationRepo
     * @param SerializerInterface                 $serializer
     * @param ChannelManager                      $channelManager
     * @param string                              $uploadDirectory
     * @param ProductBuilderInterface             $productBuilder
     * @param ObjectDetacherInterface             $objectDetacher
     */
    public function __construct(
        JobConfigurationRepositoryInterface $jobConfigurationRepo,
        SerializerInterface $serializer,
        ChannelManager $channelManager,
        $uploadDirectory,
        ProductBuilderInterface $productBuilder = null,
        ObjectDetacherInterface $objectDetacher = null
    ) {
        parent::__construct($jobConfigurationRepo);

        $this->serializer      = $serializer;
        $this->channelManager  = $channelManager;
        $this->uploadDirectory = $uploadDirectory;
        $this->productBuilder  = $productBuilder;
        $this->objectDetacher  = $objectDetacher;
    }

    /**
     * {@inheritdoc}
     */
    public function initialize()
    {
        $this->setChannelCodeFromJobConfiguration();
    }

    /**
     * {@inheritdoc}
     */
    public function process($product)
    {
        if (null !== $this->productBuilder) {
            $this->productBuilder->addMissingProductValues($product);
        }

        $data['media'] = [];

        $productMedias = $this->getProductMedias($product);
        if (count($productMedias) > 0) {
            try {
                $data['media'] = $this->serializer->normalize(
                    $productMedias,
                    'flat',
                    ['field_name' => 'media', 'prepare_copy' => true]
                );
            } catch (FileNotFoundException $e) {
                throw new InvalidItemException(
                    $e->getMessage(),
                    [
                        'item'            => $product->getIdentifier()->getData(),
                        'uploadDirectory' => $this->uploadDirectory,
                    ]
                );
            }
        }

        $data['product'] = $this->serializer->normalize($product, 'flat', $this->getNormalizerContext());

        if (null !== $this->objectDetacher) {
            $this->objectDetacher->detach($product);
        }

        return $data;
    }

    /**
     * @param string $channelCode
     */
    public function setChannelCode($channelCode)
    {
        $this->channelCode = $channelCode;
    }

    /**
     * @return string
     */
    public function getChannelCode()
    {
        return $this->channelCode;
    }

    /**
     * @param string $uiLocale
     */
    public function setLocale($uiLocale)
    {
        $this->locale = $uiLocale;
    }

    /**
     * @return string
     */
    public function getLocale()
    {
        return $this->locale;
    }

    /**
     * @return array
     */
    protected function getNormalizerContext()
    {
        if (null === $this->normalizerContext) {
            $this->normalizerContext = [
                'scopeCode'   => $this->channelCode,
                'localeCodes' => $this->getLocaleCodes($this->channelCode),
                'locale'      => $this->locale,
            ];
        }

        return $this->normalizerContext;
    }

    /**
     * Get locale codes for a channel
     *
     * @param string $channelCode
     *
     * @return array
     */
    protected function getLocaleCodes($channelCode)
    {
        $channel = $this->channelManager->getChannelByCode($channelCode);

        return $channel->getLocaleCodes();
    }

    /**
     * Fetch product media
     *
     * @param ProductInterface $product
     *
     * @return FileInfoInterface[]
     */
    protected function getProductMedias(ProductInterface $product)
    {
        $media = [];
        foreach ($product->getValues() as $value) {
            if (in_array($value->getAttribute()->getAttributeType(), [AttributeTypes::IMAGE, AttributeTypes::FILE])) {
                $media[] = $value->getData();
            }
        }

        return $media;
    }

    /**
     * Set the channel in parameter from the job configuration
     *
     * @throws InvalidArgumentException
     */
    protected function setChannelCodeFromJobConfiguration()
    {
        $configuration = $this->getJobConfiguration();

        if (!isset($configuration['mainContext']['scope'])) {
            throw new InvalidArgumentException('No channel found');
        }

        if (!isset($configuration['mainContext']['ui_locale'])) {
            throw new InvalidArgumentException('No UI locale found');
        }

        $this->setChannelCode($configuration['mainContext']['scope']);
        $this->setLocale($configuration['mainContext']['ui_locale']);
    }
}<|MERGE_RESOLUTION|>--- conflicted
+++ resolved
@@ -2,13 +2,9 @@
 
 namespace Pim\Bundle\EnrichBundle\Connector\Processor\QuickExport;
 
-<<<<<<< HEAD
 use Akeneo\Component\Batch\Item\InvalidItemException;
 use Akeneo\Component\FileStorage\Model\FileInfoInterface;
-=======
-use Akeneo\Bundle\BatchBundle\Item\InvalidItemException;
 use Akeneo\Component\StorageUtils\Detacher\ObjectDetacherInterface;
->>>>>>> 0fe752d4
 use Pim\Bundle\CatalogBundle\AttributeType\AttributeTypes;
 use Pim\Bundle\CatalogBundle\Builder\ProductBuilder;
 use Pim\Bundle\CatalogBundle\Manager\ChannelManager;
@@ -59,17 +55,17 @@
      * @param JobConfigurationRepositoryInterface $jobConfigurationRepo
      * @param SerializerInterface                 $serializer
      * @param ChannelManager                      $channelManager
-     * @param string                              $uploadDirectory
      * @param ProductBuilderInterface             $productBuilder
      * @param ObjectDetacherInterface             $objectDetacher
+     * @param string                              $uploadDirectory
      */
     public function __construct(
         JobConfigurationRepositoryInterface $jobConfigurationRepo,
         SerializerInterface $serializer,
         ChannelManager $channelManager,
-        $uploadDirectory,
-        ProductBuilderInterface $productBuilder = null,
-        ObjectDetacherInterface $objectDetacher = null
+        ProductBuilderInterface $productBuilder,
+        ObjectDetacherInterface $objectDetacher,
+        $uploadDirectory
     ) {
         parent::__construct($jobConfigurationRepo);
 
@@ -119,10 +115,7 @@
         }
 
         $data['product'] = $this->serializer->normalize($product, 'flat', $this->getNormalizerContext());
-
-        if (null !== $this->objectDetacher) {
-            $this->objectDetacher->detach($product);
-        }
+        $this->objectDetacher->detach($product);
 
         return $data;
     }
@@ -164,13 +157,11 @@
      */
     protected function getNormalizerContext()
     {
-        if (null === $this->normalizerContext) {
-            $this->normalizerContext = [
-                'scopeCode'   => $this->channelCode,
-                'localeCodes' => $this->getLocaleCodes($this->channelCode),
-                'locale'      => $this->locale,
-            ];
-        }
+        $this->normalizerContext = [
+            'scopeCode'   => $this->channelCode,
+            'localeCodes' => $this->getLocaleCodes($this->channelCode),
+            'locale'      => $this->locale,
+        ];
 
         return $this->normalizerContext;
     }
