parameters:
    pim_enrich.imagine.loader.flysystem.class: Pim\Bundle\EnrichBundle\Imagine\Loader\FlysystemLoader

services:
    pim_enrich.imagine.loader.flysystem:
        class: %pim_enrich.imagine.loader.flysystem.class%
        arguments:
            - '@oneup_flysystem.mount_manager'
<<<<<<< HEAD
            - 'storage'
=======
            - ['storage']
>>>>>>> 27166378
        tags:
            - { name: liip_imagine.binary.loader, loader: flysystem_data_loader }<|MERGE_RESOLUTION|>--- conflicted
+++ resolved
@@ -6,10 +6,6 @@
         class: %pim_enrich.imagine.loader.flysystem.class%
         arguments:
             - '@oneup_flysystem.mount_manager'
-<<<<<<< HEAD
-            - 'storage'
-=======
             - ['storage']
->>>>>>> 27166378
         tags:
             - { name: liip_imagine.binary.loader, loader: flysystem_data_loader }