--- conflicted
+++ resolved
@@ -12,12 +12,7 @@
     pim_enrich.controller.association.class:             Pim\Bundle\EnrichBundle\Controller\AssociationController
     pim_enrich.controller.group.class:                   Pim\Bundle\EnrichBundle\Controller\GroupController
     pim_enrich.controller.association_type.class:        Pim\Bundle\EnrichBundle\Controller\AssociationTypeController
-<<<<<<< HEAD
-    pim_enrich.controller.media.class:                   Pim\Bundle\EnrichBundle\Controller\MediaController
-    pim_enrich.controller.file_display.class:            Pim\Bundle\EnrichBundle\Controller\FileDisplayController
-=======
     pim_enrich.controller.file.class:                    Pim\Bundle\EnrichBundle\Controller\FileController
->>>>>>> 27166378
     pim_enrich.controller.variant_group.class:           Pim\Bundle\EnrichBundle\Controller\VariantGroupController
     pim_enrich.controller.group_type.class:              Pim\Bundle\EnrichBundle\Controller\GroupTypeController
     pim_enrich.controller.completeness.class:            Pim\Bundle\EnrichBundle\Controller\CompletenessController
@@ -212,28 +207,6 @@
             - '@pim_enrich.form.association_type'
             - '@pim_catalog.remover.association_type'
 
-<<<<<<< HEAD
-#    pim_enrich.controller.media:
-#        scope: request
-#        class: %pim_enrich.controller.media.class%
-#        arguments:
-#            - '@liip_imagine'
-#            - '@liip_imagine.filter.manager'
-#            - '@liip_imagine.cache.manager'
-#            - '@pim_filesystem'
-
-    pim_enrich.controller.file_display:
-        scope: request
-        class: %pim_enrich.controller.file_display.class%
-        calls:
-            - [ setContainer, [ '@service_container' ] ]
-        arguments:
-            - '@liip_imagine.controller'
-            - '@liip_imagine.cache.manager'
-            - '@oneup_flysystem.mount_manager'
-            - '@liip_imagine.filter.manager'
-            - 'storage'
-=======
     pim_enrich.controller.file:
         scope: request
         class: %pim_enrich.controller.file.class%
@@ -243,7 +216,6 @@
             - '@liip_imagine.filter.manager'
             - '@oneup_flysystem.mount_manager'
             - ['storage']
->>>>>>> 27166378
 
     pim_enrich.controller.variant_group:
         scope: request
