parameters:
    pim_enrich.form.subscriber.add_attribute_type.class:         Pim\Bundle\EnrichBundle\Form\Subscriber\AddAttributeTypeRelatedFieldsSubscriber
    pim_enrich.form.subscriber.add_attribute_requirements.class: Pim\Bundle\EnrichBundle\Form\Subscriber\AddAttributeRequirementsSubscriber
    pim_enrich.form.subscriber.family_disable_fields_subscriber.class: Pim\Bundle\EnrichBundle\Form\Subscriber\DisableFamilyFieldsSubscriber
    pim_enrich.form.subscriber.family_attribute_label_subscriber.class: Pim\Bundle\EnrichBundle\Form\Subscriber\AddAttributeAsLabelSubscriber
    pim_enrich.form.subscriber.set_attribute_group_sort_order.class: Pim\Bundle\EnrichBundle\Form\Subscriber\SetAttributeGroupSortOrderSubscriber
    pim_enrich.form.subscriber.add_variant_group_template.class: Pim\Bundle\EnrichBundle\Form\Subscriber\AddVariantGroupTemplateSubscriber
    pim_enrich.form.subscriber.add_variant_group_axes.class: Pim\Bundle\EnrichBundle\Form\Subscriber\AddVariantGroupAxesSubscriber

services:
    # Subscribers
    pim_enrich.form.subscriber.attribute:
        class: %pim_enrich.form.subscriber.add_attribute_type.class%
        arguments:
            - '@pim_catalog.registry.attribute_type'
            - '@oro_security.security_facade'
            - '@pim_catalog.repository.attribute_group'

    pim_enrich.form.subscriber.attribute_requirements:
        class: '%pim_enrich.form.subscriber.add_attribute_requirements.class%'
        arguments:
            - '@pim_catalog.repository.channel'

    pim_enrich.form.subscriber.family_disable_fields_subscriber:
        class: '%pim_enrich.form.subscriber.family_disable_fields_subscriber.class%'
        arguments:
            - '@oro_security.security_facade'

    pim_enrich.form.subscriber.family_attribute_label_subscriber:
        class: '%pim_enrich.form.subscriber.family_attribute_label_subscriber.class%'
        arguments:
            - '%pim_catalog.entity.attribute.class%'
            - '@form.factory'
            - '@oro_security.security_facade'

    pim_enrich.form.subscriber.set_attribute_group_sort_order:
        class: '%pim_enrich.form.subscriber.set_attribute_group_sort_order.class%'
        arguments:
            - '@pim_catalog.repository.attribute_group'

<<<<<<< HEAD
=======
    pim_enrich.form.subscriber.transform_product_template_values:
        class: %pim_enrich.form.subscriber.transform_product_template_values.class%
        arguments:
            - '@pim_serializer'
            - '@pim_serializer'
            - '@pim_enrich.resolver.locale'
            - '@pim_catalog.builder.localizable_and_scopable_raw_values'

>>>>>>> 6f7a475c
    pim_enrich.form.subscriber.add_variant_group_template:
        class: '%pim_enrich.form.subscriber.add_variant_group_template.class%'
        arguments:
            - '@pim_user.context.user'

    pim_enrich.form.subscriber.add_variant_group_axes:
        class: '%pim_enrich.form.subscriber.add_variant_group_axes.class%'
        arguments:
            - '%pim_catalog.entity.attribute.class%'<|MERGE_RESOLUTION|>--- conflicted
+++ resolved
@@ -1,11 +1,11 @@
 parameters:
-    pim_enrich.form.subscriber.add_attribute_type.class:         Pim\Bundle\EnrichBundle\Form\Subscriber\AddAttributeTypeRelatedFieldsSubscriber
-    pim_enrich.form.subscriber.add_attribute_requirements.class: Pim\Bundle\EnrichBundle\Form\Subscriber\AddAttributeRequirementsSubscriber
-    pim_enrich.form.subscriber.family_disable_fields_subscriber.class: Pim\Bundle\EnrichBundle\Form\Subscriber\DisableFamilyFieldsSubscriber
+    pim_enrich.form.subscriber.add_attribute_type.class:                Pim\Bundle\EnrichBundle\Form\Subscriber\AddAttributeTypeRelatedFieldsSubscriber
+    pim_enrich.form.subscriber.add_attribute_requirements.class:        Pim\Bundle\EnrichBundle\Form\Subscriber\AddAttributeRequirementsSubscriber
+    pim_enrich.form.subscriber.family_disable_fields_subscriber.class:  Pim\Bundle\EnrichBundle\Form\Subscriber\DisableFamilyFieldsSubscriber
     pim_enrich.form.subscriber.family_attribute_label_subscriber.class: Pim\Bundle\EnrichBundle\Form\Subscriber\AddAttributeAsLabelSubscriber
-    pim_enrich.form.subscriber.set_attribute_group_sort_order.class: Pim\Bundle\EnrichBundle\Form\Subscriber\SetAttributeGroupSortOrderSubscriber
-    pim_enrich.form.subscriber.add_variant_group_template.class: Pim\Bundle\EnrichBundle\Form\Subscriber\AddVariantGroupTemplateSubscriber
-    pim_enrich.form.subscriber.add_variant_group_axes.class: Pim\Bundle\EnrichBundle\Form\Subscriber\AddVariantGroupAxesSubscriber
+    pim_enrich.form.subscriber.set_attribute_group_sort_order.class:    Pim\Bundle\EnrichBundle\Form\Subscriber\SetAttributeGroupSortOrderSubscriber
+    pim_enrich.form.subscriber.add_variant_group_template.class:        Pim\Bundle\EnrichBundle\Form\Subscriber\AddVariantGroupTemplateSubscriber
+    pim_enrich.form.subscriber.add_variant_group_axes.class:            Pim\Bundle\EnrichBundle\Form\Subscriber\AddVariantGroupAxesSubscriber
 
 services:
     # Subscribers
@@ -38,17 +38,14 @@
         arguments:
             - '@pim_catalog.repository.attribute_group'
 
-<<<<<<< HEAD
-=======
     pim_enrich.form.subscriber.transform_product_template_values:
-        class: %pim_enrich.form.subscriber.transform_product_template_values.class%
+        class: '%pim_enrich.form.subscriber.transform_product_template_values.class%'
         arguments:
             - '@pim_serializer'
             - '@pim_serializer'
             - '@pim_enrich.resolver.locale'
             - '@pim_catalog.builder.localizable_and_scopable_raw_values'
 
->>>>>>> 6f7a475c
     pim_enrich.form.subscriber.add_variant_group_template:
         class: '%pim_enrich.form.subscriber.add_variant_group_template.class%'
         arguments:
