config:
    shim:
        jquery.wizard:
            deps:
                - jquery
        jstree/jquery.jstree.tree_selector:
            deps:
                - jquery.jstree
        jstree/nested_switch:
            deps:
                - jquery.jstree
        translator:
            exports: Translator

    config:
        # Forwarded events from mediator
        pim/form/common/edit-form:
            forwarded-events:
                'pim_enrich:form:field:extension:add': 'pim_enrich:form:field:extension:add'
                'pim_enrich:form:filter:extension:add': 'pim_enrich:form:filter:extension:add'
                'pim_enrich:form:entity:pre_save':     'pim_enrich:form:entity:pre_save'
                'pim_enrich:form:entity:update_state': 'pim_enrich:form:entity:update_state'
                'pim_enrich:form:entity:post_fetch':   'pim_enrich:form:entity:post_fetch'
        pim/cache-invalidator:
            events:
                - 'pim_enrich:form:entity:post_fetch'
        pim/job/product/edit/content:
            forwarded-events:
                'pim_enrich:form:filter:extension:add': 'pim_enrich:form:filter:extension:add'
        pim/grid/view-selector/selector:
            forwarded-events:
                'grid:product-grid:state_changed': 'grid:product-grid:state_changed'
        pim/variant-group-manager:
            urls:
                get: pim_enrich_variant_group_rest_get
        pim/controller/group:
            fetcher: group
        pim/controller/variant-group:
            fetcher: variant-group
        pim/remover/association-type:
            url: pim_enrich_associationtype_rest_remove
        pim/remover/attribute-group:
            url: pim_enrich_attributegroup_rest_remove
        pim/remover/group-type:
            url: pim_enrich_grouptype_rest_remove
        pim/remover/channel:
            url: pim_enrich_channel_rest_remove
        pim/remover/family:
            url: pim_enrich_family_rest_remove
        pim/remover/variant-group:
            url: pim_enrich_variant_group_rest_remove
        pim/remover/group:
            url: pim_enrich_group_rest_remove
        pim/remover/product:
            url: pim_enrich_product_rest_remove
        pim/remover/job-instance-import:
            url: pim_enrich_job_instance_rest_import_delete
        pim/remover/job-instance-export:
            url: pim_enrich_job_instance_rest_export_delete
        pim/remover/attribute:
            url: pim_enrich_attribute_rest_remove
        pim/saver/channel:
            postUrl: pim_enrich_channel_rest_post
            putUrl: pim_enrich_channel_rest_put
        pim/saver/family:
            putUrl: pim_enrich_family_rest_put
        pim/saver/variant-group:
            url: pim_enrich_variant_group_rest_post
        pim/saver/product:
            url: pim_enrich_product_rest_post
        pim/saver/product-model:
            url: pim_enrich_product_model_rest_post
        pim/saver/group:
            url: pim_enrich_group_rest_post
        pim/saver/job-instance-import:
            url: pim_enrich_job_instance_rest_import_put
        pim/saver/job-instance-export:
            url: pim_enrich_job_instance_rest_export_put
        pim/form/common/attributes/create-button:
            attribute_icons:
                pim_catalog_identifier:          asterisk
                pim_catalog_text:                font
                pim_catalog_textarea:            file-text-alt
                pim_catalog_number:              sort-by-order
                pim_catalog_price_collection:    money
                pim_catalog_multiselect:         tags
                pim_catalog_simpleselect:        tag
                pim_catalog_file:                file
                pim_catalog_image:               camera-retro
                pim_catalog_boolean:             check
                pim_catalog_date:                calendar
                pim_catalog_metric:              beaker
                pim_reference_data_multiselect:  tags
                pim_reference_data_simpleselect: tag
        pim/fetcher-registry:
            fetchers:
                default: pim/base-fetcher
                association-type:
                    module: pim/base-fetcher
                    options:
                        urls:
                            list: pim_enrich_associationtype_rest_index
                            get: pim_enrich_associationtype_rest_get
                group-type:
                    module: pim/base-fetcher
                    options:
                        urls:
                            list: pim_enrich_grouptype_rest_index
                            get: pim_enrich_grouptype_rest_get
                attribute-group:
                    module: pim/attribute-group-fetcher
                    options:
                        urls:
                            search: pim_enrich_attributegroup_rest_search
                            list: pim_enrich_attributegroup_rest_index
                            get: pim_enrich_attributegroup_rest_get
                attribute:
                    module: pim/attribute-fetcher
                    options:
                        identifier_type: pim_catalog_identifier
                        urls:
                            list: pim_enrich_attribute_rest_index
                            get: pim_enrich_attribute_rest_get
                attribute-type:
                    module: pim/base-fetcher
                    options:
                        urls:
                            list: pim_enrich_attribute_type_index
                family:
                    module: pim/base-fetcher
                    options:
                        urls:
                            list: pim_enrich_family_rest_index
                            get: pim_enrich_family_rest_get
                channel:
                    module: pim/base-fetcher
                    options:
                        urls:
                            list: pim_enrich_channel_rest_index
                            get: pim_enrich_channel_rest_get
                locale:
                    module: pim/locale-fetcher
                    options:
                        urls:
                            list: pim_enrich_locale_rest_index
                measure:
                    module: pim/base-fetcher
                    options:
                        urls:
                            list: pim_enrich_measures_rest_index
                currency:
                    module: pim/base-fetcher
                    options:
                        urls:
                            list: pim_enrich_currency_rest_index
                group:
                    module: pim/base-fetcher
                    options:
                        urls:
                            list: pim_enrich_group_rest_index
                            get: pim_enrich_group_rest_get
                variant-group:
                    module: pim/variant-group-fetcher
                    options:
                        urls:
                            list: pim_enrich_variant_group_rest_index
                            get: pim_enrich_variant_group_rest_get
                sequential-edit:
                    module: pim/base-fetcher
                    options:
                        urls:
                            list: pim_enrich_mass_edit_action_sequential_edit_get
                product-history:
                    module: pim/base-fetcher
                    options:
                        urls:
                            get: pim_enrich_product_history_rest_get
                product:
                    module: pim/product-fetcher
                    options:
                        urls:
                            get: pim_enrich_product_rest_get
                product_model:
                    module: pim/product-fetcher
                    options:
                        urls:
                            get: pim_enrich_product_model_rest_get
                category:
                    module: pim/base-fetcher
                    options:
                        urls:
                            list: pim_enrich_category_rest_list
                            get: pim_enrich_category_rest_get
                job-instance-export:
                    module: pim/base-fetcher
                    options:
                        urls:
                            get: pim_enrich_job_instance_rest_export_get
                job-instance-import:
                    module: pim/base-fetcher
                    options:
                        urls:
                            get: pim_enrich_job_instance_rest_import_get
                formats:
                    module: pim/base-fetcher
                    options:
                        urls:
                            list: pim_localization_format_index
                user-group:
                    module: pim/base-fetcher
                    options:
                        urls:
                            list: pim_user_user_group_rest_index
                job-execution:
                    module: pim/base-fetcher
                    options:
                        urls:
                            get: pim_enrich_job_execution_rest_get

        pim/controller-registry:
            defaultController:
                module: pim/controller/template
            controllers:
                pim_enrich_associationtype_edit:
                    module: pim/controller/association-type
                    aclResourceId: pim_enrich_associationtype_edit
                pim_enrich_associationtype_index:
                    module: pim/controller/common/index
                    aclResourceId: pim_enrich_associationtype_index
                    config:
                        entity: association-type
                pim_enrich_attribute_create:
                    module: pim/controller/attribute/create
                    aclResourceId: pim_enrich_attribute_create
                pim_enrich_attribute_edit:
                    module: pim/controller/attribute/edit
                    aclResourceId: pim_enrich_attribute_edit
                pim_enrich_attributegroup_create:
                    module: pim/controller/attribute-group/create
                    aclResourceId: pim_enrich_attributegroup_create
                pim_enrich_attributegroup_index:
                    module: pim/controller/common/index
                    aclResourceId: pim_enrich_attributegroup_index
                    config:
                        entity: attribute-group
                pim_enrich_attributegroup_edit:
                    module: pim/controller/attribute-group/edit
                    aclResourceId: pim_enrich_attributegroup_edit
                pim_enrich_categorytree_create:
                    module: pim/controller/form
                    aclResourceId: pim_enrich_product_category_create
                pim_enrich_categorytree_edit:
                    module: pim/controller/form
                    aclResourceId: pim_enrich_product_category_edit
                pim_enrich_categorytree_index:
                    module: pim/controller/form
                    aclResourceId: pim_enrich_product_category_list
                pim_enrich_channel_edit:
                    module: pim/controller/channel/edit
                    aclResourceId: pim_enrich_channel_edit
                pim_enrich_channel_create:
                    module: pim/controller/channel/edit
                    aclResourceId: pim_enrich_channel_create
                pim_enrich_channel_index:
                    module: pim/controller/common/index
                    aclResourceId: pim_enrich_channel_index
                    config:
                        entity: channel
                pim_enrich_grouptype_edit:
                    module: pim/controller/group-type
                    aclResourceId: pim_enrich_grouptype_edit
                pim_enrich_product_edit:
                    module: pim/controller/entity-with-family-variant
                    config:
                        entity: product
                pim_enrich_product_model_edit:
                    module: pim/controller/entity-with-family-variant
                    config:
                        entity: product_model
                pim_enrich_group_edit:
                    module: pim/controller/group
                    aclResourceId: pim_enrich_group_edit
                pim_enrich_variant_group_edit:
                    module: pim/controller/variant-group
                    aclResourceId: pim_enrich_variant_group_edit
                pim_enrich_channel_index:
                    module: pim/controller/common/index
                    aclResourceId: pim_enrich_channel_index
                    config:
                        entity: channel
                pim_importexport_export_profile_index:
                    module: pim/controller/common/index
                    aclResourceId: pim_importexport_export_profile_index
                    config:
                        entity: export-profile
                pim_importexport_import_profile_index:
                    module: pim/controller/common/index
                    aclResourceId: pim_importexport_export_profile_index
                    config:
                        entity: import-profile
                pim_importexport_export_profile_edit:
                    module: pim/controller/job-instance
                    aclResourceId: pim_importexport_export_profile_edit
                pim_importexport_import_profile_edit:
                    module: pim/controller/job-instance
                    aclResourceId: pim_importexport_import_profile_edit
                pim_importexport_import_profile_show:
                    module: pim/controller/job-instance
                    aclResourceId: pim_importexport_import_profile_show
                pim_importexport_export_profile_show:
                    module: pim/controller/job-instance
                    aclResourceId: pim_importexport_export_profile_show
                pim_enrich_currency_index:
                    module: pim/controller/common/index
                    aclResourceId: pim_enrich_currency_index
                    config:
                        entity: currency
                pim_enrich_currency_toggle:
                    module: pim/controller/redirect
                    aclResourceId: pim_enrich_currency_toggle
                pim_enrich_mass_edit_action_sequential_edit:
                    module: pim/controller/redirect
                pim_enrich_mass_edit_action:
                    module: pim/controller/mass-edit
                    aclResourceId: pim_enrich_mass_edit
                pim_enrich_family_index:
                    module: pim/controller/common/index
                    aclResourceId: pim_enrich_family_index
                    config:
                        entity: family
                pim_enrich_family_edit:
                    module: pim/controller/family
                    aclResourceId: pim_enrich_family_index
                oro_user_index:
                    module: pim/controller/common/index
                    config:
                        entity: user
                oro_user_create:
                    module: pim/controller/form
                oro_user_update:
                    module: pim/controller/user
                oro_user_profile_update:
                    module: pim/controller/user
                oro_user_role_index:
                    module: pim/controller/common/index
                    config:
                        entity: user-role
                oro_user_role_create:
                    module: pim/controller/form
                oro_user_role_update:
                    module: pim/controller/role
                oro_user_group_create:
                    module: pim/controller/form
                oro_user_group_index:
                    module: pim/controller/common/index
                    config:
                        entity: user-group
                oro_user_group_update:
                    module: pim/controller/form
                pim_importexport_import_profile_launch_upload:
                    module: pim/controller/redirect
                    aclResourceId: pim_importexport_import_profile_launch_upload
                pim_importexport_import_profile_launch:
                    module: pim/controller/redirect
                    aclResourceId: pim_importexport_import_profile_launch
                pim_importexport_import_profile_remove:
                    module: pim/controller/redirect
                    aclResourceId: pim_importexport_import_profile_remove
                pim_importexport_export_profile_launch:
                    module: pim/controller/redirect
                    aclResourceId: pim_importexport_export_profile_launch
                pim_importexport_export_profile_remove:
                    module: pim/controller/redirect
                    aclResourceId: pim_importexport_export_profile_remove
                oro_user_profile_update:
                    module: pim/controller/form
                pim_enrich_locale_index:
                    module: pim/controller/common/index
                    aclResourceId: pim_enrich_locale_index
                    config:
                        entity: locale
                pim_enrich_attribute_index:
                    module: pim/controller/common/index
                    aclResourceId: pim_enrich_attribute_index
                    config:
                          entity: attribute
                pim_enrich_attribute_sort:
                    module: pim/controller/template
                    aclResourceId: pim_enrich_attribute_sort
                pim_enrich_attribute_remove:
                    module: pim/controller/template
                    aclResourceId: pim_enrich_attribute_remove
                pim_enrich_product_index:
                    module: pim/controller/product/index
                    aclResourceId: pim_enrich_product_index
                pim_enrich_product_create:
                    module: pim/controller/template
                    aclResourceId: pim_enrich_product_create
                pim_enrich_variant_group_index:
                    module: pim/controller/common/index
                    aclResourceId: pim_enrich_variant_group_index
                    config:
                        entity: variant-group
                pim_enrich_variant_group_create:
                    module: pim/controller/template
                    aclResourceId: pim_enrich_variant_group_create
                pim_enrich_group_index:
                    module: pim/controller/common/index
                    aclResourceId: pim_enrich_group_index
                    config:
                        entity: group
                pim_enrich_group_create:
                    module: pim/controller/template
                    aclResourceId: pim_enrich_group_create
                pim_enrich_group_history:
                    module: pim/controller/template
                    aclResourceId: pim_enrich_group_history
                pim_enrich_associationtype_index:
                    module: pim/controller/template
                    aclResourceId: pim_enrich_associationtype_index
                pim_enrich_associationtype_create:
                    module: pim/controller/template
                    aclResourceId: pim_enrich_associationtype_create
                pim_enrich_grouptype_index:
                    module: pim/controller/common/index
                    aclResourceId: pim_enrich_grouptype_index
                    config:
                        entity: group-type
                pim_enrich_grouptype_create:
                    module: pim/controller/template
                    aclResourceId: pim_enrich_grouptype_create
                pim_enrich_grouptype_remove:
                    module: pim/controller/template
                    aclResourceId: pim_enrich_grouptype_remove
                pim_enrich_job_tracker_index:
                    module: pim/controller/common/index
                    aclResourceId: pim_enrich_job_tracker_index
                    config:
                        entity: process
                pim_importexport_import_execution_index:
                    module: pim/controller/common/index
                    aclResourceId: pim_importexport_import_execution_index
                    config:
                        entity: import-execution
                pim_importexport_import_execution_show:
                    module: pim/controller/job-execution
                    aclResourceId: pim_importexport_import_execution_show
                pim_importexport_export_execution_index:
                    module: pim/controller/common/index
                    aclResourceId: pim_importexport_export_execution_index
                    config:
                        entity: export-execution
                pim_importexport_export_execution_show:
                    module: pim/controller/job-execution
                    aclResourceId: pim_importexport_export_execution_show
                pim_enrich_job_tracker_show:
                    module: pim/controller/job-execution
                oro_config_configuration_system:
                    module: pim/controller/system
                pim_enrich_api_connection_index:
                    module: pim/controller/common/index
                    aclResourceId: pim_enrich_api_connection_manage
                    config:
                        entity: api-connection
        pim/attribute-edit-form/type-specific-form-registry:
            formNames:
                pim_catalog_date:
                    create: pim-attribute-form-date
                    edit:   pim-attribute-form-date
                pim_catalog_file:
                    create: pim-attribute-form-file
                    edit:   pim-attribute-form-file
                # pim_catalog_identifier has a fully dedicated view tree
                pim_catalog_image:
                    create: pim-attribute-form-image
                    edit:   pim-attribute-form-image
                pim_catalog_metric:
                    create: pim-attribute-form-metric-create
                    edit:   pim-attribute-form-metric-edit
                pim_catalog_multiselect:
                    create: pim-attribute-form-select
                    edit:   pim-attribute-form-select
                pim_catalog_number:
                    create: pim-attribute-form-number
                    edit:   pim-attribute-form-number
                pim_catalog_price_collection:
                    create: pim-attribute-form-price
                    edit:   pim-attribute-form-price
                pim_catalog_simpleselect:
                    create: pim-attribute-form-select
                    edit:   pim-attribute-form-select
                pim_catalog_text:
                    create: pim-attribute-form-text
                    edit:   pim-attribute-form-text
                pim_catalog_textarea:
                    create: pim-attribute-form-textarea
                    edit:   pim-attribute-form-textarea

    paths:
        pim/app:                            pimenrich/js/app
        pim/router:                         pimenrich/js/router
        pim/route-matcher:                  pimenrich/js/route-matcher
        pim/page-title:                     pimenrich/js/page-title
        pim/init-translator:                pimenrich/js/init-translator

        pimuser/js/init-signin: pimuser/js/init-signin
        bootstrap-modal: pimui/lib/bootstrap-modal
        translator-lib: pimenrich/lib/translator
        translator: pimenrich/js/translator
        routing: pimenrich/js/fos-routing-wrapper
        pim/datagrid-view-fetcher: pimdatagrid/js/fetcher/datagrid-view-fetcher
        pim-router: pimenrich/js/router
        jquery-setup: pimui/js/jquery-setup.js

        # Controllers
        pim/controller-registry:               pimenrich/js/controller/registry
        pim/controller/base:                   pimenrich/js/controller/base
        pim/controller/front:                  pimenrich/js/controller/front
        pim/controller/template:               pimenrich/js/controller/template
        pim/controller/form:                   pimenrich/js/controller/form
<<<<<<< HEAD
        pim/controller/entity-with-family-variant: pimenrich/js/controller/entity-with-family-variant
=======
        # @TODO - Rename this to pimenrich/js/controller/product/edit and move the file
        pim/controller/product:                pimenrich/js/controller/product
        pim/controller/product/index:          pimenrich/js/controller/product/index
>>>>>>> 939fc3b6
        pim/controller/family:                 pimenrich/js/controller/family
        pim/controller/channel/edit:           pimenrich/js/controller/channel/edit
        pim/controller/common/index:           pimenrich/js/controller/common/index
        pim/controller/association-type:       pimenrich/js/controller/association-type
        pim/controller/redirect:               pimenrich/js/controller/redirect
        pim/controller/job-instance:           pimenrich/js/controller/job-instance
        pim/controller/group:                  pimenrich/js/controller/group
        pim/controller/variant-group:          pimenrich/js/controller/variant-group
        pim/controller/role:                   pimenrich/js/controller/role
        pim/controller/job-execution:          pimenrich/js/controller/job-execution
        pim/controller/group-type:             pimenrich/js/controller/group-type
        pim/controller/system:                 pimenrich/js/controller/system
        pim/controller/user:                   pimenrich/js/controller/user
        pim/controller/attribute-group/edit:   pimenrich/js/controller/attribute-group/edit
        pim/controller/attribute-group/create: pimenrich/js/controller/attribute-group/create
        pim/controller/attribute/edit:         pimenrich/js/controller/attribute/edit
        pim/controller/attribute/create:       pimenrich/js/controller/attribute/create
        pim/controller/mass-edit:              pimenrich/js/controller/mass-edit

        jquery.wizard:                      pimenrich/js/jquery.wizard
        jstree/jquery.jstree.tree_selector: pimenrich/js/jstree/jquery.jstree.tree_selector
        jstree/nested_switch:               pimenrich/js/jstree/jquery.jstree.nested_switch
        pim/init:                           pimenrich/js/pim-init
        pim/asynctab:                       pimenrich/js/pim-async-tab
        pim/popinform:                      pimenrich/js/pim-popinform
        pim/optionform:                     pimenrich/js/pim-optionform
        pim/form-modal:                     pimenrich/js/form/form-modal
        pim/scopable:                       pimenrich/js/pim-scopable
        pim/currencyfield:                  pimenrich/js/pim-currencyfield
        pim/tree/view:                      pimenrich/js/tree-view.jstree
        pim/tree/associate:                 pimenrich/js/tree-associate.jstree
        pim/tree/manage:                    pimenrich/js/tree-manage.jstree
        pim/attributeoptionview:            pimenrich/js/pim-attributeoptionview
        pim/item/tableview:                 pimenrich/js/pim-item-tableview
        pim/item/view:                      pimenrich/js/pim-item-view
        pim/i18n:                           pimenrich/js/i18n
        pim/user-context:                   pimenrich/js/user-context
        pim/date-context:                   pimenrich/js/date-context
        pim/error:                          pimenrich/js/error/error
        translator:                         pimenrich/lib/translator
        oro/translator:                     pimenrich/js/translator
        pim/common/property:                pimenrich/js/common/property
        pim/common/select2/family:          pimenrich/js/common/select2/family

        # Security
        pim/security-context: pimenrich/js/security-context

        # Managers
        pim/variant-group-manager:   pimenrich/js/manager/variant-group-manager
        pim/group-manager:           pimenrich/js/manager/group-manager
        pim/attribute-manager:       pimenrich/js/manager/attribute-manager
        pim/attribute-group-manager: pimenrich/js/manager/attribute-group-manager

        # Fetcher
        pim/fetcher-registry:        pimenrich/js/fetcher/fetcher-registry
        pim/base-fetcher:            pimenrich/js/fetcher/base-fetcher
        pim/attribute-fetcher:       pimenrich/js/fetcher/attribute-fetcher
        pim/attribute-group-fetcher: pimenrich/js/fetcher/attribute-group-fetcher
        pim/locale-fetcher:          pimenrich/js/fetcher/locale-fetcher
        pim/product-fetcher:         pimenrich/js/fetcher/product-fetcher
        pim/variant-group-fetcher:   pimenrich/js/fetcher/variant-group-fetcher

        # Remover
        pim/remover/base:                pimenrich/js/remover/base-remover
        pim/remover/association-type:    pimenrich/js/remover/association-type-remover
        pim/remover/attribute-group:     pimenrich/js/remover/attribute-group-remover
        pim/remover/group-type:          pimenrich/js/remover/group-type-remover
        pim/remover/channel:             pimenrich/js/remover/channel
        pim/remover/family:              pimenrich/js/remover/family
        pim/remover/product:             pimenrich/js/remover/product-remover
        pim/remover/variant-group:       pimenrich/js/remover/variant-group-remover
        pim/remover/group:               pimenrich/js/remover/group-remover
        pim/remover/job-instance-import: pimenrich/js/remover/job-instance-import-remover
        pim/remover/job-instance-export: pimenrich/js/remover/job-instance-export-remover
        pim/remover/attribute:           pimenrich/js/remover/attribute

        # Saver
        pim/saver/base:                pimenrich/js/saver/base-saver
        pim/saver/entity-saver:        pimenrich/js/saver/entity-saver
        pim/saver/channel:             pimenrich/js/saver/channel
        pim/saver/family:              pimenrich/js/saver/family
        pim/saver/product:             pimenrich/js/saver/product-saver
        pim/saver/product-model:       pimenrich/js/saver/product-model-saver
        pim/saver/variant-group:       pimenrich/js/saver/variant-group-saver
        pim/saver/group:               pimenrich/js/saver/group-saver
        pim/saver/job-instance-export: pimenrich/js/saver/job-instance-export-saver
        pim/saver/job-instance-import: pimenrich/js/saver/job-instance-import-saver

        # Generator
        pim/media-url-generator:  pimenrich/js/generator/media-url-generator

        # Form
        pim/form-builder:         pimenrich/js/form/builder
        pim/form-registry:        pimenrich/js/form/registry
        pim/form-config-provider: pimenrich/js/form/config-provider
        pim/cache-invalidator:    pimenrich/js/form/cache-invalidator

        # Association type
        pim/association-type-edit-form/delete: pimenrich/js/association-type/form/delete

        # Attribute group
        pim/attribute-group-edit-form/delete: pimenrich/js/attribute-group/form/delete
        pim/attribute-group-edit-form/list:   pimenrich/js/attribute-group/form/list

        # Group type
        pim/group-type-edit-form/delete:                 pimenrich/js/group-type/form/delete

        # Channel
        pim/channel-edit-form/delete:                           pimenrich/js/channel/form/delete
        pim/channel-edit-form/save:                             pimenrich/js/channel/form/save
        pim/channel-edit-form/properties/general/currencies:    pimenrich/js/channel/form/properties/general/currencies
        pim/channel-edit-form/properties/general/locales:       pimenrich/js/channel/form/properties/general/locales
        pim/channel-edit-form/properties/general/category-tree: pimenrich/js/channel/form/properties/general/category-tree
        pim/channel-edit-form/properties/conversion-unit:       pimenrich/js/channel/form/properties/conversion-unit
        pim/channel-edit-form/properties/general/category-tree: pimenrich/js/channel/form/properties/general/category-tree.js

        # Family
        pim/family-edit-form/delete:                                        pimenrich/js/family/form/delete
        pim/family-edit-form/save:                                          pimenrich/js/family/form/save
        pim/family-edit-form/properties/general/code:                       pimenrich/js/family/form/properties/general/code
        pim/family-edit-form/properties/general/attribute-as-label:         pimenrich/js/family/form/properties/general/attribute-as-label
        pim/family-edit-form/properties/general/attribute-as-image:         pimenrich/js/family/form/properties/general/attribute-as-image
        pim/family-edit-form/properties/general/translation:                pimenrich/js/family/form/properties/general/translation
        pim/family-edit-form/attributes/toolbar/add-select/attribute-group: pimenrich/js/family/form/attributes/toolbar/add-select/attribute-group/select
        pim/family-edit-form/attributes/toolbar/add-select/attribute:       pimenrich/js/family/form/attributes/toolbar/add-select/attribute/select
        pim/family-edit-form/attributes/toolbar:                            pimenrich/js/family/form/attributes/toolbar
        pim/family-edit-form/attributes/attributes:                         pimenrich/js/family/form/attributes/attributes
        pim/family-edit-form/attributes/toolbar:                            pimenrich/js/family/form/attributes/toolbar
        pim/family-edit-form/attributes:                                    pimenrich/js/family/form/attributes
        pim/family-edit-form/properties/general:                            pimenrich/js/family/form/properties/general
        pim/family-edit-form/attributes:                                    pimenrich/js/family/form/attributes

        # Variant group
        pim/variant-group-edit-form/save: pimenrich/js/variant-group/form/save

        # Exports
        pim/job-instance-edit-form/save:        pimenrich/js/job/common/edit/save
        pim/job-instance-export-edit-form/save: pimenrich/js/job/export/edit/save

        # Imports
        pim/job-instance-import-edit-form/save: pimenrich/js/job/import/edit/save
        pim/job-instance/import/switcher:       pimenrich/js/job/import/switcher
        pim/job-instance/import/switcher-item:  pimenrich/js/job/import/switcher-item

        # Group
        pim/group-edit-form/save: pimenrich/js/group/form/save

        # Product
        pim/product-edit-form/product-label:               pimenrich/js/product/form/product-label
        pim/product-edit-form/product-completeness:        pimenrich/js/product/form/product-completeness
        pim/product-edit-form/attributes/validation:       pimenrich/js/product/form/attributes/validation
        pim/product-edit-form/attributes/validation-error: pimenrich/js/product/form/attributes/validation-error
        pim/product-edit-form/attributes/variant-group:    pimenrich/js/product/form/attributes/variant-group
        pim/product-edit-form/attributes/locale-specific:  pimenrich/js/product/form/attributes/locale-specific
        pim/product-edit-form/attributes/read-only-form:   pimenrich/js/product/form/attributes/read-only-form
        pim/product-edit-form/attributes/completeness:     pimenrich/js/product/form/attributes/completeness
        pim/product-edit-form/attributes/localizable:      pimenrich/js/product/form/attributes/localizable
        pim/product-edit-form/categories:                  pimenrich/js/product/form/categories
        pim/product-edit-form/associations:                pimenrich/js/product/form/associations
        pim/product-edit-form/locale-switcher:             pimenrich/js/product/form/locale-switcher
        pim/product-edit-form/scope-switcher:              pimenrich/js/product/form/scope-switcher
        pim/product-edit-form/completeness:                pimenrich/js/product/form/completeness
        pim/product-edit-form/history:                     pimenrich/js/product/form/history
        pim/product-edit-form/comments:                    pimenrich/js/product/form/comments
        pim/product-edit-form/save:                        pimenrich/js/product/form/save
        pim/product-edit-form/sequential-edit:             pimenrich/js/product/form/sequential-edit
        pim/product-edit-form/delete:                      pimenrich/js/product/form/delete
        pim/product-edit-form/meta/family:                 pimenrich/js/product/form/meta/family
        pim/product-edit-form/meta/change-family:          pimenrich/js/product/form/meta/change-family
        pim/product-edit-form/meta/created:                pimenrich/js/product/form/meta/created
        pim/product-edit-form/meta/updated:                pimenrich/js/product/form/meta/updated
        pim/product-edit-form/meta/groups:                 pimenrich/js/product/form/meta/groups
        pim/product-edit-form/meta/status-switcher:        pimenrich/js/product/form/meta/status-switcher
        pim/product-edit-form/download-pdf:                pimenrich/js/product/form/download-pdf
        pim/product-edit-form/attributes:                  pimenrich/js/product/form/attributes
        pim/product-edit-form/creation/identifier:         pimenrich/js/product/form/creation/identifier

        # Product model
        pim/product-model-edit-form/meta/family-variant: pimenrich/js/product-model/form/meta/family-variant
        pim/product-model-edit-form/product-model-label: pimenrich/js/product-model/form/product-model-label
        pim/product-model-edit-form/save: pimenrich/js/product-model/form/save
        pim/product-model-edit-form/attributes/read-only-parent-attributes: pimenrich/js/product-model/form/attributes/read-only-parent-attributes
        pim/product-model-edit-form/attributes/variant-axes: pimenrich/js/product-model/form/attributes/variant-axes

        # Attribute group
        pim/attribute-group-form/tab/attribute: pimenrich/js/attribute-group/form/tab/attribute

        # Exports
        pim/job/product/edit/content/readonly:                       pimenrich/js/job/product/edit/content/readonly
        pim/job/product/edit/content/structure:                      pimenrich/js/job/product/edit/content/structure
        pim/job/product/edit/content/structure/scope:                pimenrich/js/job/product/edit/content/structure/scope
        pim/job/product/edit/content/structure/locales:              pimenrich/js/job/product/edit/content/structure/locales
        pim/job/product/edit/content/structure/attributes:           pimenrich/js/job/product/edit/content/structure/attributes
        pim/job/product/edit/content/structure/attributes-selector:  pimenrich/js/job/product/edit/content/structure/attributes-selector
        pim/job/product/edit/content/data/add-select/attribute:      pimenrich/js/job/product/edit/content/data/add-select/attribute/select
        pim/job/product/edit/content/data/default-attribute-filters: pimenrich/js/job/product/edit/content/data/default-attribute-filters
        pim/job/common/edit/content/data/help:                       pimenrich/js/job/common/edit/content/data/help
        pim/job/product/edit/content/data:                           pimenrich/js/job/product/edit/content/data
        pim/job/product/edit/field/date-format:                      pimenrich/js/job/product/edit/field/date-format
        pim/job/common/edit/field/decimal-separator:                 pimenrich/js/job/common/edit/field/decimal-separator
        pim/job/common/edit/properties:                              pimenrich/js/job/common/edit/properties
        pim/job/common/edit/field/field:                             pimenrich/js/job/common/edit/field/field
        pim/job/common/edit/field/text:                              pimenrich/js/job/common/edit/field/text
        pim/job/common/edit/field/select:                            pimenrich/js/job/common/edit/field/select
        pim/job/common/edit/field/switch:                            pimenrich/js/job/common/edit/field/switch
        pim/job/common/edit/label:                                   pimenrich/js/job/common/edit/label
        pim/job/common/edit/meta:                                    pimenrich/js/job/common/edit/meta
        pim/job/export/edit/delete:                                  pimenrich/js/job/export/edit/delete
        pim/job/import/edit/delete:                                  pimenrich/js/job/import/edit/delete
        pim/job/common/edit/validation:                              pimenrich/js/job/common/edit/validation
        pim/job/common/edit/launch:                                  pimenrich/js/job/common/edit/launch
        pim/job/common/edit/upload:                                  pimenrich/js/job/common/edit/upload
        pim/job/common/edit/upload-launch:                           pimenrich/js/job/common/edit/upload-launch
        pim/job/common/file-path:                                    pimenrich/js/job/common/file-path
        pim/job/common/label:                                        pimenrich/js/job/common/label
        pim/job/common/grid:                                         pimenrich/js/job/common/grid
        pim/job/execution/summary-table:                             pimenrich/js/job/execution/summary-table
        pim/job/execution/auto-refresh:                              pimenrich/js/job/execution/auto-refresh
        pim/job/execution/show-profile:                              pimenrich/js/job/execution/show-profile
        pim/job/execution/download-archives-buttons:                 pimenrich/js/job/execution/download-archives-buttons
        pim/job/execution/download-log:                              pimenrich/js/job/execution/download-log
        pim/job/product/edit/content:                                pimenrich/js/job/product/edit/content

        # Filters
        pim/filter/filter:                     pimenrich/js/filter/filter
        pim/filter/product/family:             pimenrich/js/filter/product/family
        pim/filter/product/enabled:            pimenrich/js/filter/product/enabled
        pim/filter/product/updated:            pimenrich/js/filter/product/updated
        pim/filter/product/completeness:       pimenrich/js/filter/product/completeness
        pim/filter/product/category:           pimenrich/js/filter/product/category
        pim/filter/product/category/selector:  pimenrich/js/filter/product/category/selector
        pim/filter/attribute/identifier:       pimenrich/js/filter/attribute/identifier
        pim/filter/attribute/attribute:        pimenrich/js/filter/attribute/attribute
        pim/filter/attribute/boolean:          pimenrich/js/filter/attribute/boolean
        pim/filter/attribute/string:           pimenrich/js/filter/attribute/string
        pim/filter/attribute/metric:           pimenrich/js/filter/attribute/metric
        pim/filter/attribute/price-collection: pimenrich/js/filter/attribute/price-collection
        pim/filter/attribute/number:           pimenrich/js/filter/attribute/number
        pim/filter/attribute/select:           pimenrich/js/filter/attribute/select
        pim/filter/attribute/media:            pimenrich/js/filter/attribute/media
        pim/filter/attribute/date:             pimenrich/js/filter/attribute/date

        # Mass edit
        pim/mass-edit-form/form:                           pimenrich/js/mass-edit/form/form
        pim/mass-edit-form/choose:                         pimenrich/js/mass-edit/form/choose
        pim/mass-edit-form/product/operation:              pimenrich/js/mass-edit/form/product/operation
        pim/mass-edit-form/product/change-status:          pimenrich/js/mass-edit/form/product/change-status
        pim/mass-edit-form/product/edit-common-attributes: pimenrich/js/mass-edit/form/product/edit-common-attributes
        pim/mass-edit-form/product/change-family:          pimenrich/js/mass-edit/form/product/change-family
        pim/mass-edit-form/product/add-to-group:           pimenrich/js/mass-edit/form/product/add-to-group
        pim/mass-edit-form/product/add-to-variant-group:   pimenrich/js/mass-edit/form/product/add-to-variant-group
        pim/mass-edit-form/product/category:               pimenrich/js/mass-edit/form/product/category
        pim/mass-edit-form/family/set-requirements:        pimenrich/js/mass-edit/form/family/set-requirements

        # Product edit form
        pim/field-manager: pimenrich/js/product/field-manager
        pim/provider/to-fill-field-provider: pimenrich/js/provider/to-fill-field-provider

        # Mass product edit form
        pim/mass-product-edit-form/form-model-updater: pimenrich/js/product/form/mass-edit/form-model-updater
        pim/mass-product-edit-form/attributes:           pimenrich/js/product/form/mass-edit/attributes

        # Mass family edit
        pim/mass-family-edit-form/attributes:                   pimenrich/js/family/mass-edit/attributes
        pim/mass-family-edit-form/form-model-updater:         pimenrich/js/family/mass-edit/form-model-updater
        pim/mass-family-edit-form/toolbar/add-select/attribute: pimenrich/js/family/mass-edit/toolbar/add-select/attribute/select

        # Attribute option form
        pim/attribute-option-form:          pimenrich/js/attribute-option/form
        pim/attribute-option/create:        pimenrich/js/attribute-option/create

        # Variant group
        pim/variant-group-edit-form/delete:                 pimenrich/js/variant-group/form/delete
        pim/variant-group-edit-form/no-attribute:           pimenrich/js/variant-group/form/no-attribute
        pim/variant-group-edit-form/properties/general:     pimenrich/js/variant-group/form/properties/general
        pim/variant-group-edit-form/add-select/attribute:   pimenrich/js/variant-group/form/attributes/add-select/attribute/select
        pim/variant-group-edit-form/form/axis:              pimenrich/js/variant-group/form/axis

        # Group
        pim/group-edit-form/products:               pimenrich/js/group/form/products
        pim/group-edit-form/delete:                 pimenrich/js/group/form/delete
        pim/group-edit-form/properties/general:     pimenrich/js/group/form/properties/general
        pim/group-edit-form/meta/product-count:     pimenrich/js/group/form/meta/product-count
        pim/group-edit-form/save:                   pimenrich/js/group/form/save

        # Attribute
        pim/attribute-edit-form/tab/choices:                    pimenrich/js/attribute/form/choices
        pim/attribute-edit-form/choices/options-grid:           pimenrich/js/attribute/form/choices/options-grid
        pim/attribute-edit-form/delete:                         pimenrich/js/attribute/form/delete
        pim/attribute-edit-form/properties/available-locales:   pimenrich/js/attribute/form/properties/available-locales
        pim/attribute-edit-form/properties/boolean:             pimenrich/js/attribute/form/properties/boolean
        pim/attribute-edit-form/properties/date:                pimenrich/js/attribute/form/properties/date
        pim/attribute-edit-form/properties/default-metric-unit: pimenrich/js/attribute/form/properties/default-metric-unit
        pim/attribute-edit-form/properties/field:               pimenrich/js/attribute/form/properties/field
        pim/attribute-edit-form/properties/group:               pimenrich/js/attribute/form/properties/group
        pim/attribute-edit-form/properties/is-locale-specific:  pimenrich/js/attribute/form/properties/is-locale-specific
        pim/attribute-edit-form/properties/localizable:         pimenrich/js/attribute/form/properties/localizable
        pim/attribute-edit-form/properties/metric-family:       pimenrich/js/attribute/form/properties/metric-family
        pim/attribute-edit-form/properties/scopable:            pimenrich/js/attribute/form/properties/scopable
        pim/attribute-edit-form/properties/select:              pimenrich/js/attribute/form/properties/select
        pim/attribute-edit-form/properties/text:                pimenrich/js/attribute/form/properties/text
        pim/attribute-edit-form/properties/type:                pimenrich/js/attribute/form/properties/type
        pim/attribute-edit-form/properties/unique:              pimenrich/js/attribute/form/properties/unique
        pim/attribute-edit-form/properties/validation-regexp:   pimenrich/js/attribute/form/properties/validation-regexp
        pim/attribute-edit-form/type-specific-form:             pimenrich/js/attribute/form/type-specific-form
        pim/attribute-edit-form/type-specific-form-registry:    pimenrich/js/attribute/form/type-specific-form-registry
        pim/attribute-edit-form:                                pimenrich/js/attribute/form/edit-form

        # Common
        pim/common/grid:                   pimenrich/js/form/common/grid
        pim/common/redirect:               pimenrich/js/form/common/redirect
        pim/common/column-list-view:       pimenrich/js/common/column-list-view
        pim/common/breadcrumbs:            pimenrich/js/common/breadcrumbs
        pim/common/tab/history:            pimenrich/js/form/common/tab/history
        pim/common/tab:                    pimenrich/js/form/common/tab
        pim/common/properties/translation: pimenrich/js/form/common/properties/translation
        pim/common/properties/general:     pimenrich/js/form/common/properties/general
        pim/common/add-select:             pimenrich/js/form/common/add-select/select
        pim/common/add-select/line:        pimenrich/js/form/common/add-select/line
        pim/common/add-select/footer:      pimenrich/js/form/common/add-select/footer
        pim/create/properties/general:     pimenrich/js/create/form/properties/general
        pim/common/simple-view:            pimenrich/js/form/common/simple-view

        # Root
        pim/form/common/edit-form: pimenrich/js/form/common/edit-form

        pim/form/common/label:                               pimenrich/js/form/common/label
        pim/form/common/group-selector:                      pimenrich/js/form/common/group-selector
        pim/form/common/attributes/attribute-group-selector: pimenrich/js/form/common/attributes/attribute-group-selector
        pim/form/common/save:                                pimenrich/js/form/common/save
        pim/form/common/delete:                              pimenrich/js/form/common/delete
        pim/form/common/form-tabs:                           pimenrich/js/form/common/form-tabs
        pim/form/common/column-tabs:                         pimenrich/js/form/common/column-tabs
        pim/form/common/column-tabs-navigation:              pimenrich/js/form/common/column-tabs-navigation
        pim/form/common/save-form:                           pimenrich/js/form/common/save-form
        pim/form/common/save-buttons:                        pimenrich/js/form/common/save-buttons
        pim/form/common/state:                               pimenrich/js/form/common/state
        pim/form/common/meta:                                pimenrich/js/form/common/meta
        pim/form/common/subsection:                          pimenrich/js/form/common/subsection
        pim/form/common/main-image:                          pimenrich/js/form/common/main-image
        pim/form/common/meta/created:                        pimenrich/js/form/common/meta/created
        pim/form/common/meta/updated:                        pimenrich/js/form/common/meta/updated
        pim/form/common/meta/status:                         pimenrich/js/form/common/meta/status
        pim/form/common/attributes:                          pimenrich/js/form/common/attributes
        pim/form/common/attributes/copy:                     pimenrich/js/form/common/attributes/copy
        pim/form/common/attributes/copy-field:               pimenrich/js/form/common/attributes/copy-field
        pim/form/common/attributes/create-button:            pimenrich/js/form/common/attributes/create-button
        pim/form/common/download-file:                       pimenrich/js/form/common/download-file
        pim/form/common/index/index:                         pimenrich/js/form/common/index/index
        pim/form/common/index/grid:                          pimenrich/js/form/common/index/grid
        pim/form/common/index/create-button:                 pimenrich/js/form/common/index/create-button
        pim/form/common/column:                              pimenrich/js/form/common/column
        pim/form/common/secondary-actions:                   pimenrich/js/form/common/secondary-actions
        pim/form/common/index/confirm-button:                pimenrich/js/form/common/index/confirm-button
        pim/form/common/creation/field:                      pimenrich/js/form/common/creation/field
        pim/form/common/creation/family:                     pimenrich/js/form/common/creation/family
        pim/form/common/creation/modal:                      pimenrich/js/form/common/creation/modal
        pim/form/common/creation/modal/client:               pimenrich/js/form/common/creation/modal/client
        pim/form/common/creation/type:                       pimenrich/js/form/common/creation/type
        pim/form/common/creation/job:                        pimenrich/js/form/common/creation/job

        pim/menu/menu:                                       pimenrich/js/menu/menu
        pim/menu/tab:                                        pimenrich/js/menu/tab
        pim/menu/item:                                       pimenrich/js/menu/item
        pim/menu/navigation-block:                           pimenrich/js/menu/navigation-block
        pim/menu/user-navigation:                            pimenrich/js/menu/user-navigation
        pim/menu/logo:                                       pimenrich/js/menu/logo
        pim/menu/column:                                     pimenrich/js/menu/column

        # Fields
        pim/field:                  pimenrich/js/product/field/field
        pim/boolean-field:          pimenrich/js/product/field/boolean-field
        pim/date-field:             pimenrich/js/product/field/date-field
        pim/media-field:            pimenrich/js/product/field/media-field
        pim/metric-field:           pimenrich/js/product/field/metric-field
        pim/multi-select-field:     pimenrich/js/product/field/multi-select-field
        pim/number-field:           pimenrich/js/product/field/number-field
        pim/price-collection-field: pimenrich/js/product/field/price-collection-field
        pim/simple-select-field:    pimenrich/js/product/field/simple-select-field
        pim/text-field:             pimenrich/js/product/field/text-field
        pim/textarea-field:         pimenrich/js/product/field/textarea-field
        pim/wysiwyg-field:          pimenrich/js/product/field/wysiwyg-field

        # Product add select
        pim/product/add-select/attribute/line: pimenrich/js/product/form/attributes/add-select/attribute/line
        pim/product/add-select/attribute:      pimenrich/js/product/form/attributes/add-select/attribute/select
        pim/attribute-group/add-select/attribute: pimenrich/js/attribute-group/form/tab/select

        # Formatters
        pim/formatter/choices/base: pimenrich/js/formatter/choices/base
        pim/formatter/date: pimenrich/js/formatter/date-formatter

        pim/grid/locale-switcher: pimenrich/js/product/grid/locale-switcher

        # Category tree
        pim/grid/category-tree: pimenrich/js/product/grid/category-tree

        # Grid view selector
        pim/grid/view-selector: pimenrich/js/product/grid/view-selector
        pim/grid/view-selector/selector: pimenrich/js/grid/view-selector
        pim/grid/view-selector/line: pimenrich/js/grid/view-selector-line
        pim/grid/view-selector/create-view: pimenrich/js/grid/view-selector-create-view
        pim/grid/view-selector/save-view: pimenrich/js/grid/view-selector-save-view
        pim/grid/view-selector/remove-view: pimenrich/js/grid/view-selector-remove-view
        pim/grid/view-selector/current: pimenrich/js/grid/view-selector-current
        pim/grid/table: pimenrich/js/product/grid/table

        # Templates
        pim/template/common/drop-zone:                            pimenrich/templates/common/drop-zone.html
        pim/template/common/form-container:                       pimenrich/templates/common/form-container.html

        pim/template/form/group-selector:                         pimenrich/templates/form/group-selector.html
        pim/template/form/save:                                   pimenrich/templates/form/save.html
        pim/template/form/delete:                                 pimenrich/templates/form/delete.html
        pim/template/form/tab/history:                            pimenrich/templates/form/tab/history.html
        pim/template/form/tab/section:                            pimenrich/templates/form/tab/section.html
        pim/template/form/tab/sections:                           pimenrich/templates/form/tab/sections.html
        pim/template/form/grid:                                   pimenrich/templates/form/grid.html
        pim/template/form/add-select/select:                      pimenrich/templates/form/add-select/select.html
        pim/template/form/add-select/line:                        pimenrich/templates/form/add-select/line.html
        pim/template/form/add-select/footer:                      pimenrich/templates/form/add-select/footer.html
        pim/template/form/properties/translation:                 pimenrich/templates/form/properties/translation.html
        pim/template/form/properties/general:                     pimenrich/templates/form/properties/general.html
        pim/template/form/properties/input:                       pimenrich/templates/form/properties/input.html
        pim/template/form/form-tabs:                              pimenrich/templates/form/form-tabs.html
        pim/template/form/state:                                  pimenrich/templates/form/state.html
        pim/template/form/meta/created:                           pimenrich/templates/form/meta/created.html
        pim/template/form/meta/updated:                           pimenrich/templates/form/meta/updated.html
        pim/template/form/meta/status:                            pimenrich/templates/form/meta/status.html
        pim/template/form/meta:                                   pimenrich/templates/form/meta.html
        pim/template/form/tab/attributes:                         pimenrich/templates/form/tab/attributes.html
        pim/template/form/save-buttons:                           pimenrich/templates/form/save-buttons.html
        pim/template/form/edit-form:                              pimenrich/templates/form/edit-form.html
        pim/template/form/tab/attribute/attribute-group-selector: pimenrich/templates/form/tab/attributes/attribute-group-selector.html
        pim/template/form/tab/attribute/attribute-group:          pimenrich/templates/form/tab/attributes/attribute-group.html
        pim/template/form/tab/attribute/copy:                     pimenrich/templates/form/tab/attributes/copy.html
        pim/template/form/tab/attribute/copy-field:               pimenrich/templates/form/tab/attributes/copy-field.html
        pim/template/form/tab/attribute/create-button:            pimenrich/templates/form/tab/attributes/create-button.html
        pim/template/form/tab/attribute/create-modal-content:     pimenrich/templates/form/tab/attributes/create-modal-content.html
        pim/template/form/redirect:                               pimenrich/templates/form/redirect.html
        pim/template/form/download-file:                          pimenrich/templates/form/download-file.html
        pim/template/form/index/index:                            pimenrich/templates/form/index/index.html
        pim/template/form/index/create-button:                    pimenrich/templates/form/index/create-button.html
        pim/template/form/index/confirm-button:                   pimenrich/templates/form/index/confirm-button.html

        pim/template/form/creation/field:                         pimenrich/templates/form/creation/field.html
        pim/template/form/creation/family:                        pimenrich/templates/form/creation/family.html
        pim/template/form/creation/type:                          pimenrich/templates/form/creation/type.html
        pim/template/form/creation/job:                           pimenrich/templates/form/creation/job.html
        pim/template/form/column:                                 pimenrich/templates/form/column.html
        pim/template/form/column-navigation:                      pimenrich/templates/form/column-navigation.html
        pim/template/form/secondary-actions:                      pimenrich/templates/form/secondary-actions.html
        pim/template/form/column-tabs:                            pimenrich/templates/form/column-tabs.html
        pim/template/form/column-tabs-navigation:                 pimenrich/templates/form/column-tabs-navigation.html
        pim/template/form/subsection:                             pimenrich/templates/form/subsection.html
        pim/template/form/main-image:                             pimenrich/templates/form/main-image.html

        # Attribute group
        pim/template/form/attribute-group/tab/attribute: pimenrich/templates/attribute-group/tab/attribute.html
        pim/template/form/attribute-group/list:          pimenrich/templates/attribute-group/list.html

        pim/template/channel/tab/properties/general/currencies:     pimenrich/templates/channel/tab/properties/general/currencies.html
        pim/template/channel/tab/properties/general/locales:        pimenrich/templates/channel/tab/properties/general/locales.html
        pim/template/channel/tab/properties/general/category-tree:  pimenrich/templates/channel/tab/properties/general/category-tree.html
        pim/template/channel/tab/properties/conversion-unit:        pimenrich/templates/channel/tab/properties/conversion-unit.html
        pim/template/channel/tab/properties/general:                pimenrich/templates/channel/tab/properties/general.html

        pim/template/family/tab/attributes/toolbar:          pimenrich/templates/family/tab/attributes/toolbar.html
        pim/template/family/tab/attributes/attributes:       pimenrich/templates/family/tab/attributes/attributes.html
        pim/template/family/tab/general/attribute-as-label:  pimenrich/templates/family/tab/general/attribute-as-label.html
        pim/template/family/tab/attributes:                  pimenrich/templates/family/tab/attributes.html
        pim/template/family/tab/general/attribute-as-image:  pimenrich/templates/family/tab/general/attribute-as-image.html

        # Grid
        pim/template/product/grid/locale-switcher:           pimenrich/templates/product/grid/locale-switcher.html
        pim/template/product/index:                          pimenrich/templates/product/index.html
        pim/template/product/tab/categories:                 pimenrich/templates/product/tab/categories.html
        pim/template/product/tab/catalog-switcher:           pimenrich/templates/product/tab/catalog-switcher.html
        pim/template/product/tab/attribute/validation-error: pimenrich/templates/product/tab/attributes/validation-error.html
        pim/template/product/tab/attribute/variant-group:    pimenrich/templates/product/tab/attributes/variant-group.html
        pim/template/product/tab/associations:               pimenrich/templates/product/tab/associations.html
        pim/template/product/tab/association-panes:          pimenrich/templates/product/tab/association-panes.html
        pim/template/product/completeness:                   pimenrich/templates/product/completeness.html
        pim/template/product/history:                        pimenrich/templates/product/history.html
        pim/template/product/comments:                       pimenrich/templates/product/comments.html
        pim/template/product/locale-switcher:                pimenrich/templates/product/locale-switcher.html
        pim/template/product/sequential-edit:                pimenrich/templates/product/sequential-edit.html
        pim/template/product/download-pdf:                   pimenrich/templates/product/download-pdf.html
        pim/template/product/meta/status-switcher:           pimenrich/templates/product/meta/status-switcher.html
        pim/template/product/meta/family:                    pimenrich/templates/product/meta/family.html
        pim/template/product/meta/family-variant:            pimenrich/templates/product/meta/family-variant.html
        pim/template/product/meta/change-family-modal:       pimenrich/templates/product/meta/change-family-modal.html
        pim/template/product/meta/groups:                    pimenrich/templates/product/meta/groups.html
        pim/template/product/meta/group-modal:               pimenrich/templates/product/meta/group-modal.html
        pim/template/product/meta/created:                   pimenrich/templates/product/meta/created.html
        pim/template/product/meta/updated:                   pimenrich/templates/product/meta/updated.html
        pim/template/product/scope-switcher:                 pimenrich/templates/product/scope-switcher.html
        pim/template/product/field/field:                    pimenrich/templates/product/field/field.html
        pim/template/product/field/boolean:                  pimenrich/templates/product/field/boolean.html
        pim/template/product/field/date:                     pimenrich/templates/product/field/date.html
        pim/template/product/field/media:                    pimenrich/templates/product/field/media.html
        pim/template/product/field/metric:                   pimenrich/templates/product/field/metric.html
        pim/template/product/field/multi-select:             pimenrich/templates/product/field/multi-select.html
        pim/template/product/field/number:                   pimenrich/templates/product/field/number.html
        pim/template/product/field/price-collection:         pimenrich/templates/product/field/price-collection.html
        pim/template/product/field/simple-select:            pimenrich/templates/product/field/simple-select.html
        pim/template/product/field/text:                     pimenrich/templates/product/field/text.html
        pim/template/product/field/textarea:                 pimenrich/templates/product/field/textarea.html
        pim/template/product-create-error:                   pimenrich/templates/product/create-error.html
        pim/template/product/add-select/attribute/line:      pimenrich/templates/product/form/add-select/attribute/line.html
        pim/template/product/form/product-completeness:      pimenrich/templates/product/form/product-completeness.html
        pim/template/attribute-option/form:                  pimenrich/templates/attribute-option/form.html
        pim/template/attribute-option/validation-error:      pimenrich/templates/attribute-option/validation-error.html
        pim/template/attribute-option/index:                 pimenrich/templates/attribute-option/index.html
        pim/template/attribute-option/edit:                  pimenrich/templates/attribute-option/edit.html
        pim/template/attribute-option/show:                  pimenrich/templates/attribute-option/show.html
        pim/template/i18n/flag:                              pimenrich/templates/i18n/flag.html
        pim/template/error/error:                            pimenrich/templates/error/error.html

        pim/template/mass-edit/form:                           pimenrich/templates/mass-edit/form.html
        pim/template/mass-edit/choose:                         pimenrich/templates/mass-edit/choose.html
        pim/template/mass-edit/product/change-status:          pimenrich/templates/mass-edit/product/change-status.html
        pim/template/mass-edit/product/edit-common-attributes: pimenrich/templates/mass-edit/product/edit-common-attributes.html
        pim/template/mass-edit/product/change-family:          pimenrich/templates/mass-edit/product/change-family.html
        pim/template/mass-edit/product/add-to-group:           pimenrich/templates/mass-edit/product/add-to-group.html
        pim/template/mass-edit/product/add-to-variant-group:   pimenrich/templates/mass-edit/product/add-to-variant-group.html
        pim/template/mass-edit/product/category:               pimenrich/templates/mass-edit/product/category.html
        pim/template/mass-edit/family/set-requirements:        pimenrich/templates/mass-edit/family/set-requirements.html

        pim/template/menu/tab:                               pimenrich/templates/menu/tab.html
        pim/template/menu/menu:                              pimenrich/templates/menu/menu.html
        pim/template/menu/item:                              pimenrich/templates/menu/item.html
        pim/template/menu/user-navigation:                   pimenrich/templates/menu/user-navigation.html
        pim/template/menu/navigation-block:                  pimenrich/templates/menu/navigation-block.html
        pim/template/menu/logo:                              pimenrich/templates/menu/logo.html

        pim/template/app:                                    pimenrich/templates/app.html
        pim/template/common/flash:                           pimenrich/templates/common/flash.html
        pim/template/common/breadcrumbs:                     pimenrich/templates/common/breadcrumbs.html

        pim/template/variant-group/tab/properties/general:   pimenrich/templates/variant-group/tab/properties/general.html
        pim/template/variant-group/form/no-attribute:        pimenrich/templates/variant-group/form/no-attribute.html
        pim/template/variant-group/form/axis:                pimenrich/templates/variant-group/form/axis.html

        pim/template/group/tab/properties/general:           pimenrich/templates/group/tab/properties/general.html
        pim/template/group/meta/product-count:               pimenrich/templates/group/meta/product-count.html

        pim/template/create/tab/properties/general:          pimenrich/templates/create/tab/properties/general.html

        # Exports
        pim/template/export/product/edit/content/data/help:                     pimenrich/templates/export/product/edit/content/data/help.html
        pim/template/export/product/edit/content/data:                          pimenrich/templates/export/product/edit/content/data.html

        pim/template/export/product/edit/content/structure/scope:               pimenrich/templates/export/product/edit/content/structure/scope.html
        pim/template/export/product/edit/content/structure/locales:             pimenrich/templates/export/product/edit/content/structure/locales.html
        pim/template/export/product/edit/content/structure/attributes:          pimenrich/templates/export/product/edit/content/structure/attributes.html
        pim/template/export/product/edit/content/structure/attributes-selector: pimenrich/templates/export/product/edit/content/structure/attributes-selector.html
        pim/template/export/product/edit/content/structure/attribute-list:      pimenrich/templates/export/product/edit/content/structure/attribute-list.html
        pim/template/export/product/edit/content/structure:                     pimenrich/templates/export/product/edit/content/structure.html
        pim/template/export/common/edit/properties:                             pimenrich/templates/export/common/edit/properties.html
        pim/template/export/common/edit/field/field:                            pimenrich/templates/export/common/edit/field/field.html
        pim/template/export/common/edit/field/text:                             pimenrich/templates/export/common/edit/field/text.html
        pim/template/export/common/edit/field/select:                           pimenrich/templates/export/common/edit/field/select.html
        pim/template/export/common/edit/field/switch:                           pimenrich/templates/export/common/edit/field/switch.html
        pim/template/export/common/edit/meta:                                   pimenrich/templates/export/common/edit/meta.html
        pim/template/export/common/edit/validation:                             pimenrich/templates/export/common/edit/validation.html
        pim/template/export/common/edit/launch:                                 pimenrich/templates/export/common/edit/launch.html
        pim/template/export/common/edit/upload:                                 pimenrich/templates/export/common/edit/upload.html
        pim/template/export/product/edit/content:                               pimenrich/templates/export/product/edit/content.html

        # Imports
        pim/template/import/switcher:      pimenrich/templates/import/switcher.html
        pim/template/import/file-path:     pimenrich/templates/import/file-path.html

        # Filters
        pim/template/filter/filter:                     pimenrich/templates/filter/filter.html
        pim/template/filter/simpleselect:               pimenrich/templates/filter/simpleselect.html
        pim/template/filter/product/family:             pimenrich/templates/filter/product/family.html
        pim/template/filter/product/enabled:            pimenrich/templates/filter/product/enabled.html
        pim/template/filter/product/updated:            pimenrich/templates/filter/product/updated.html
        pim/template/filter/product/completeness:       pimenrich/templates/filter/product/completeness.html
        pim/template/filter/product/category/selector:  pimenrich/templates/filter/product/category/selector.html
        pim/template/filter/product/category:           pimenrich/templates/filter/product/category.html
        pim/template/filter/product/identifier:         pimenrich/templates/filter/product/identifier.html
        pim/template/filter/attribute/boolean:          pimenrich/templates/filter/attribute/boolean.html
        pim/template/filter/attribute/string:           pimenrich/templates/filter/attribute/string.html
        pim/template/filter/attribute/metric:           pimenrich/templates/filter/attribute/metric.html
        pim/template/filter/attribute/price-collection: pimenrich/templates/filter/attribute/price-collection.html
        pim/template/filter/attribute/number:           pimenrich/templates/filter/attribute/number.html
        pim/template/filter/attribute/select:           pimenrich/templates/filter/attribute/select.html
        pim/template/filter/attribute/media:            pimenrich/templates/filter/attribute/media.html
        pim/template/filter/attribute/date:             pimenrich/templates/filter/attribute/date.html

        # Grid view selector
        pim/template/grid/view-selector/create-view-label-input: pimenrich/templates/grid/view-selector-create-view-label-input.html
        pim/template/grid/view-selector/line: pimenrich/templates/grid/view-selector-line.html
        pim/template/grid/view-selector/create-view: pimenrich/templates/grid/view-selector-create-view.html
        pim/template/grid/view-selector/save-view: pimenrich/templates/grid/view-selector-save-view.html
        pim/template/grid/view-selector/remove-view: pimenrich/templates/grid/view-selector-remove-view.html
        pim/template/grid/view-selector/current: pimenrich/templates/grid/view-selector-current.html
        pim/template/grid/view-selector: pimenrich/templates/grid/view-selector.html

        # Job execution
        pim/template/job-execution/summary-table:             pimenrich/templates/job-execution/summary-table.html
        pim/template/job-execution/auto-refresh:              pimenrich/templates/job-execution/auto-refresh.html
        pim/template/job-execution/download-archives-buttons: pimenrich/templates/job-execution/download-archives-buttons.html

        # Attribute
        pim/template/attribute/tab/properties/boolean:      pimenrich/templates/attribute/tab/properties/boolean.html
        pim/template/attribute/tab/properties/date:         pimenrich/templates/attribute/tab/properties/date.html
        pim/template/attribute/tab/properties/field:        pimenrich/templates/attribute/tab/properties/field.html
        pim/template/attribute/tab/properties/group:        pimenrich/templates/attribute/tab/properties/group.html
        pim/template/attribute/tab/properties/text:         pimenrich/templates/attribute/tab/properties/text.html
        pim/template/attribute/tab/properties/select:       pimenrich/templates/attribute/tab/properties/select.html
        pim/template/attribute/tab/choices/options-grid:    pimenrich/templates/attribute/tab/choices/options-grid.html

        # Order last
        pim/form: pimenrich/js/product/form

        # Alias overrides
        pimcommunity/job/common/edit/launch:      pimenrich/js/job/common/edit/launch
        pimcommunity/grid/view-selector/selector: pimenrich/js/grid/view-selector
        pimcommunity/grid/view-selector/line:     pimenrich/js/grid/view-selector-line
        pimcommunity/grid/view-selector/current:  pimenrich/js/grid/view-selector-current<|MERGE_RESOLUTION|>--- conflicted
+++ resolved
@@ -518,13 +518,10 @@
         pim/controller/front:                  pimenrich/js/controller/front
         pim/controller/template:               pimenrich/js/controller/template
         pim/controller/form:                   pimenrich/js/controller/form
-<<<<<<< HEAD
-        pim/controller/entity-with-family-variant: pimenrich/js/controller/entity-with-family-variant
-=======
         # @TODO - Rename this to pimenrich/js/controller/product/edit and move the file
         pim/controller/product:                pimenrich/js/controller/product
         pim/controller/product/index:          pimenrich/js/controller/product/index
->>>>>>> 939fc3b6
+        pim/controller/entity-with-family-variant: pimenrich/js/controller/entity-with-family-variant
         pim/controller/family:                 pimenrich/js/controller/family
         pim/controller/channel/edit:           pimenrich/js/controller/channel/edit
         pim/controller/common/index:           pimenrich/js/controller/common/index
