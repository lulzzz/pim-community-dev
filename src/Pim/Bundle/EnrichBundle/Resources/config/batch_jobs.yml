connector:
    name: Akeneo Mass Edit Connector
    jobs:
        update_product_value:
            title: update_product_value
            type:  mass_edit
            steps:
                perform:
                    title: update_product_value
                    services:
                        reader:    pim_enrich.connector.reader.mass_edit.product
                        processor: pim_enrich.connector.processor.mass_edit.product.update_value
                        writer:    pim_connector.writer.doctrine.product
        add_product_value:
            title: add_product_value
            type:  mass_edit
            steps:
                perform:
                    title: add_product_value
                    services:
                        reader:    pim_enrich.connector.reader.mass_edit.product
                        processor: pim_enrich.connector.processor.mass_edit.product.add_value
                        writer:    pim_connector.writer.doctrine.product
        edit_common_attributes:
            title: edit_common_attributes
            type:  mass_edit
            steps:
                perform:
                    title: edit_common_attributes
                    services:
                        reader:    pim_enrich.connector.reader.mass_edit.product
                        processor: pim_enrich.connector.processor.mass_edit.product.edit_common_attributes
                        writer:    pim_connector.writer.doctrine.product
                clean:
                    title: edit_common_attributes_clean
                    class: "%pim_enrich.step.mass_edit.step.class%"
                    services:
                        cleaner: pim_enrich.connector.item.mass_edit.temporary_file_cleaner
        set_attribute_requirements:
            title: set_attribute_requirements
            type:  mass_edit
            steps:
                perform:
                    title: set_attribute_requirements
                    services:
                        reader:    pim_enrich.connector.reader.mass_edit.family
                        processor: pim_enrich.connector.processor.mass_edit.family.set_requirements
<<<<<<< HEAD
                        writer:    pim_connector.writer.doctrine.family
                    parameters:
                        batch_size: 1000
=======
                        writer:    pim_base_connector.writer.doctrine
>>>>>>> fe9d0919
        csv_product_quick_export:
            title: csv_product_quick_export
            type: quick_export
            steps:
                perform:
                    title: csv_product_quick_export
                    services:
                        reader:    pim_enrich.connector.reader.mass_edit.product
                        processor: pim_enrich.connector.processor.quick_export.product_to_flat_array
                        writer:    pim_connector.writer.file.csv_product
                    parameters:
                        batch_size: 1000
        xlsx_product_quick_export:
             title: xlsx_product_quick_export
             type:  quick_export
             steps:
                 export:
                     title: xlsx_product_quick_export
                     services:
                         reader:    pim_enrich.connector.reader.mass_edit.product
                         processor: pim_enrich.connector.processor.quick_export.product_to_flat_array
                         writer:    pim_connector.writer.file.xlsx_product
                     parameters:
                         batch_size: 1000
        add_to_variant_group:
            title: add_to_variant_group
            type:  mass_edit
            steps:
                perform:
                    title: add_to_variant_group
                    services:
                        reader:    pim_enrich.connector.reader.mass_edit.variant_group_product
                        processor: pim_enrich.connector.processor.mass_edit.product.add_to_variant_group
                        writer:    pim_connector.writer.doctrine.product<|MERGE_RESOLUTION|>--- conflicted
+++ resolved
@@ -45,13 +45,7 @@
                     services:
                         reader:    pim_enrich.connector.reader.mass_edit.family
                         processor: pim_enrich.connector.processor.mass_edit.family.set_requirements
-<<<<<<< HEAD
                         writer:    pim_connector.writer.doctrine.family
-                    parameters:
-                        batch_size: 1000
-=======
-                        writer:    pim_base_connector.writer.doctrine
->>>>>>> fe9d0919
         csv_product_quick_export:
             title: csv_product_quick_export
             type: quick_export
@@ -62,8 +56,6 @@
                         reader:    pim_enrich.connector.reader.mass_edit.product
                         processor: pim_enrich.connector.processor.quick_export.product_to_flat_array
                         writer:    pim_connector.writer.file.csv_product
-                    parameters:
-                        batch_size: 1000
         xlsx_product_quick_export:
              title: xlsx_product_quick_export
              type:  quick_export
@@ -74,8 +66,6 @@
                          reader:    pim_enrich.connector.reader.mass_edit.product
                          processor: pim_enrich.connector.processor.quick_export.product_to_flat_array
                          writer:    pim_connector.writer.file.xlsx_product
-                     parameters:
-                         batch_size: 1000
         add_to_variant_group:
             title: add_to_variant_group
             type:  mass_edit
