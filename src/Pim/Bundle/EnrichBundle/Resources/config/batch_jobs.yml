connector:
    name: Akeneo Mass Edit Connector
    jobs:
        update_product_value:
            title: update_product_value
            type:  mass_edit
            steps:
                perform:
                    title: update_product_value
                    services:
                        reader:    pim_enrich.connector.reader.mass_edit.product
                        processor: pim_enrich.connector.processor.mass_edit.product.update_value
                        writer:    pim_connector.writer.doctrine.product
        add_product_value:
            title: add_product_value
            type:  mass_edit
            steps:
                perform:
                    title: add_product_value
                    services:
                        reader:    pim_enrich.connector.reader.mass_edit.product
                        processor: pim_enrich.connector.processor.mass_edit.product.add_value
                        writer:    pim_connector.writer.doctrine.product
        edit_common_attributes:
            title: edit_common_attributes
            type:  mass_edit
            steps:
                perform:
                    title: edit_common_attributes
                    services:
                        reader:    pim_enrich.connector.reader.mass_edit.product
                        processor: pim_enrich.connector.processor.mass_edit.product.edit_common_attributes
                        writer:    pim_connector.writer.doctrine.product
                clean:
                    title: edit_common_attributes_clean
                    class: "%pim_enrich.step.mass_edit.step.class%"
                    services:
                        cleaner: pim_enrich.connector.item.mass_edit.temporary_file_cleaner
        set_attribute_requirements:
            title: set_attribute_requirements
            type:  mass_edit
            steps:
                perform:
                    title: set_attribute_requirements
                    services:
                        reader:    pim_enrich.connector.reader.mass_edit.family
                        processor: pim_enrich.connector.processor.mass_edit.family.set_requirements
                        writer:    pim_base_connector.writer.doctrine
        csv_product_quick_export:
            title: csv_product_quick_export
            type: quick_export
            steps:
                perform:
                    title: csv_product_quick_export
                    services:
                        reader:    pim_enrich.connector.reader.mass_edit.product
                        processor: pim_enrich.connector.processor.quick_export.product_to_flat_array
<<<<<<< HEAD
                        writer:    pim_connector.writer.file.csv_product
                    parameters:
                        batch_size: 1000
=======
                        writer:    pim_base_connector.writer.file.csv_product
>>>>>>> 4b8c9659
        add_to_variant_group:
            title: add_to_variant_group
            type:  mass_edit
            steps:
                clean:
                    title: add_to_variant_group_clean
                    class: "%pim_enrich.step.mass_edit.step.class%"
                    services:
                        cleaner: pim_enrich.connector.item.mass_edit.variant_group_cleaner
                perform:
                    title: add_to_variant_group
                    services:
                        reader:    pim_enrich.connector.reader.mass_edit.product
                        processor: pim_enrich.connector.processor.mass_edit.product.add_to_variant_group
                        writer:    pim_connector.writer.doctrine.product<|MERGE_RESOLUTION|>--- conflicted
+++ resolved
@@ -55,13 +55,9 @@
                     services:
                         reader:    pim_enrich.connector.reader.mass_edit.product
                         processor: pim_enrich.connector.processor.quick_export.product_to_flat_array
-<<<<<<< HEAD
                         writer:    pim_connector.writer.file.csv_product
                     parameters:
                         batch_size: 1000
-=======
-                        writer:    pim_base_connector.writer.file.csv_product
->>>>>>> 4b8c9659
         add_to_variant_group:
             title: add_to_variant_group
             type:  mass_edit
