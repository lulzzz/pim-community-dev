--- conflicted
+++ resolved
@@ -1,9 +1,5 @@
-<<<<<<< HEAD
 {% import 'PimUIBundle:Default:page_elements.html.twig' as elements %}
 {% import 'PimDataGridBundle::macros.html.twig' as dataGrid %}
-=======
-{% extends 'PimEnrichBundle::layout.html.twig' %}
->>>>>>> 32f63e10
 
 {% block content %}
     <div id="association-type-index">
