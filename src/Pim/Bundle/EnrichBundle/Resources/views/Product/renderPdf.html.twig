<!DOCTYPE html>
<html>
    <head>
        <title>Bootstrap 101 Template</title>
        <style type="text/css">
            * {
                font-family: Helvetica;
                font-weight: 100;
            }

            .fix-clear {
                display: block;
                clear: both;
            }

            .header {
                margin-bottom: 20px;
            }

            .header h1 {
                margin-bottom: 5px;
            }

            .header {
                margin-bottom: 20px;
                width: 100%;
            }

            .header .rendering-date {
                font-size: 15px;
            }

            .header .context {
                width: 100px;
            }

            .header .context .label {
                text-align: right;
            }

            .header .context .label:after {
                content: ' :';
            }

            .header .context .value {
                font-weight: bold;
            }

            .attribute-group table {
                width: 100%;
                border: 1px solid #aaa;
                border-radius: 5px;
                margin-top: 0px;
                border-collapse: collapse;
                margin-bottom: 20px;
            }

            .attribute-group table h2 {
                width: 100%;
                background: #7887AB;
                color: white;
                padding: 2.5px 5px;
<<<<<<< HEAD
                font-size: 23px;
=======
                font-size: 20px;
>>>>>>> 2c2851d5
                text-transform: uppercase;
                margin: 0px;
            }

            .attribute-group table tr {
                border-bottom: 1px solid #aaa;
            }

            .attribute-group table th {
                padding: 0px;
                text-align: left;
            }

            .attribute-group table td {
                padding: 5px;
                text-align: left;
            }

            table .attribute {
                width: 300px;
            }

            .locale, .scope {
                color: white;
                background: #aaa;
                border-radius: 3px;
                font-size: 15px;
                text-transform: uppercase;
                padding: 0px 10px;
                line-height: 20px;
            }

            .images {
                width: 100%;
                overflow: hidden;
            }

            .images img {
                height: 100px;
                display: inline-block;
                margin-right: 20px;
                margin-bottom: 20px;
            }
        </style>
    </head>
    <body>
        <div class="header">
            <h1>{{ product.label }} {{ product.identifier != product.label ? '(' ~ product.identifier ~ ')' : '' }}</h1>
            <span class="rendering-date">{{ renderingDate|date }}</span>
        </div>
        <div class="images">
            {% for attribute in imageAttributes %}
                <img src="{{ product.getValue(attribute.code, locale, scope).media.filePath }}" />
            {% endfor %}
        </div>
        <span class="fix-clear"></span>
        <div class="attribute-group">
            {% for group, attributes in groupedAttributes %}
            <table>
                <thead>
                    <tr class="group">
                        <th colspan="2"><h2>{{ group }}</h2></th>
                    </tr>
                </thead>
                <tbody>
                    {% for attribute in attributes %}
                    <tr>
                        <td class="attribute">
                            {{ attribute.label }}
                        </td>
                        <td class="value">{{ attribute.code not in imageAttributes|keys ? product.getValue(attribute.code, locale, scope) : product.getValue(attribute.code, locale, scope).media.originalFilename }}</td>
                    </tr>
                    {% endfor %}
                </tbody>
            </table>
            {% endfor %}
        </div>
    </body>
</html><|MERGE_RESOLUTION|>--- conflicted
+++ resolved
@@ -60,11 +60,7 @@
                 background: #7887AB;
                 color: white;
                 padding: 2.5px 5px;
-<<<<<<< HEAD
                 font-size: 23px;
-=======
-                font-size: 20px;
->>>>>>> 2c2851d5
                 text-transform: uppercase;
                 margin: 0px;
             }
