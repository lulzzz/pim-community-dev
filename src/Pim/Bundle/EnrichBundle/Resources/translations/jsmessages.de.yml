confirmation:
  remove:
    item: Möchten Sie dieses Element wirklich löschen?
    association_type: Möchten Sie diesen Verbindungstyp wirklich löschen?
    attribute: Möchten Sie dieses Attribut wirklich löschen?
    attribute_group: Möchten Sie diese Attributgruppe wirklich löschen?
    family: Möchten Sie diese Produktfamilie wirklich löschen?
    product: Möchten Sie dieses Produkt wirklich löschen?
    channel: Möchten Sie diesen Ausgabekanal wirklich löschen?
    group: Möchten Sie diese Gruppe wirklich löschen?
    group_type: Möchten Sie diesen Gruppentyp wirklich löschen?
    import profile: Möchten Sie dieses Importprofil wirklich löschen?
    export profile: Möchten Sie dieses Exportprofil wirklich löschen?
    user: Möchten Sie diesen Benutzer wirklich löschen?
    role: Möchten Sie diese Rolle wirklich löschen?
    job_instance: Möchten Sie diesen Auftrag wirklich löschen?
pim_datagrid:
  mass_action_group:
    bulk_actions:
      label: Massenbearbeitung
    quick_export:
      label: Schnell-Export
  mass_action:
    delete:
      confirm_content: Sind Sie sicher, dass Sie die ausgewählten Produkte löschen möchten?
      success: Ausgewählte Produkte erfolgreich gelöscht.
      error: Es ist ein Fehler beim Löschen der ausgewählten Produkte aufgetreten, bitte versuchen Sie es erneut.
  view_selector:
    view: Ansichten
    create_view_modal:
      create: Anlegen
      confirm: OK
      cancel: Abbrechen
flash:
  item:
    removed: Element erfolgreich entfernt
  association_type:
    removed: Verbindungstyp erfolgreich gelöscht
  attribute:
    removed: Attribut erfolgreich entfernt
  attribute_group:
    removed: Attributgruppe erfolgreich entfernt
  family:
    removed: Produktfamilie erfolgreich entfernt
  product:
    removed: Produkt erfolgreich entfernt
  channel:
    removed: Ausgabekanal erfolgreich entfernt
  group:
    removed: Gruppe erfolgreich entfernt
  group_type:
    removed: Gruppentyp erfolgreich gelöscht
  import profile:
    removed: Importprofil erfolgreich entfernt
  export profile:
    removed: Exportprofil erfolgreich entfernt
  user:
    removed: Benutzer erfolgreich gelöscht
  role:
    removed: Rolle erfolgreich entfernt
  job_instance:
    removed: Auftrag erfolgreich gelöscht
error:
  common: Es ist ein Fehler aufgetreten
  creating:
    product: Es ist kein Attribut als Kennung konfiguriert oder Sie haben keine Rechte die Kennung zu bearbeiten.
  removing:
    item: Dieses Element kann nicht gelöscht werden
    association_type: Dieser Verbindungstyp kann nicht gelöscht werden
    attribute: Dieses Attribut kann nicht gelöscht werden
    family: Diese Produktfamilie kann nicht gelöscht werden
    product: Dieses Produkt kann nicht gelöscht werden
    channel: Dieser Ausgabekanal kann nicht gelöscht werden
    group: Diese Gruppe kann nicht gelöscht werden
    group type: Dieser Gruppentyp kann nicht gelöscht werden
    import profile: Dieses Importprofil kann nicht gelöscht werden
    export profile: Dieses Exportprofil kann nicht gelöscht werden
    user: Dieser Benutzer kann nicht gelöscht werden
    role: Diese Rolle kann nicht gelöscht werden
    attribute_option: Fehler beim Löschen der Attributoption
  saving:
    attribute_option: Attributoption kann nicht gespeichert werden
    export_profile: Export-Profil kann nicht gespeichert werden. Bitte überprüfen Sie die Wert aller Filter
alert:
  attribute_option:
    error_occured_during_submission: Während der Formularübertragung auf dem Server ist ein Fehler aufgetreten
    save_before_edit_other: Bitte speichern Sie die Änderungen in den anderen Zeilen bevor Sie diese bearbeiten
  session_storage:
    not_available: Ihr Webbrowser scheint nicht kompatibel mit sessionStorage zu sein. Bitte kontaktieren Sie Ihren Administrator
confirm:
  attribute_option:
    cancel_edition_on_new_option_text: Achtung, ungespeicherte Daten werden verloren gehen! Sind Sie sicher, dass Sie die Bearbeitung an der neuen Auswahlmöglichkeit abbrechen möchten ?
    cancel_edition_on_new_option_title: Änderung abbrechen
label:
  attribute_option:
    add_option: Auswahlmöglichkeit hinzufügen
Code: Code
Edit: Bearbeiten
Delete: Löschen
Edit attributes of the product: Bearbeite die Attribute des Produkts
Classify the product: Produkt klassifizieren
Delete the product: Produkt löschen
Change status: Status ändern
Toggle status: Status umschalten
pim:
  grid:
    mass_action:
      quick_export:
        csv_all: CSV (alle Attribute)
        csv_grid_context: CSV (Kontextabhängig)
        xlsx_all: Excel (alle Attribute)
        xlsx_grid_context: Excel (Kontextabhängig)
      delete: Löschen
      mass_edit: Massenbearbeitung
      category_edit: Produkte in Kategorien verschieben
      sequential_edit: Sequentielle Bearbeitung
jstree.create: Anlegen
jstree.done: Fertig
switch_on: "Ja"
switch_off: "Nein"
pim_enrich:
  item:
    list:
      delete.label: Löschen
      delete.error: Fehler beim Löschen des Elementes
    delete:
      confirm.content: Sind Sie sicher, dass Sie {{ itemName }} löschen möchten? Diese Aktion kann nicht rückgängig gemacht werden
      confirm.title: '{{ itemName }} löschen'
  navigation:
    link:
<<<<<<< HEAD
      back_to_grid: Zurück zur Listenansicht
=======
      back_to_grid: Zurück zur Übersicht
>>>>>>> 2ef4e3d5
    other_actions: Weitere Aktionen
  entity:
    save:
      label: Speichern
    info:
      update_failed: Update fehlgeschlagen
      update_successful: Update erfolgreich
    create_popin:
      code: Code
      label: Bezeichnung
      labels:
        save: Speichern
        cancel: Abbrechen
    product:
      navigation: Navigation Produkte
      infos: Produktinformationen
      title: Produkt
      locale: Gebietsschema
      category: Kategorie
      create: Produkt anlegen
      filters: Filter
      selected: ausgewählte Produkte
      btn:
        enabled: Aktiviert
        disabled: Deaktiviert
        download_pdf: PDF
        compare_translate: Vergleichen / Übersetzen
        delete: Löschen
        save: Speichern
      history:
        version: Version
        author: Autor
        logged_at: Angemeldet am
        from: Von
        modified: Bearbeitet
        old_value: Alter Wert
        new_value: Neuer Wert
        actions: Aktionen
      info:
        deletion_successful: Produkt erfolgreich gelöscht.
        deletion_failed: Das Produkt konnte nicht gelöscht werden.
        update_successful: Produkt erfolgreich aktualisiert.
        update_failed: Das Produkt konnte nicht aktualisiert werden.
        field_not_ready: 'Das Produkt kann gerade nicht gespeichert werden. Folgende Felder sind unvollständig: {{ fields }}'
        already_in_upload: Es wird bereits eine Datei für dieses Attribut im Gebietsschema "{{ locale }}" und Gültigkeitsbereich "{{ scope }}" hochgeladen
      error:
        upload: Während des Hochladens der Datei ist ein Fehler aufgetreten
      meta:
        created: Erstellt
        created_by: durch
        updated_by: durch
        updated: Letzte Aktualisierung
        family:
          title: Produktfamilie
          none: Keine
        family_variant:
          title: Variante
          none: Keine
        groups:
          title: Gruppen
          modal:
            title: Gruppe {{ group }}
            view_group: Gruppe ansehen
            group_label: Bezeichnung
            more_products: '{{ count }} weitere Produkte...'
            close: Schließen
        status: Status
        scope: Ausgabekanal
        locale: Gebietsschema
      copy:
        select: Auswählen
        all: Alle
        all_visible: Alle sichtbaren
        none: Keine
        copy: Kopieren
      optional_attribute:
        remove: Dieses Attribut löschen
      locale_specific_attribute:
        unavailable: Dieses vom Gebietsschema abhängige Feld ist in diesem Gebietsschema nicht verfügbar
      localizable:
        channel_locale_unavailable: Dieses lokalisierbare Feld ist für das Gebietsschema '{{ locale }}' und den Ausgabekanal '{{ channel }}' nicht verfügbar
      media:
        upload: Upload per Drag & Drop oder hier klicken
      create_popin:
        title: Anlegen
        labels:
          family: Wählen Sie eine Produktfamilie
          save: Speichern
          cancel: Abbrechen
      message:
        created: Produkt erfolgreich erstellt
      completeness: Vollständig
      sequential_edit:
        empty: Ihre Auswahl ist leer, bitte ändern Sie Ihre Suchparameter
    product_model:
      info:
        update_successful: Produktmodell erfolgreich aktualisiert. Die Vollständigkeit der Produktvarianten wird neu berechnet.
        update_failed: Das Produktmodell konnte nicht aktualisiert werden.
        field_not_ready: 'Das Produktmodel kann gerade nicht gespeichert werden. Folgende Felder sind unvollständig: {{ fields }}'
      read_only_parent_attribute_from_common: Dieses Attribut muss als gemeinsames Attribut bearbeitet werden.
      read_only_parent_attribute_from_model: "Dieses Attribut muss als Attribut von {{ axes }} bearbeitet werden"
      variant_axis: Variantenachse(n)
    association_type:
      info:
        deletion_successful: Verbindungstyp erfolgreich entfernt.
        deletion_failed: Verbindungstyp konnte nicht entfernt werden.
        update_successful: Verbindungstyp erfolgreich aktualisiert.
        update_failed: Verbindungstyp konnte nicht aktualisiert werden.
        field_not_ready: 'Der Verbindungstyp kann gerade nicht gespeichert werden. Folgende Felder sind unvollständig: {{ fields }}'
      meta:
        created: Erstellt
        created_by: Erstellt von
        updated: Aktualisiert
        updated_by: Aktualisiert von
      btn:
        save: Speichern
      title: Verbindungstyp
      create_popin:
        title: Anlegen
      message:
        created: Verbindungstyp erfolgreich erstellt
    group_type:
      info:
        deletion_successful: Gruppentyp erfolgreich gelöscht.
        deletion_failed: Gruppentyp konnte nicht gelöscht werden.
        update_successful: Gruppentyp erfolgreich aktualisiert.
        update_failed: Der Gruppentyp konnte nicht aktualisiert werden.
        field_not_ready: 'Der Gruppentyp kann gerade nicht gespeichert werden. Folgende Felder sind unvollständig: {{ fields }}'
      meta:
        created: Erstellt
        created_by: Erstellt von
        updated: Aktualisiert
        updated_by: Aktualisiert von
      btn:
        save: Speichern
      title: Gruppentyp
      create_popin:
        title: Anlegen
      message:
        created: Gruppentyp erfolgreich erstellt
    channel:
      title: Ausgabekanal
      info:
        deletion_successful: Ausgabekanal erfolgreich entfernt.
        deletion_failed: Ausgabekanal konnte nicht gelöscht werden.
        update_successful: Ausgabekanal erfolgreich aktualisiert.
        update_failed: Ausgabekanal konnte nicht aktualisiert werden.
        create_successful: Ausgabekanal erfolgreich angelegt.
        create_failed: Ausgabekanal konnte nicht angelegt werden.
        field_not_ready: 'Der Channel kann gerade nicht gespeichert werden. Folgende Felder sind unvollständig: {{ fields }}'
      meta:
        created: Erstellt
        created_by: Erstellt von
        updated: Aktualisiert
        updated_by: Aktualisiert von
      btn:
        save: Speichern
    family:
      title: Produktfamilie
      info:
        update_successful: Produktfamilie erfolgreich aktualisiert.
        create_successful: Ausgabekanal erfolgreich angelegt.
        update_failed: Beim Aktualisieren der Produktfamilie ist ein Fehler aufgetreten.
        cant_remove_attribute_as_label: Das Attribut kann nicht entfernt werden, da es als Label verwendet wird
        cant_remove_attribute_as_image: Attribute kann nicht entfernt werden, da es als Hauptbild verwendet wird
        attribute_edit_permission_is_not_granted: Sie haben keine Berechtigungen um die Attribute der Produktfamilie zu bearbeiten
      meta:
        created: Erstellt
        created_by: Erstellt von
        updated: Aktualisiert
        updated_by: Aktualisiert von
      btn:
        save: Speichern
      create_popin:
        title: Anlegen
      message:
        created: Produktfamilie erfolgreich angelegt
      variant:
        axis.label: Variantenachse(n)
        create: Anlegen
        cancel: Abbrechen
        code: Code
        label: Bezeichnung
    attribute_option:
      code: Code
      label: Bezeichnung
      actions: Aktionen
    group:
      title: Gruppe
      info:
        deletion_successful: Gruppe erfolgreich gelöscht.
        deletion_failed: Gruppe konnte nicht gelöscht werden.
        update_successful: Gruppe erfolgreich aktualisiert.
        update_failed: Die Gruppe konnte nicht aktualisiert werden.
        field_not_ready: 'Die Gruppe kann gerade nicht gespeichert werden. Folgende Felder sind unvollständig: {{ fields }}'
      btn:
        save: Speichern
      meta:
        product_count: Produkte
        created: Erstellt
        created_by: Erstellt von
        updated: Aktualisiert
        updated_by: Aktualisiert von
      create_popin:
        title: Anlegen
      message:
        created: Gruppe erfolgreich erstellt
    job_instance:
      title: Job-Profil
      info:
        update_failed: Das Job-Profil konnte nicht aktualisiert werden.
        update_successful: Das Job-Profil wurde erfolgreich aktualisiert.
    attribute:
      info:
        deletion_successful: Attribut erfolgreich gelöscht.
        deletion_failed: Das Attribute konnte nicht gelöscht werden.
        update_successful: Attribut erfolgreich aktualisiert.
        update_failed: Das Attribut konnte nicht aktualisiert werden.
        create_successful: Attribut erfolgreich erstellt.
        create_failed: Das Attribut konnte nicht erstellt werden.
      scopable: Je Ausgabekanal individualisierbar
      type:
        pim_catalog_identifier: Kennung
        pim_catalog_text: Text
        pim_catalog_textarea: Textbereich
        pim_catalog_number: Nummer
        pim_catalog_price_collection: Preis
        pim_catalog_multiselect: Mehrfachauswahl
        pim_catalog_simpleselect: Einfachauswahl
        pim_catalog_file: Datei
        pim_catalog_image: Abbildung
        pim_catalog_boolean: "Ja/Nein"
        pim_catalog_date: Datum
        pim_catalog_metric: Maßeinheit
        pim_reference_data_simpleselect: Referenz-Datentyp Einfachauswahl
        pim_reference_data_multiselect: Referenz-Datentyp Mehrfachauswahl
      validation_rule:
        email: E-Mail
        regexp: Regulärer Ausdruck
        url: URL
    attribute_group:
      info:
        update_failed: Die Attributgruppe konnte nicht aktualisiert werden
        update_successful: Attributgruppe erfolgreich aktualisiert
    api_connection:
      create_popin:
        title: Anlegen
  confirmation:
    leave: Möchten Sie diese Seite wirklich verlassen?
    discard_changes: Änderungen an {{ entity }} gehen verloren, wenn Sie die Seite verlassen.
    delete_item: Löschen bestätigen
    delete:
      attribute: Sind Sie sicher, dass Sie dieses Attribut vom Produkt löschen möchten?
      attribute_group: Soll das Attribut {{ attribute }} wirklich aus dieser Attributgruppe entfernt werden?
  info:
    not_applicable: N/A
    entity:
      updated: Es gibt ungesicherte Änderungen.
  error:
    upload: Während des Hochladens der Datei ist ein Fehler aufgetreten
  alert:
    not_allowed: Sie haben keine Berechtigung, diese Seite anzuzeigen
    error_occured: Während des Ladens der Seite ist ein Fehler aufgetreten
  form:
    required: (erforderlich)
    product_model:
      complete_variant_product: Produktvariante
      complete_variant_products: Produktvarianten
    product:
      tab:
        associations:
          title: Verbindungen
          info:
            none_exist: Es gibt keine Verbindungstypen.
            show_products: Produkte anzeigen
            show_groups: Gruppen anzeigen
          association_type_selector: Verbindungstyp
          target: Ziel
        attributes:
          title: Attribute
          btn:
            add: Hinzufügen
            add_attributes: Attribute hinzufügen
          info:
            search_attributes: Suche...
            no_available_attributes: Es können keine weiteren Attribute hinzugefügt werden
            attributes_selected: "{{ itemsCount }} Attribut(e) ausgewählt"
            no_match: Keine Treffer gefunden
            load_more: Weitere Ergebnisse werden geladen...
          attribute_group_selector: Attributgruppe
          attribute_group_all: Alle
          attribute_filter:
            display: Anzeige
            all: Alle Attribute
            missing_required: Alle unvollständigen erforderlichen Attribute
        categories:
          title: Kategorien
      panel:
        completeness:
          title: Vollständigkeit
          info:
            no_family: Keine Produktfamilie zugewiesen. Bitte wählen Sie eine Produktfamilie, um die Vollständigkeit dieses Produkts zu berechnen.
            no_completeness: Sie haben gerade die Produktfamilie geändert. Bitte speichern Sie zuerst, um die Vollständigkeit für die neue Produktfamilie zu berechnen.
          missing_values: "{1}1 fehlender Wert|] 1, Inf [{{ count }} fehlende Werte"
        history:
          title: Historie
      switch:
        "no": "Nein"
        "yes": "Ja"
      sequential_edit:
        info:
          products: Produkte
          previous: Zurück zu {{ product }} ohne Speichern.
          next: Weiter zu {{ product }} ohne Speichern.
        btn:
          save_and_next: Speichern und weiter
          save_and_finish: Speichern und fertigstellen
      change_family:
        modal:
          title: Produktfamilie ändern
          merge_attributes: Die aktuellen Attribute werden mit denen der neuen Produktfamilie zusammengeführt.
          keep_attributes: Es werden keine Attribute entfernt.
          change_family_to: Produktfamilie ändern zu
          empty_selection: Wählen Sie eine Produktfamilie
      flash:
        attribute_deletion_error: Während des Löschens des Attributs ist ein Fehler aufgetreten
      mass_edit:
        select_attributes: Attribute auswählen
        select: Auswählen
    association_type:
      tab:
        properties:
          title: Eigenschaften
          general: Allgemeine Eigenschaften
          code: Code
          label_translations: Feldbezeichner-Übersetzungen
        history:
          title: Historie
    group_type:
      tab:
        properties:
          title: Eigenschaften
          general: Allgemeine Eigenschaften
          code: Code
          label_translations: Feldbezeichner-Übersetzungen
        history:
          title: Historie
    channel:
      tab:
        history:
          title: Historie
        properties:
          title: Eigenschaften
          general: Allgemein
          code: Code
          currencies: Währungen
          locales: Gebietsschemata
          category_tree: Kategorie-Strukturbaum
          label_translations: Feldbezeichner-Übersetzungen
          label_conversion_units: Wählen Sie eine Umrechnungseinheit für jedes metrische Attribut, welche beim Produkt-Export verwendet werden soll
          conversion_unit:
            do_not_convert: Werden nicht konvertiert
    family:
      tab:
        properties:
          title: Eigenschaften
          general: Allgemein
          code: Code
          attribute_as_label: Attribut als Label verwendet
          attribute_as_image: Attribut als Hauptbild in Verwendung
          empty_attribute_as_image: Nicht ausgewählt
          label_translations: Feldbezeichner-Übersetzungen
        attributes:
          title: Attribute
          label_label: Bezeichnung
          toolbox:
            select_attributes_by_groups: Nach Gruppen hinzufügen
            select_attributes: Attribute hinzufügen
            add: Hinzufügen
            attributes_groups_selected: '{{ itemsCount }} Gruppe(n) ausgewählt'
          not_required_label: Nicht erforderlich
          required_label: Erforderlich
        history:
          title: Historie
    attribute_option:
      flash:
        option_created: Attributoption erfolgreich erstellt
        error_creating_option: Während des Erstellens der Attributoption ist ein Fehler aufgetreten
      add_option_modal:
        title: Attributoption hinzufügen
        confirm: Hinzufügen
        cancel: Abbrechen
    entity:
      switch:
        "no": "Nein"
        "yes": "Ja"
    group:
      tab:
        properties:
          title: Eigenschaften
          general: Allgemeine Eigenschaften
          code: Code
          type: Typ
          label_translations: Feldbezeichner-Übersetzungen
        history:
          title: Historie
        products:
          title: Produkte
    attribute_group:
      tab:
        properties:
          title: Eigenschaften
          general: Allgemeine Eigenschaften
          code: Code
          label_translations: Feldbezeichner-Übersetzungen
        attribute:
          title: Attribute
          table:
            name: Name
            type: Typ
            scopable: Je Ausgabekanal individualisierbar
            localizable: Lokalisierbar
        history.title: Historie
    common:
      tab:
        attributes:
          btn:
            add: Hinzufügen
            add_attributes: Attribute hinzufügen
          info:
            search_attributes: Suche...
            no_available_attributes: Es können keine weiteren Attribute hinzugefügt werden
    job_execution:
      loading: Lädt...
      title.details: Ausführungsdetails
      refreshBtn.title: Aktualisieren
      meta:
        status.title: Status
      button:
        show_profile.title: Profil anzeigen
        download_log.title: Log herunterladen
        download_file.title: Generierte Datei herunterladen
        download_archive.title: Generiertes Archiv herunterladen
      summary:
        fetching: Sammle Daten zur Ausführung des Jobs...
        warning: Warnung
        header.step: Schritt
        header.status: Status
        header.warnings: Warnungen
        header.summary: Zusammenfassung
        header.start: Start
        header.end: Ende
    job_instance:
      fail:
        launch: Das Job-Profil konnte nicht geladen werden. Bitte prüfen Sie, ob es korrekt ist und Sie den entsprechen Rechte besitzen.
        save: Das Job-Profil konnte nicht gespeichert werden. Bitte prüfen Sie, ob Sie das Recht zum Editieren besitzen.
      title:
        import: Import-Profil
        export: Export-Profil
      button:
        edit.title: Bearbeiten
        export.title: Jetzt exportieren
        import.launch: Jetzt importieren
        import.upload: Hochladen und jetzt importieren
        import.upload_file: Datei hochladen
      meta:
        job: Auftrag
        connector: Konnektor
      subsection:
        last_executions: Zuletzt ausgeführt
      tab:
        content:
          title: Inhalt
        properties:
          title: Eigenschaften
          code:
            title: Code
          label:
            title: Bezeichnung
          decimal_separator:
            title: Dezimaltrennzeichen
            help: Wählen Sie ein Dezimaltrennzeichen
          date_format:
            title: Datumsformat
            help: Bestimmen Sie das Format der Datumsfelder
          file_path:
            title: Dateipfad
            help: Wo die generierte Datei im Dateisystem abgelegt wird
          delimiter:
            title: Trennzeichen
            help: Einzelnes Zeichen, das als Feld-Trennzeichen verwendet wird
          enclosure:
            title: Zeichen zum Einschließen
            help: Einzelnes Zeichen, von dem Felder eingeschlossen werden
          with_header:
            title: Mit Kopfzeile
            help: Ob die Spaltenüberschrift ausgegeben wird oder nicht
          with_media:
            title: Exportieren von Dateien und Bildern
            help: Ob Produktdateien und Bilder exportiert werden oder nicht
          lines_per_file:
            title: Anzahl Zeilen pro Datei
            help: Definieren Sie die max. Anzahl Zeilen je Datei
          upload_allowed:
            title: Datei-Upload erlauben
            help: Ob direktes Hochladen einer Datei erlaubt wird oder nicht
          categories_column:
            title: Kategorienspalte
            help: Name der Kategorienspalte
          escape:
            title: Escape-Zeichen
            help: Einzelnes Zeichen, das als Escape-Zeichen für Felder benutzt wird
          family_column:
            title: Produktfamilienspalte
            help: Name der Produktfamilienspalte
          groups_column:
            title: Gruppenspalte
            help: Name der Gruppenspalte
          enabled:
            title: Produkt aktivieren
            help: Ob importierte Produkte aktiviert werden sollen oder nicht
          enabled_comparison:
            title: Werte vergleichen
            help: Den Vergleich von originalen und importierten Werten aktivieren. Kann den Import beschleunigen, wenn die importierten Werte den originalen Werten sehr ähnlich sind
          real_time_versioning:
            title: Echtzeit Änderungsverfolgung
            help: Bedeutet, dass sich die Änderungsverfolgung von Produkten automatisch aktualisiert. Um die Systemleistung zu verbessern, kann diese Funktion ausgeschaltet werden
          family_variant_column:
            title: Produktfamilie Varianten Spalte
        history:
          title: Historie
      file_path: Dateipfad
    attribute:
      meta:
        created: Erstellt
        created_by: von
        updated: Letzte Aktualisierung
        updated_by: von
      tab:
        properties:
          title: Eigenschaften
          section:
            common: Allgemeine Parameter
            type_specific: Spezifische Parameter
            validation: Validierungsparameter
          label:
            allowed_extensions: Zulässige Dateiendungen
            auto_option_sorting: Automatische Sortierung der Optionen in alphabetischer Reihenfolge
            available_locales: Verfügbare Gebietsschemata
            code: Code
            date_max: Max. Datum
            date_min: Min. Datum
            decimals_allowed: Dezimalwerte erlaubt
            default_metric_unit: Standard-Maßeinheit
            group: Attributgruppe
            is_locale_specific: Gebietsschema-spezifisch
            localizable: Wert je Gebietsschema
            max_characters: Max. Zeichen
            max_file_size: Maximale Dateigröße (MB)
            metric_family: Metrische Gruppe
            minimum_input_length: Mindestlänge für Auto-Vervollständigung
            negative_allowed: Negativwerte erlaubt
            number_max: Max. Wert
            number_min: Min. Wert
            reference_data_name: Referenzdatentyp
            scopable: Wert je Ausgabekanal
            type: Typ
            unique: Eindeutiger Wert
            useable_as_grid_filter: Anwendbar in der Listenansicht
            validation_regexp: Regulärer Ausdruck
            validation_rule: Validierungsregel
            wysiwyg_enabled: Rich-Text-Editor aktiviert
          default_label:
            default_metric_unit: Wählen Sie eine Einheit
            group: Wählen Sie die Attributgruppe
            metric_family: Wählen Sie eine Produktfamilie
            reference_data_name: Wählen Sie den Referenz-Datentyp
        labels:
          title: Feldbezeichner-Übersetzungen
        choices:
          title: Optionen
        history:
          title: Historie
    mass_edit:
      family:
        attributes:
          label_label: Bezeichnung
          toolbox:
            select_attributes_by_groups: Nach Gruppen hinzufügen
            select_attributes: Attribute hinzufügen
            add: Hinzufügen
            attributes_groups_selected: '{{ itemsCount }} Gruppe(n) ausgewählt'
  job:
    upload: Upload {{ type }}-Datei per Drag & Drop oder hier klicken
  export:
    product:
      data:
        title: Produkte filtern
      structure:
        title: Daten filtern
        attributes:
          title: Attribute
      filter:
        channel:
          title: Ausgabekanal
          help: Ein Ausgabekanal definiert den Umfang für Produktwerte, sowie die Gebietsschemas und den Strukturbaum um die Daten und Produkte zu selektieren.
        locales:
          title: Gebietsschemata
          help: 'Das Gebietsschema definiert die lokalisierten Produktwerte für den Export. Beispiel: Nur Produktinformationen in französischer Sprache.'
        attributes:
          title: Attribute
          edit: Bearbeiten
          help: Wählen Sie die Produktinformationen die exportiert werden sollen. (z.B. alle technischen Attribute)
          empty: Alle Attribute werden exportiert
          modal:
            apply: Anwenden
            cancel: Abbrechen
            title: Attribut wählen
        attributes_selector:
          attribute_group: Attributgruppen
          attributes: "Suche in {{ itemsCount }} Attributen"
          selected: "Ausgewählte Attribute"
          clear: Zurücksetzen
          all_group: Alle Gruppen
          empty_selection: Alle Attribute werden exportiert
          title: Attribute
          description: Wählen Sie die Produktinformationen die exportiert werden sollen
        family:
          title: Produktfamilie
          help: Wählen Sie die Produkte, die entsprechend Ihrer Produktfamilie exportiert werden sollen. (z.B. nur Schuhe und Anzüge).
          operators:
            IN: In Liste
            "NOT IN": Nicht in der Liste
            EMPTY: Produkte die keine Produktfamilie haben
            "NOT EMPTY": Produkte die eine Produktfamilie haben
          empty_selection: Keine Bedingung für Produktfamilien
        updated:
          title: Zeitbedingung
          operators:
            ALL: Keine Datumsbedingung
            "SINCE LAST N DAYS": Aktualisierte Produkte der letzten n Tage (z.B. 6)
            ">": Aktualisierte Produkte seit diesem Datum
            "SINCE LAST JOB": Aktualisierte Produkte seit letztem Export
        enabled:
          title: Status
          help: Wählen Sie die Produkte, die entsprechend Ihres Status exportiert werden sollen.
          value:
            all: Alle
            enabled: Aktiviert
            disabled: Deaktiviert
        completeness:
          title: Vollständigkeit
          help: Wählen Sie die Produkte, die entsprechend Ihrer Vollständigkeit exportiert werden sollen.
          operators:
            ALL: Keine Bedingung für Vollständigkeit
            ">=": Vollständig für mindestens ein ausgewähltes Gebietsschemata
            "GREATER OR EQUALS THAN ON ALL LOCALES": Vollständig für alle ausgewählten Gebietsschemata
            LOWER THAN ON ALL LOCALES: Unvollständig für alle ausgewählten Gebietsschemas
          empty_selection: Produktfamilie wählen
        category:
          title: Kategorie
          help: Verwenden Sie die Produktkategorien im Strukturbaum (definiert durch den Ausgabekanal oben) um die Produkte für den Export zu selektieren
        identifier:
          title: Kennung
          help: Verwenden Sie die Kennung der Produkte um getrennt durch Kommas, Leerzeichen oder Zeilenumbrüche zu exportieren
        metric:
          operators:
            "=": Ist gleich
            "!=": Ist nicht gleich
            ">=": Größer als oder gleich
            ">": Größer als
            "<=": Weniger als oder gleich
            "<": Früher als
            EMPTY: Ist leer
            NOT EMPTY: Ist nicht leer
        string:
          operators:
            ALL: Alle
            CONTAINS: Enthält
            DOES NOT CONTAIN: Enthält nicht
            "=": Ist gleich
            STARTS WITH: Beginnt mit
            ENDS WITH: Endet mit
            EMPTY: Ist leer
            NOT EMPTY: Ist nicht leer
        price-collection:
          operators:
            "=": Ist gleich
            "!=": Ist nicht gleich
            ">=": Größer als oder gleich
            ">": Größer als
            "<=": Weniger als oder gleich
            "<": Früher als
            EMPTY: Ist leer
            NOT EMPTY: Ist nicht leer
        multi_select:
          operators:
            IN: In Liste
            EMPTY: Ist leer
            NOT EMPTY: Ist nicht leer
        media:
          operators:
            CONTAINS: Enthält
            DOES NOT CONTAIN: Enthält nicht
            "=": Ist gleich
            STARTS WITH: Beginnt mit
            ENDS WITH: Endet mit
            EMPTY: Ist leer
            NOT EMPTY: Ist nicht leer
        date:
          operators:
            ">": Größer als
            "<": Früher als
            "=": Ist gleich
            "!=": Ist nicht gleich
            BETWEEN: Zwischen
            NOT BETWEEN: Nicht zwischen
            EMPTY: Ist leer
            NOT EMPTY: Ist nicht leer
        number:
          operators:
            "=": Ist gleich
            "!=": Ist nicht gleich
            ">=": Größer als oder gleich
            ">": Größer als
            "<=": Weniger als oder gleich
            "<": Früher als
            EMPTY: Ist leer
            NOT EMPTY: Ist nicht leer
      properties:
        title: Eigenschaften
      global_settings:
        title: Globale Einstellungen
  mass_edit_action:
    edit_common_attributes:
      description: Die ausgewählten Produktattribute werden für die folgenden Daten des Gebietsschemas <span class="bold-purple">{{ locale }}</span> und dem Ausgabekanal <span class="bold-purple">{{ channel }}</span>, welche in der Produktübersicht ausgewählt sind, bearbeitet.
  index:
    association_type:
      create_btn: Verbindungstyp anlegen
    import_profiles:
      create_btn: Importprofil anlegen
      list: Wählen Sie einen Auftrag
      create_popin:
        title: Anlegen
      message:
        created: Importprofil erfolgreich erstellt
    import_history:
      title: Importberichte
    group:
      create_btn: Gruppe anlegen
    export_profiles:
      create_btn: Exportprofil anlegen
      create_popin:
        title: Anlegen
      message:
        created: Exportprofil erfolgreich erstellt
    export_history:
      title: Exportberichte
    family:
      create_btn: Produktfamilie anlegen
    grouptype:
      create_btn: Gruppentyp anlegen
    user:
      create_btn: Benutzer anlegen
    user_role:
      create_btn: Rolle anlegen
    user_group:
      create_btn: Gruppe anlegen
    channel:
      create_btn: Ausgabekanal anlegen
    attribute:
      create_btn: Attribut anlegen
      modal_title: Wählen Sie den Attributtyp aus
    attribute_group:
      title: Attributgruppen
      create_btn: Anlegen
    api_connection:
      create_btn: Anlegen
  mass_edit:
    next: Vor
    previous: Zurück
    cancel: Abbrechen
    confirm: Bestätigen
    product:
      title: Massenbearbeitung Produkte
      confirm: "{1}Sie sind dabei, ein Produkt mit den folgenden Informationen zu aktualisieren. Bitte bestätigen Sie den Vorgang.|] 1, Inf [Sie sind dabei {{ itemsCount }} Produkte mit den folgenden Informationen zu aktualisieren. Bitte bestätigen Sie den Vorgang."
      step:
        select:
          label: Produkte auswählen
        choose:
          title: Massenbearbeitung Produkte
        configure:
          label: Konfigurieren
        confirm:
          label: Bestätigen
        launched:
          label: Die Massenbearbeitung "{{ operation }}" wurde gestartet. Sie werden benachrichtigt, sobald diese erledigt ist.
      operation:
        change_status:
          label: Status ändern
          description: Die ausgewählten Produkte werden aktiviert oder deaktiviert.
          field: Aktivieren
        edit_common:
          label: Gemeinsame Attribute bearbeiten
          description: Die ausgewählten Produktattribute, werden mit den folgenden Daten für das Gebietsschema {{ locale }} und den Ausgabekanal {{ scope }} welche in der Produktliste ausgewählt wurden, bearbeitet.
        change_family:
          description: Die Produktfamilie der ausgewählten Produkte wird auf die gewählte Produktfamilie geändert
          field: Produktfamilie
        add_to_group:
          label: Zu Gruppen hinzufügen
          description: Wählen Sie die Gruppen aus, in welche die ausgewählten Produkte hinzugefügt werden sollen
          field: Gruppen
        add_to_category:
          description: Die Produkte werden den folgenden Kategorien zugeordnet, bereits bestehende Zuordnungen bleiben erhalten.
        move_to_category:
          label: Zwischen Kategorien verschieben
          description: Die Produkte werden folgenden Kategorien zugeordnet, die bestehende Zuordnung wird verworfen.
        remove_from_category:
          label: Aus Kategorien entfernen
          description: Die Produkte werden aus den folgenden Kategorien entfernt.
    family:
      title: Massenbearbeitung Produktfamilien
      step:
        select:
          label: Produktfamilien auswählen
        choose:
          title: Massenbearbeitung Produktfamilien
        configure:
          label: Konfigurieren
        confirm:
          label: Bestätigen
        launched:
          label: Die Massenbearbeitung "{{ operation }}" wurde gestartet. Sie werden benachrichtigt, sobald diese erledigt ist.
      operation:
        set_requirements:
          label: Benötigte Attribute auswählen
          description: Die folgenden benötigten Attribute werden den ausgewählten Produktfamilien zugeordnet
pim_enrich.error:
  exception.title: Oh nein! Ein {{ status_code }} Fehler ist aufgetreten...
  http:
    403: Sie haben keine Berechtigung, diese Seite anzuzeigen
page_title:
  oro_default: Dashboard
  pim_enrich_attributegroup_index: Attributgruppen
  pim_enrich_attributegroup_create: Attributgruppen | Anlegen
  pim_enrich_categorytree_index: Kategorie-Strukturbäume
  pim_enrich_categorytree_create: Kategorie-Strukturbäume | Anlegen
  pim_enrich_categorytree_edit: Kategorie-Strukturbäume {{ category.label }} | Bearbeiten
  pim_enrich_categorytree_create_tree: Kategorie-Strukturbäume | Anlegen
  pim_enrich_attribute_index: Attribute
  pim_enrich_attribute_create: Attribute | Anlegen
  pim_enrich_product_index: Produkte
<<<<<<< HEAD
=======
  pim_enrich_product_edit: Produkte {{ product.sku }} | Bearbeiten
  pim_enrich_product_model_edit: Produktmodell {{ product.sku }} | Bearbeiten
>>>>>>> 2ef4e3d5
  pim_enrich_family_index: Produktfamilien
  pim_enrich_channel_index: Ausgabekanäle
  pim_enrich_channel_create: Ausgabekanäle | Anlegen
  pim_enrich_currency_index: Währungen
  pim_enrich_locale_index: Gebietsschemata
  pim_enrich_group_index: Gruppen
  pim_enrich_associationtype_index: Verbindungstypen
  pim_enrich_grouptype_index: Gruppentypen
  pim_enrich_mass_edit_action_choose: Massenbearbeitung | Auswählen
  pim_enrich_mass_edit_action_configure: Massenbearbeitung | Konfigurieren
  pim_enrich_mass_edit_action_perform: Massenbearbeitung | Durchführen
  pim_enrich_job_tracker_index: Prozess-Tracker
  pim_enrich_job_tracker_show: Prozess-Tracker | Job anzeigen
  pim_enrich_api_connection_index: API-Verbindungen
<<<<<<< HEAD
  pim_analytics_system_info_index: Systeminformationen
=======
  pim_enrich_api_connection_create: API-Verbindungen
>>>>>>> 2ef4e3d5
batch_jobs:
  add_product_value:
    label: Produktwert hinzufügen
    perform:
      label: Produktwert hinzufügen
  update_product_value:
    label: Wert des Produkts aktualisieren
    perform:
      label: Wert des Produkts aktualisieren
  edit_common_attributes:
    label: Gemeinsame Attribute bearbeiten
    perform:
      label: Gemeinsame Attribute bearbeiten
    cleaner:
      label: Bereinige Dateien für gemeinsame Attribute
  set_attribute_requirements:
    label: Benötigte Attribute auswählen
    perform:
      label: Benötigte Attribute auswählen
  csv_product_quick_export:
    quick_export.label: CSV Produkt-Schnellexport
    perform:
      label: CSV Produkt-Schnellexport
  csv_product_grid_context_quick_export:
    quick_export.label: CSV Produkt-Schnellexport kontextabhängig
    perform:
      label: CSV Produkt-Schnellexport kontextabhängig
  xlsx_product_quick_export:
    quick_export.label: XLSX Produkt-Schnellexport
    perform:
      label: XLSX Produkt-Schnellexport
  xlsx_product_grid_context_quick_export:
    quick_export.label: XLSX Produkt-Schnellexport kontextabhängig
    perform:
      label: XLSX Produkt-Schnellexport kontextabhängig
  csv_product_export:
    label: Produkt-Export als CSV-Datei
    export.label: Produkt export
  csv_product_model_export:
    label: Produktmodell-Export als CSV-Datei
    export.label: Produkt export
  csv_category_export:
    label: Kategorie-Export als CSV-Datei
    export.label: Kategorie export
  csv_attribute_export:
    label: Attribut-Export als CSV-Datei
    export.label: Attribut export
  csv_attribute_option_export:
    label: Attribut-Option in CSV-Datei exportieren
    export.label: Attribut-Option export
  csv_association_type_export:
    label: Verbindungstyp-Export als CSV-Datei
    export.label: Verbindungstyp-Export
  csv_group_export:
    label: Gruppen-Export in CSV-Datei
    export.label: Gruppen-Export
  csv_family_export:
    label: Exportiere Produktfamilie in CSV-Datei
    export.label: Exportiere Produktfamilie
  csv_product_import:
    label: Produkt-Export als CSV-Datei
    validation.label: Dateivalidierung
    import.label: Produkt import
    import_associations.label: Produktverbindungen-Import
  csv_product_model_import:
    label: Produktmodell-Import aus CSV-Datei
  csv_category_import:
    label: Kategorie-Import aus CSV-Datei
    validation.label: Dateivalidierung
    import.label: Kategorie-Import
  csv_attribute_import:
    label: Attribut-Import aus CSV-Datei
    validation.label: Dateivalidierung
    import.label: Attribut-Import
  csv_attribute_option_import:
    label: Attribut-Optionen aus CSV-Datei importieren
    validation.label: Dateivalidierung
    import.label: Attribut-Option import
  csv_association_type_import:
    label: Verbindungstyp-Import als CSV-Datei
    validation.label: Dateivalidierung
    import.label: Verbindungstyp-Import
  csv_family_import:
    label: Produktfamilien-Import aus CSV-Datei
    validation.label: Dateivalidierung
    import.label: Produktfamilien-Import
  csv_family_variant_import:
    validation.label: Dateivalidierung
  csv_group_import:
    label: Gruppen-Import aus CSV-Datei
    validation.label: Dateivalidierung
    import.label: Gruppen-Import
  csv_channel_export:
    label: Ausgabekanal-Export als CSV-Datei
    export.label: Ausgabekanal-Export
  csv_locale_export:
    label: Gebietsschema-Export als CSV-Datei
    export.label: Gebietsschema-Export
  csv_attribute_group_export:
    label: Attributgruppen-Export als CSV-Datei
    export.label: Attributgruppen-Export
  csv_currency_export:
    label: Währungs-Export als CSV-Datei
    export.label: Währungs-Export
  csv_group_type_export:
    label: Gruppentyp-Export als CSV-Datei
    export.label: Gruppentyp-Export
  csv_channel_import:
    label: Ausgabekanal-Import aus CSV-Datei
    validation.label: Dateivalidierung
    import.label: Ausgabekanal-Import
  csv_locale_import:
    label: Gebietsschema-Import aus CSV-Datei
    validation.label: Dateivalidierung
    import.label: Gebietsschema-Import
  csv_attribute_group_import:
    label: Attributgruppen-Import aus CSV-Datei
    validation.label: Dateivalidierung
    import.label: Attributgruppen-Import
  csv_currency_import:
    label: Währungs-Import aus CSV-Datei
    validation.label: Dateivalidierung
    import.label: Währungs-Import
  csv_group_type_import:
    label: Gruppentyp-Import aus CSV-Datei
    validation.label: Dateivalidierung
    import.label: Gruppentyp-Import
  xlsx_category_import:
    label: Kategorie-Import aus XLSX-Datei
    validation.label: Dateivalidierung
    import.label: Kategorie-Import
  xlsx_association_type_import:
    label: Verbindungstyp-Import aus XLSX-Datei
    validation.label: Dateivalidierung
    import.label: Verbindungstyp-Import
  xlsx_attribute_import:
    label: Attribut-Import aus XLSX-Datei
    validation.label: Dateivalidierung
    import.label: Attribut-Import
  xlsx_attribute_option_import:
    label: Attributoptionen-Import aus XLSX-Datei
    validation.label: Dateivalidierung
    import.label: Attribut-Option import
  xlsx_family_import:
    label: Produktfamilien-Import aus XLSX-Datei
    validation.label: Dateivalidierung
    import.label: Produktfamilien-Import
  xlsx_family_variant_import:
    validation.label: Dateivalidierung
  xlsx_product_export:
    label: Produkt-Export als XLSX-Datei
    export.label: Produkt export
  xlsx_product_model_export:
    label: Produktmodell-Export als XLSX-Datei
    export.label: Produktmodell-Export
  xlsx_product_import:
    label: Produkt-Import aus XLSX-Datei
    validation.label: Dateivalidierung
    import.label: Produkt import
    import_associations.label: Produktverbindungen-Import
  xlsx_product_model_import:
    label: Produktmodell-Import aus XLSX-Datei
  xlsx_group_export:
    label: Gruppen-Export als XSLX-Datei
    export.label: Gruppen-Export
  xlsx_group_import:
    label: Gruppen-Import aus XLSX-Datei
    validation.label: Dateivalidierung
    import.label: Gruppen-Import
  xlsx_family_export:
    label: Produktfamilien-Eport als XLSX-Datei
    export.label: Exportiere Produktfamilie
  xlsx_category_export:
    label: Kategorie-Export als XLSX-Datei
    export.label: Kategorie export
  xlsx_attribute_export:
    label: Attribut-Export als XLSX-Datei
    export.label: Attribut-Export als XLSX-Datei
  xlsx_attribute_option_export:
    label: Attributoptionen-Export als XLSX-Datei
    export.label: Attributoptionen-Export als XLSX-Datei
  xlsx_association_type_export:
    label: Verbindungstyp-Export als XLSX-Datei
    export.label: Verbindungstyp-Export als XLSX-Datei
  xlsx_channel_export:
    label: Ausgabekanal-Export als XLSX-Datei
    export.label: Ausgabekanal-Export
  xlsx_locale_export:
    label: Gebietsschema-Export als XLSX-Datei
    export.label: Gebietsschema-Export
  xlsx_attribute_group_export:
    label: Attributgruppen-Export als XLSX-Datei
    export.label: Attributgruppen-Export
  xlsx_currency_export:
    label: Währungs-Export als XLSX-Datei
    export.label: Währungs-Export
  xlsx_group_type_export:
    label: Gruppentyp-Export als XLSX-Datei
    export.label: Gruppentyp-Export
  xlsx_channel_import:
    label: Ausgabekanal-Import aus XLSX-Datei
    validation.label: Dateivalidierung
    import.label: Ausgabekanal-Import
  xlsx_locale_import:
    label: Gebietsschema-Import aus XLSX-Datei
    validation.label: Dateivalidierung
    import.label: Gebietsschema-Import
  xlsx_attribute_group_import:
    label: Attributgruppen-Import aus XLSX-Datei
    validation.label: Dateivalidierung
    import.label: Attributgruppen-Import
  xlsx_currency_import:
    label: Währungs-Import aus XLSX-Datei
    validation.label: Dateivalidierung
    import.label: Währungs-Import
  xlsx_group_type_import:
    label: Gruppen-Import aus XLSX-Datei
    validation.label: Dateivalidierung
    import.label: Gruppentyp-Import
job_tracker:
  download_archive:
    archive: Generiertes Archiv herunterladen
    output: Generierte Datei herunterladen
    input: Eingelesene Datei herunterladen
    invalid_xlsx: Ungültige Daten herunterladen
    invalid_csv: Ungültige Daten herunterladen
pim_menu:
  tab:
    activity: Übersicht
    imports: Importe
    products: Produkte
    exports: Exporte
    settings: Einstellungen
    system: System
  item:
    association_type: Verbindungstypen
    attribute: Attribute
    attribute_group: Attributgruppen
    category: Kategorien
    channel: Ausgabekanäle
    currency: Währungen
    dashboard: Dashboard
    family: Produktfamilien
    group: Gruppen
    group_type: Gruppentypen
    locale: Gebietsschemata
    product: Produkte
    export_history: Export-Historie
    export_profile: Export-Profile
    import_history: Import-Historie
    import_profile: Import-Profile
    configuration: Konfiguration
    user_management: Benutzerverwaltung
    user: Benutzer
    user_group: Gruppen
    user_role: Rollen
    info: Systeminformationen
    job_tracker: Prozess-Tracker
    api_connection: API-Verbindungen
  navigation:
    activity: Navigation Übersicht
    system: Navigation System
    user: Navigation Benutzerverwaltung
    settings: Navigation Einstellung
  user:
    logout: Abmelden
    user_account: Mein Konto
pim_notification:
  mark_all_as_read: Alle als gelesen markieren
  no_notifications: Keine Benachrichtigungen
  loading: Lädt...<|MERGE_RESOLUTION|>--- conflicted
+++ resolved
@@ -128,11 +128,7 @@
       confirm.title: '{{ itemName }} löschen'
   navigation:
     link:
-<<<<<<< HEAD
       back_to_grid: Zurück zur Listenansicht
-=======
-      back_to_grid: Zurück zur Übersicht
->>>>>>> 2ef4e3d5
     other_actions: Weitere Aktionen
   entity:
     save:
@@ -985,11 +981,8 @@
   pim_enrich_attribute_index: Attribute
   pim_enrich_attribute_create: Attribute | Anlegen
   pim_enrich_product_index: Produkte
-<<<<<<< HEAD
-=======
   pim_enrich_product_edit: Produkte {{ product.sku }} | Bearbeiten
   pim_enrich_product_model_edit: Produktmodell {{ product.sku }} | Bearbeiten
->>>>>>> 2ef4e3d5
   pim_enrich_family_index: Produktfamilien
   pim_enrich_channel_index: Ausgabekanäle
   pim_enrich_channel_create: Ausgabekanäle | Anlegen
@@ -1004,11 +997,8 @@
   pim_enrich_job_tracker_index: Prozess-Tracker
   pim_enrich_job_tracker_show: Prozess-Tracker | Job anzeigen
   pim_enrich_api_connection_index: API-Verbindungen
-<<<<<<< HEAD
   pim_analytics_system_info_index: Systeminformationen
-=======
   pim_enrich_api_connection_create: API-Verbindungen
->>>>>>> 2ef4e3d5
 batch_jobs:
   add_product_value:
     label: Produktwert hinzufügen
