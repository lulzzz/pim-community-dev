--- conflicted
+++ resolved
@@ -227,17 +227,11 @@
             add: Lisää
             add_attributes: Lisää määritteet
           info:
-<<<<<<< HEAD
             search_attributes: Hae...
-            no_available_attributes: Määritteitä ei ole enää lisättävänä
-            attributes_selected: '{{ attributeCount }} attribuuttia valittu'
-            no_match: Ei hakutuloksia
-            load_more: Ladataan lisää tuloksia...
-=======
-            search_attributes: Etsi
             no_available_attributes: Ei ole enää attribuutteja lisättäväksi
             attributes_selected: '{{ attributeCount }} attribuuttia valittu'
->>>>>>> d6db0695
+            no_match: Vastaavuuksia ei löydy
+            load_more: Ladataan lisää tuloksia...
         categories:
           title: Kategoriat
       panel:
@@ -279,7 +273,6 @@
         title: Lisää määritteen vaihtoehto
         confirm: Lisää
         cancel: Peruuta
-<<<<<<< HEAD
     entity:
       switch:
         "no": Ei
@@ -365,7 +358,5 @@
         number:
           operators:
             EMPTY: Tyhjä
-=======
->>>>>>> d6db0695
 pim_enrich.error:
   exception.title: 'Voi ei! {{ status_code }} virhe tapahtui...'