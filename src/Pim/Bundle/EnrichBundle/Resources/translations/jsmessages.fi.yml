--- conflicted
+++ resolved
@@ -234,29 +234,18 @@
         item_limit: Vain 1000 ensimmäistä näytetään peräkkäisessä muokkauksessa ({{ count }} valittuna)
         empty: Valintasi on tyhjä, muuta hakuehtoja
     product_model:
-<<<<<<< HEAD
-      info:
-=======
       create_popin:
         type: Tuotemalli
         title: Luo tuotemalli
         content: Tuotemalli kokoaa tuotevariantit ja helpottaa niille yhteisten ominaisuuksien rikastamista.
       info:
         create_successful: Tuotemallin luominen onnistui
->>>>>>> a9e0e248
         update_successful: Tuotemallin päivittäminen onnistui. Tuotevarianttien täyttöaste lasketaan uudelleen.
         update_failed: Tuotemallia ei voitu päivittää.
         field_not_ready: 'Tuotemallia ei voida tallentaa. Seuraavat kentät eivät ole valmiita: {{ fields }}'
       read_only_parent_attribute_from_common: Tätä attribuuttia voidaan muokata yhteisissä attribuuteissa.
       read_only_parent_attribute_from_model: "Tätä attribuuttia voidaan muokata {{ axes }} attribuuteissa"
       variant_axis: Varianttiulottuvuus
-<<<<<<< HEAD
-    association_type:
-      info:
-        deletion_successful: Assosiaatiotyyppi poistettu.
-        deletion_failed: Assosiaatiotyyppiä ei voitu poistaa.
-        update_successful: Assosiaatiotyyppi päivitetty.
-=======
       title: tuotteet
       add_child:
         create: Luo uusi
@@ -271,7 +260,6 @@
         deletion_successful: Assosiaatiotyyppi poistettu onnistuneesti.
         deletion_failed: Assosiaatiotyyppiä ei voida poistaa.
         update_successful: Assosiaatiotyypin päivittäminen onnistui.
->>>>>>> a9e0e248
         update_failed: Assosiaatiotyyppiä ei voitu päivittää.
         field_not_ready: 'Assosiaatiotyyppiä ei voida tallentaa. Seuraavat kentät eivät ole valmiita: {{ fields }}'
       meta:
@@ -308,19 +296,11 @@
     channel:
       title: kanava
       info:
-<<<<<<< HEAD
-        deletion_successful: Kanava poistettu.
-        deletion_failed: Kanavaa ei voitu poistaa.
-        update_successful: Kanava päivitetty.
-        update_failed: Kanavaa ei voitu päivittää.
-        create_successful: Kanava luotu.
-=======
         deletion_successful: Kanava poistettu onnistuneesti.
         deletion_failed: Kanavaa ei voida poistaa.
         update_successful: Kanavan päivittäminen onnistui.
         update_failed: Kanavaa ei voitu päivittää.
         create_successful: Kanavan luominen onnistui.
->>>>>>> a9e0e248
         create_failed: Kanavaa ei voitu luoda.
         field_not_ready: 'Kanavaa ei voida tallentaa. Seuraavat kentät eivät ole valmiita: {{ fields }}'
       meta:
@@ -335,13 +315,8 @@
       selected: valitut perheet
       info:
         update_successful: Perheen päivittäminen onnistui.
-<<<<<<< HEAD
-        create_successful: Kanava luotu.
-        update_failed: Tuoteperheen tallennuksessa tapahtui virhe.
-=======
         create_successful: Kanavan luominen onnistui.
         update_failed: Perheen päivityksen aikana tapahtui virhe.
->>>>>>> a9e0e248
         cant_remove_attribute_as_label: Otsikkona käytettyä attribuuttia ei voida poistaa
         cant_remove_attribute_as_image: Pääkuvana käytettyä attribuuttia ei voi poistaa
         attribute_edit_permission_is_not_granted: Sinulla ei ole oikeuksia muokata tuoteperheen attribuutteja
@@ -377,15 +352,9 @@
     group:
       title: Ryhmä
       info:
-<<<<<<< HEAD
-        deletion_successful: Ryhmä poistettu.
-        deletion_failed: Ryhmää ei voitu poistaa.
-        update_successful: Ryhmä päivitetty.
-=======
         deletion_successful: Ryhmä poistettiin onnistuneesti.
         deletion_failed: Ryhmää ei voida poistaa.
         update_successful: Ryhmän päivittäminen onnistui.
->>>>>>> a9e0e248
         update_failed: Ryhmää ei voitu päivittää.
         field_not_ready: 'Ryhmää ei voida tallentaa. Seuraavat kentät eivät ole valmiita: {{ fields }}'
       btn:
@@ -463,10 +432,6 @@
   form:
     required: (vaadittu)
     product_model:
-<<<<<<< HEAD
-      complete_variant_product: varianttituote
-      complete_variant_products: varianttituotteet
-=======
       choose_variant: Valitse variantti
       complete_variant_product: varianttituote
       complete_variant_products: varianttituotteet
@@ -474,18 +439,13 @@
       flash:
         product_model_added: Varianttituote lisätty onnistuneesti tuotemalliin
         variant_product_added: Varianttituote lisätty onnistuneesti tuotemalliin
->>>>>>> a9e0e248
     product:
       tab:
         associations:
           title: Assosiaatiot
           info:
-<<<<<<< HEAD
-            none_exist: Sidostyyppiä ei ole olemassa.
-=======
             none_exist: Assosiaatiotyyppejä ei ole olemassa.
             show_products: Näytä tuotteet
->>>>>>> a9e0e248
             show_groups: Näytä ryhmät
             number_of_associations: "{{ productCount }} tuotetta ja {{ groupCount }} ryhmää"
           association_type_selector: Assosiaatiotyyppi
@@ -665,11 +625,7 @@
         warning: Varoitus
         header.step: Vaihe
         header.status: Status
-<<<<<<< HEAD
-        header.warnings: Varoitus
-=======
         header.warnings: Varoitukset
->>>>>>> a9e0e248
         header.summary: Yhteenveto
         header.start: Aloitus
         header.end: Loppu
@@ -758,11 +714,7 @@
         created: Luotu
         created_by: tehnyt
         updated: Viimeisin päivitys
-<<<<<<< HEAD
-        updated_by: tehnyt
-=======
         updated_by: päivittänyt
->>>>>>> a9e0e248
       tab:
         properties:
           title: Ominaisuudet
@@ -816,11 +768,7 @@
             select_attributes_by_groups: Lisää ryhmittäin
             select_attributes: Lisää attribuutteja
             add: Lisää
-<<<<<<< HEAD
-            attributes_groups_selected: '{{ itemsCount }} ryhmä(ä) valittu'
-=======
             attributes_groups_selected: '{{ itemsCount }} ryhmää valittu'
->>>>>>> a9e0e248
   job:
     upload: Pudota {{ type }}-tiedosto tähän tai klikkaa selataksesi tiedostoja
   export:
@@ -1128,11 +1076,7 @@
   pim_enrich_locale_index: Alueet
   pim_enrich_group_index: Ryhmät
   pim_enrich_group_edit: Ryhmä {{ group.label }} | Muokkaa
-<<<<<<< HEAD
-  pim_enrich_associationtype_index: Määritetyypit
-=======
   pim_enrich_associationtype_index: Assosiaatiotyypit
->>>>>>> a9e0e248
   pim_enrich_associationtype_edit: Assosiaatiotyyppi {{ association type.label }} | Muokkaa
   pim_enrich_grouptype_index: Ryhmätyypit
   pim_enrich_grouptype_edit: Ryhmätyyppi {{ group type.label }} | Muokkaa
@@ -1165,34 +1109,22 @@
       label: Aseta vaaditut attribuutit
   csv_product_quick_export:
     quick_export.label: Tuotteen nopea vienti CSV-muodossa
-<<<<<<< HEAD
-=======
     quick_export_product_model.label: Tuotemallin nopea vienti CSV-muodossa
->>>>>>> a9e0e248
     perform:
       label: Tuotteen nopea vienti CSV-muodossa
   csv_product_grid_context_quick_export:
     quick_export.label: Tuoteruudukon kontekstin nopea vienti CSV-muodossa
-<<<<<<< HEAD
-=======
     quick_export_product_model.label: Tuotemalliruudukon kontekstin nopea vienti CSV-muodossa
->>>>>>> a9e0e248
     perform:
       label: Tuoteruudukon kontekstin nopea vienti CSV-muodossa
   xlsx_product_quick_export:
     quick_export.label: Tuotteen nopea vienti XLSX-muodossa
-<<<<<<< HEAD
-=======
     quick_export_product_model.label: Tuotemallin nopea vienti XLSX-muodossa
->>>>>>> a9e0e248
     perform:
       label: Tuotteen nopea vienti XLSX-muodossa
   xlsx_product_grid_context_quick_export:
     quick_export.label: Tuoteruudukon kontekstin nopea vienti XLSX-muodossa
-<<<<<<< HEAD
-=======
     quick_export_product_model.label: Tuotemalliruudukon kontekstin nopea vienti XLSX-muodossa
->>>>>>> a9e0e248
     perform:
       label: Tuoteruudukon kontekstin nopea vienti XLSX-muodossa
   csv_product_export:
@@ -1226,11 +1158,7 @@
     label: Tuotteiden tuonti CSV-muodossa
     validation.label: Tiedostojen tarkistaminen
     import.label: Tuotteiden tuonti
-<<<<<<< HEAD
-    import_associations.label: Liitännäisten tuonti
-=======
     import_associations.label: Assosiaatioiden tuonti
->>>>>>> a9e0e248
   csv_product_model_import:
     label: Tuotemallien tuonti CSV-muodossa
   csv_category_import:
@@ -1330,11 +1258,7 @@
     label: Tuotteiden tuonti XLSX-muodossa
     validation.label: Tiedostojen tarkistaminen
     import.label: Tuotteiden tuonti
-<<<<<<< HEAD
-    import_associations.label: Liitännäisten tuonti
-=======
     import_associations.label: Assosiaatioiden tuonti
->>>>>>> a9e0e248
   xlsx_product_model_import:
     label: Tuotemallien tuonti XLSX-muodossa
   xlsx_group_export:
@@ -1360,13 +1284,8 @@
     label: Attribuuttien määritteiden vienti XLSX-muodossa
     export.label: Attribuuttien määritteiden vienti XLSX-muodossa
   xlsx_association_type_export:
-<<<<<<< HEAD
-    label: Liitännäistyyppien vienti XLSX-muodossa
-    export.label: Liitännäistyyppien vienti XLSX-muodossa
-=======
     label: Assosiaatiotyyppien vienti XLSX-muodossa
     export.label: Assosiaatiotyyppien vienti XLSX-muodossa
->>>>>>> a9e0e248
   xlsx_channel_export:
     label: Kanavavienti XLSX-muodossa
     export.label: Kanavavienti
