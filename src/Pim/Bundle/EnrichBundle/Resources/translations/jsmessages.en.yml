--- conflicted
+++ resolved
@@ -112,7 +112,6 @@
                 enabled: Enabled
                 disable: Disable
                 disabled: Disabled
-<<<<<<< HEAD
             history:
                 version: Version
                 author: Author
@@ -125,19 +124,14 @@
                 old_values: Old values
                 new_values: New values
                 actions: Actions
-=======
             info:
                 deletion_successful: Product successfully deleted.
                 deletion_failed: The product could not be deleted.
->>>>>>> 12d9f07e
 
     confirmation:
         leave:           Are you sure you want to leave this page?
         discard_changes: You will lose changes to the {{ entity }} if you leave the page.
-<<<<<<< HEAD
-=======
         delete_item:     Confirm deletion
->>>>>>> 12d9f07e
 
     info:
         entity:
