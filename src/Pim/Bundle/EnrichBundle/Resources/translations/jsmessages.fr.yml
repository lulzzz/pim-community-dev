confirmation:
  remove:
    item: Êtes-vous sûr(e) de vouloir supprimer cet élément ?
    association_type: Êtes-vous sûr(e) de que vouloir supprimer ce type d'association ?
    attribute: Êtes-vous sûr(e) de vouloir supprimer cet attribut ?
    attribute_group: Êtes-vous sûr(e) de vouloir supprimer ce groupe d'attributs ?
    family: Êtes-vous sûr(e) de que vouloir supprimer cette famille ?
    product: Êtes-vous sûr(e) de que vouloir supprimer ce produit ?
    channel: Êtes-vous sûr(e) de que vouloir supprimer ce canal ?
    group: Êtes-vous sûr(e) de vouloir supprimer ce groupe ?
    group_type: Êtes-vous sûr(e) de vouloir supprimer ce type de groupe ?
    import profile: Êtes-vous sûr(e) de que vouloir supprimer ce profil d'import ?
    export profile: Êtes-vous sûr(e) de que vouloir supprimer ce profil d'export ?
    user: Êtes-vous sûr(e) de vouloir supprimer cet utilisateur ?
    role: Êtes-vous sûr(e) de vouloir supprimer ce rôle ?
    job_instance: Êtes-vous sûr(e) de vouloir supprimer cette opération ?
    api_connection: Êtes-vous certain(e) de vouloir révoquer cette connexion API ? Toutes les requêtes API renverront ensuite une erreur.
pim_datagrid:
  mass_action_group:
    bulk_actions:
      label: Actions de masse
    quick_export:
      label: Export rapide
  mass_action:
    delete:
      confirm_content: Êtes-vous sûr(e) de vouloir supprimer les produits sélectionnés ?
      success: Les produits sélectionnés ont été supprimés.
      error: Une erreur s'est produite lors de la suppression des produits sélectionnés, merci d'essayer à nouveau.
  view_selector:
    view: Vues
    create_view_modal:
      create: Créer
      confirm: OK
      cancel: Annuler
flash:
  item:
    removed: Élément supprimé avec succès
  association_type:
    removed: Le type d'association a été supprimé avec succès
  attribute:
    removed: Attribut supprimé avec succès
  attribute_group:
    removed: Groupe d'attributs supprimé avec succès
  family:
    removed: Famille supprimée avec succès
  product:
    removed: Produit supprimé avec succès
  channel:
    removed: Canal supprimé avec succès
  group:
    removed: Groupe supprimé avec succès
  group_type:
    removed: Le type de groupe a bien été supprimé
  import profile:
    removed: Le profil d'import a bien été supprimé
  export profile:
    removed: Le profil d'export a bien été supprimé
  user:
    removed: Utilisateur supprimé avec succès
  role:
    removed: Le rôle a bien été supprimé
  job_instance:
    removed: La tâche a bien été supprimée
  api_connection:
    removed: La connexion API a été révoquée avec succès
error:
  common: Une erreur est survenue
  creating:
    product: Aucun attribut n'est configuré comme identifiant produit ou vous ne disposez pas des droits pour le modifier.
  removing:
    item: Impossible de supprimer cet élément
    association_type: Impossible de supprimer ce type d'association
    attribute: Impossible de supprimer cet attribut
    family: Impossible de supprimer cette famille
    product: Impossible de supprimer ce produit
    channel: Impossible de supprimer ce canal
    group: Impossible de supprimer ce groupe
    group type: Impossible de supprimer ce type de groupe
    import profile: Impossible de supprimer ce profil d'import
    export profile: Impossible de supprimer ce profil d'export
    user: Impossible de supprimer cet utilisateur
    role: Impossible de supprimer ce rôle
    attribute_option: Erreur lors de la suppression de l'option de l'attribut
  saving:
    attribute_option: Impossible d'enregistrer l'option de l'attribut
    export_profile: Impossible d'enregistrer le profil d'export. Vérifiez que tous les champs sont correctement remplis.
alert:
  attribute_option:
    error_occured_during_submission: Une erreur s'est produite lors de l'envoi d'un formulaire sur le serveur
    save_before_edit_other: Veuillez enregistrer vos modifications sur les autres lignes avant de modifier celle-ci
  session_storage:
    not_available: Votre navigateur Internet ne semble pas être compatible avec sessionStorage. Contactez votre administrateur
confirm:
  attribute_option:
    cancel_edition_on_new_option_text: Attention, vous allez perdre les données non sauvegardées. Êtes-vous sûr(e) de vouloir annuler les modifications sur cette nouvelle option ?
    cancel_edition_on_new_option_title: Annuler les modifications
label:
  attribute_option:
    add_option: Ajouter une option
Code: Code
Edit: Modifier
Delete: Supprimer
Edit attributes of the product: Modifier les attributs du produit
Classify the product: Classer le produit
Delete the product: Supprimer le produit
Change status: Changer le statut
Toggle status: Changer le statut
pim:
  grid:
    mass_action:
      quick_export:
        csv_all: CSV (tous les attributs)
        csv_grid_context: CSV (contexte de la grille)
        xlsx_all: Excel (tous les attributs)
        xlsx_grid_context: Excel (contexte de la grille)
      delete: Supprimer
      mass_edit: Actions de masse
      category_edit: Déplacer des produits vers des catégories
      sequential_edit: Modification séquentielle
jstree.create: Créer
jstree.done: Fait
switch_on: "Oui"
switch_off: "Non"
pim_enrich:
  item:
    list:
      delete.label: Supprimer
      delete.error: Erreur lors de la suppression de l'élément
    delete:
      confirm.content: Êtes-vous sûr(e) de vouloir supprimer {{ itemName }} ? Il est impossible d'annuler cette action
      confirm.title: Supprimer l'élément {{ itemName }}
  navigation:
    link:
      back_to_grid: Retour à la grille
    other_actions: Autres actions
  entity:
    save:
      label: Enregistrer
    info:
      update_failed: Échec de la mise à jour
      update_successful: Mise à jour effectuée avec succès
    create_popin:
      code: Code
      label: Libellé
      labels:
        save: Enregistrer
        cancel: Annuler
    product:
      navigation: Navigation produit
      infos: Infos produit
      index_title: "] -Inf, 1] {{ count }} produit|] 1, Inf [{{ count }} produits"
      title: produit
      locale: Locale
      category: Catégorie
      create: Créer un produit
      filters: Filtres
      selected: produits sélectionnés
      common: Commun
      btn:
        enabled: Activé
        disabled: Désactivé
        download_pdf: PDF
        compare_translate: Comparer / Traduire
        delete: Supprimer
        save: Enregistrer
      history:
        version: Version
        author: Auteur
        logged_at: Connecté(e) le
        from: De
        modified: Modifié
        old_value: Ancienne valeur
        new_value: Nouvelle valeur
        actions: Actions
      info:
        deletion_successful: Les produits ont bien été supprimés.
        deletion_failed: Le produit n'a pas pu être supprimé.
        update_successful: Le produit a bien été mis à jour.
        update_failed: Le produit n'a pas pu être mis à jour.
        field_not_ready: 'Le produit ne peut être sauvé dès maintenant. Les champs suivants ne sont pas prêts : {{ fields }}'
        already_in_upload: Un fichier est déjà en téléchargement pour cet attribut pour la locale "{{ locale }}" et le canal "{{ scope }}"
      error:
        upload: Une erreur s'est produite lors du transfert du fichier.
      meta:
        created: Créé
        created_by: par
        updated_by: par
        updated: Dernière mise à jour
        family:
          title: Famille
          none: Aucun
        family_variant:
          title: Variante
          none: Aucun
        groups:
          title: Groupes
          modal:
            title: Groupe {{ group }}
            view_group: Afficher le groupe
            group_label: Libellé
            more_products: '{{ count }} produits supplémentaires...'
            close: Fermer
        status: État
        scope: Canal
        locale: Locale
      copy:
        select: Sélectionner
        all: Tous
        all_visible: Tous les éléments visibles
        none: Aucun
        copy: Copier
      optional_attribute:
        remove: Supprimer cet attribut
      locale_specific_attribute:
        unavailable: Ce champ est spécifique à certaines locales, celle-ci n'en fait pas partie
      localizable:
        channel_locale_unavailable: Ce champ traduisible n'est pas disponible pour la locale '{{ locale }}' et le canal '{{ channel }}'
      media:
        upload: Glissez et déposez un fichier pour le télécharger ou cliquez ici
      create_popin:
        title: Créer
        labels:
          family: Choisir une famille
          save: Enregistrer
          cancel: Annuler
      message:
        created: Produit créé avec succès
      completeness: Complet
      sequential_edit:
        item_limit: Seuls les 1000 premiers sont affichés dans cette modification séquentielle ({{ count }} sélectionnés)
        empty: Votre sélection est vide, veuillez modifier vos critères de recherche
    product_model:
      info:
        update_successful: Le modèle de produit a été mis à jour. La complétude de ses produits variants va être recalculée.
        update_failed: Le modèle de produit n'a pas pu être mis à jour.
        field_not_ready: 'Le modèle de produit ne peut être sauvé dès maintenant. Les champs suivants ne sont pas prêts : {{ fields }}'
      read_only_parent_attribute_from_common: Cet attribut peut être mis à jour sur les attributs communs.
      read_only_parent_attribute_from_model: "Cet attribut peut être mis à jour sur les attributs par {{ axes }}"
      variant_axis: Axe de variante
    association_type:
      info:
        deletion_successful: Le type d'association a été créé avec succès.
        deletion_failed: Le type d’association n’a pas pu être supprimé.
        update_successful: Le type d'association a été mis à jour avec succès.
        update_failed: Le type d’association n’a pas pu être modifié.
        field_not_ready: 'Le type d''association ne peut être sauvé dès maintenant. Les champs suivants ne sont pas prêts : {{ fields }}'
      meta:
        created: Créé
        created_by: Créé par
        updated: Mis à jour
        updated_by: Mis à jour par
      btn:
        save: Enregistrer
      title: type d'association
      create_popin:
        title: Créer
      message:
        created: Le type d'association est créé avec succès
    group_type:
      info:
        deletion_successful: Le type de groupe a bien été supprimé.
        deletion_failed: Le type de groupe n'a pas pu être supprimé.
        update_successful: Le type de groupe a bien été mis à jour.
        update_failed: Le type de groupe n'a pas pu être mis à jour.
        field_not_ready: 'Le type de groupe ne peut être sauvé dès maintenant. Les champs suivants ne sont pas prêts : {{ fields }}'
      meta:
        created: Créé
        created_by: Créé par
        updated: Mis à jour
        updated_by: Mis à jour par
      btn:
        save: Enregistrer
      title: type de groupe
      create_popin:
        title: Créer
      message:
        created: Le type de groupe a bien été créé
    channel:
      title: canal
      info:
        deletion_successful: Le canal a bien été supprimé.
        deletion_failed: Le canal ne peut pas être supprimé.
        update_successful: Le canal a bien été mis à jour.
        update_failed: Le canal n'a pas pu être mis à jour.
        create_successful: Canal créé avec succès.
        create_failed: Le canal ne peut pas être créé.
        field_not_ready: 'Le canal ne peut être sauvé dès maintenant. Les champs suivants ne sont pas prêts : {{ fields }}'
      meta:
        created: Créé
        created_by: Créé par
        updated: Mis à jour
        updated_by: Mis à jour par
      btn:
        save: Enregistrer
    family:
      title: famille
      selected: familles sélectionnées
      info:
        update_successful: Famille mise à jour avec succès.
        create_successful: Canal créé avec succès.
        update_failed: Une erreur s'est produite à la mise à jour de la famille.
        cant_remove_attribute_as_label: Impossible de supprimer un attribut utilisé comme libellé
        cant_remove_attribute_as_image: Impossible de supprimer un attribut utilisé comme image principale
        attribute_edit_permission_is_not_granted: Vous n'avez pas les permissions pour mettre à jour les attributs de la famille
      meta:
        created: Créé
        created_by: Créé par
        updated: Mis à jour
        updated_by: Mis à jour par
      btn:
        save: Enregistrer
      create_popin:
        title: Créer
      message:
        created: Famille créée avec succès
      variant:
        axis.label: Axe de variante
        level_1.label: Attributs variants niveau 1
        level_2.label: Attributs variants niveau 2
        add_variant: Ajouter une variante
        create_label: Créer une nouvelle variante de famille
        create_description: Dans une variante de famille, vous pouvez définir la structure de vos produits avec variantes. Choisissez le nombreux de niveaux variants gérés, les attributs utilisés comme axes de variantes pour chaque niveau. Puis, définissez la répartition des attributs de la famille.
        create: Créer
        cancel: Annuler
        code: Code
        label: Libellé
        levels: Niveaux variants
        axis_level: Axe de variantes niveau
        required: obligatoire
    attribute_option:
      code: Code
      label: Libellé
      actions: Actions
    group:
      title: Groupe
      info:
        deletion_successful: Groupe supprimé avec succès.
        deletion_failed: Le groupe n'a pas pu être supprimé.
        update_successful: Groupe mis à jour avec succès.
        update_failed: Le groupe n'a pas pu être mis à jour.
        field_not_ready: 'Le groupe ne peut être sauvé dès maintenant. Les champs suivants ne sont pas prêts : {{ fields }}'
      btn:
        save: Enregistrer
      meta:
        product_count: Produits
        created: Créé
        created_by: Créé par
        updated: Mis à jour
        updated_by: Mis à jour par
      create_popin:
        title: Créer
      message:
        created: Groupe créé avec succès
    job_instance:
      title: profil
      info:
        update_failed: Le profil n'a pas pu être mis à jour.
        update_successful: Le profil a été mis à jour avec succès.
    attribute:
      info:
        deletion_successful: Attribut supprimé avec succès.
        deletion_failed: L'attribut n'a pas pu être supprimé.
        update_successful: Attribut mis à jour avec succès.
        update_failed: L'attribut n'a pas pu être mis à jour.
        create_successful: Attribut créé avec succès.
        create_failed: L'attribut n'a pas pu être créé.
      scopable: Décliné par canal
      type:
        pim_catalog_identifier: Identifiant
        pim_catalog_text: Texte
        pim_catalog_textarea: Zone de texte
        pim_catalog_number: Nombre
        pim_catalog_price_collection: Prix
        pim_catalog_multiselect: Liste à choix multiples
        pim_catalog_simpleselect: Liste à choix unique
        pim_catalog_file: Fichier
        pim_catalog_image: Image
        pim_catalog_boolean: "Oui / Non"
        pim_catalog_date: Date
        pim_catalog_metric: Unité de mesure
        pim_reference_data_simpleselect: Liste à choix unique de données référentielles
        pim_reference_data_multiselect: Liste à choix multiples de données référentielles
      validation_rule:
        email: E-mail
        regexp: Expression régulière
        url: URL
    attribute_group:
      info:
        update_failed: Le groupe d'attributs n'a pas pu être mis à jour.
        update_successful: Groupe d'attributs mis à jour avec succès
    api_connection:
      create_popin:
        title: Créer
      message:
        created: Connexion API créée avec succès
  confirmation:
    leave: Êtes-vous sûr(e) de vouloir quitter cette page ?
    discard_changes: Vous perdrez les modifications effectuées sur {{ entity }} si vous quittez la page.
    delete_item: Supprimer l'élément
    delete:
      attribute: Êtes-vous sûr(e) de vouloir supprimer cet attribut du produit ?
      attribute_group: Êtes vous sûr(e) de vouloir retirer l'attribut {{ attribute }} de ce groupe d'attributs ?
  info:
    not_applicable: N/A
    entity:
      updated: Des modifications n'ont pas encore été sauvegardées.
  error:
    upload: Une erreur s'est produite pendant le chargement du fichier
  alert:
    not_allowed: Désolé, vous n'êtes pas autorisé(e) à accéder à cette page
    error_occured: Une erreur s'est produite lors du chargement de la page
  form:
    required: (obligatoire)
    product_model:
      complete_variant_product: produit variant
      complete_variant_products: produits variants
    product:
      tab:
        associations:
          title: Associations
          info:
            none_exist: Aucun type d'association n'existe.
            show_products: Afficher les produits
            show_groups: Afficher les groupes
            number_of_associations: "{{ productCount }} produit(s) et {{ groupCount }} groupe(s)"
          association_type_selector: Type d'association
          target: Destination
        attributes:
          title: Attributs
          btn:
            add: Ajouter
            add_attributes: Ajouter des attributs
          info:
            search_attributes: Rechercher...
            no_available_attributes: Il n'y a plus d'attributs disponibles
            attributes_selected: "{{ itemsCount }} attribut(s) sélectionné(s)"
            no_match: Aucune correspondance trouvée
            load_more: Chargement de plus de résultats...
          attribute_group_selector: Groupe d'attributs
          attribute_group_all: Tous
          attribute_group.to_fill_count: "{1}1 attribute requis vide|]1, Inf [{{ count }} attributes requis vides"
          attribute_filter:
            display: Affichage
            all: Tous les attributs
            missing_required: Tous les attributs requis manquants
        categories:
          title: Catégories
      panel:
        completeness:
          title: Complétude
          info:
            no_family: Aucune famille définie. Merci de définir une famille pour calculer la complétude de ce produit.
            no_completeness: Vous venez de modifier la famille du produit. Merci de l'enregistrer en premier pour calculer la complétude de la nouvelle famille.
          missing_values: "{1}1 valeur manquante|] 1, Inf [{{ count }} valeurs manquantes"
        history:
          title: Historique
      switch:
        "no": "Non"
        "yes": "Oui"
      sequential_edit:
        info:
          products: Produits
          previous: Retourner à {{ product }} sans enregistrer les modifications.
          next: Passer à {{ product }} sans enregistrer les modifications.
        btn:
          save_and_next: Enregistrer et passer au suivant
          save_and_finish: Enregistrer et terminer
      change_family:
        modal:
          title: Changer la famille du produit
          merge_attributes: Les attributs existants seront fusionnés avec ceux de la nouvelle famille.
          keep_attributes: Aucun attribut ne sera supprimé.
          change_family_to: Changer la famille pour
          empty_selection: Choisir une famille
      flash:
        attribute_deletion_error: Une erreur s'est produite lors de la suppression de l'attribut
      mass_edit:
        select_attributes: Sélectionnez les attributs
        select: Sélectionner
    association_type:
      tab:
        properties:
          title: Propriétés
          general: Propriétés générales
          code: Code
          label_translations: Traduction des libellés
        history:
          title: Historique
    group_type:
      tab:
        properties:
          title: Propriétés
          general: Propriétés générales
          code: Code
          label_translations: Traduction des libellés
        history:
          title: Historique
    channel:
      tab:
        history:
          title: Historique
        properties:
          title: Propriétés
          general: Général
          code: Code
          currencies: Devises
          locales: Locales
          category_tree: Arborescence
          label_translations: Traduction des libellés
          label_conversion_units: Choisissez une unité de conversion pour chaque unité de mesure. Elle sera utilisée lors de l'export du produit
          conversion_unit:
            do_not_convert: Ne pas convertir
    family:
      tab:
        properties:
          title: Propriétés
          general: Général
          code: Code
          attribute_as_label: Attribut utilisé comme étiquette
          attribute_as_image: Attribut utilisé comme l’image principale
          empty_attribute_as_image: Pas sélectionné
          label_translations: Traduction des libellés
        attributes:
          title: Attributs
          label_label: Libellé
          toolbox:
            select_attributes_by_groups: Ajouter par groupes
            select_attributes: Ajouter des attributs
            add: Ajouter
            attributes_groups_selected: '{{ itemsCount }} groupe(s) sélectionné(s)'
          not_required_label: Non requis
          required_label: Obligatoire
        variant:
          title: Variantes
<<<<<<< HEAD
          flash:
            family_variant_created: La variante de famille a été créée
=======
>>>>>>> 2ef4e3d5
        history:
          title: Historique
    attribute_option:
      flash:
        option_created: L'option d'attribut a été créée avec succès.
        error_creating_option: Une erreur s'est produite en essayant de créer l'option d'attribut.
      add_option_modal:
        title: Ajouter une option d'attribut
        confirm: Ajouter
        cancel: Annuler
    entity:
      switch:
        "no": "Non"
        "yes": "Oui"
    group:
      tab:
        properties:
          title: Propriétés
          general: Propriétés générales
          code: Code
          type: Type
          label_translations: Traduction des libellés
        history:
          title: Historique
        products:
          title: Produits
    attribute_group:
      tab:
        properties:
          title: Propriétés
          general: Propriétés générales
          code: Code
          label_translations: Traduction des libellés
        attribute:
          title: Attributs
          table:
            name: Nom
            type: Type
            scopable: Décliné par canal
            localizable: Localisable
        history.title: Historique
    common:
      tab:
        attributes:
          btn:
            add: Ajouter
            add_attributes: Ajouter des attributs
          info:
            search_attributes: Rechercher...
            no_available_attributes: Il n'y a plus d'attributs disponibles
    job_execution:
      loading: Chargement en cours...
      title.details: Détails d'exécution
      refreshBtn.title: Mettre à jour
      meta:
        status.title: État
      button:
        show_profile.title: Afficher le profil
        download_log.title: Télécharger l'historique
        download_file.title: Télécharger le fichier généré
        download_archive.title: Télécharger l'archive générée
      summary:
        fetching: Collecte de données de l'exécution...
        warning: Attention
        header.step: Étape
        header.status: État
        header.warnings: Avertissements
        header.summary: Résumé
        header.start: Début
        header.end: Fin
    job_instance:
      fail:
        launch: Impossible de lancer le profil. Assurez-vous qu'il est valide et que vous disposez des droits pour le lancer.
        save: Impossible de sauvegarder le profil. Assurez-vous que vous disposez des droits pour l'éditer.
      title:
        import: Profil d'import
        export: Profil d'export
      button:
        edit.title: Modifier
        export.title: Exporter maintenant
        import.launch: Importer maintenant
        import.upload: Télécharger et importer maintenant
        import.upload_file: Déposer un fichier
      meta:
        job: Tâche
        connector: Connecteur
      subsection:
        last_executions: Dernières exécutions
      tab:
        content:
          title: Contenu
        properties:
          title: Propriétés
          code:
            title: Code
          label:
            title: Libellé
          decimal_separator:
            title: Séparateur de décimales
            help: Détermine le séparateur de décimale
          date_format:
            title: Format de date
            help: Déterminer le format des champs de type date
          file_path:
            title: Chemin du fichier
            help: Emplacement du fichier généré sur le serveur
          delimiter:
            title: Délimiteur
            help: Caractère unique utilisé pour délimiter les valeurs
          enclosure:
            title: Caractère d'encadrement
            help: Caractère unique utilisé pour encadrer les champs
          with_header:
            title: Avec en-tête
            help: Définit si la première ligne du fichier contient les libellés des colonnes
          with_media:
            title: Exporter les fichiers et les images
            help: Exporter ou non les fichiers produits et les images
          lines_per_file:
            title: Nombre de lignes par fichier
            help: Définit la limite de nombre de lignes par fichier
          upload_allowed:
            title: Autoriser l'envoi de fichiers sur le serveur
            help: Autoriser à sélectionner puis envoyer le fichier sur le serveur directement
          categories_column:
            title: Colonne des catégories
            help: Nom de la colonne qui contient les catégories
          escape:
            title: Échappement
            help: Le caractère utilisé pour échapper les champs
          family_column:
            title: Colonne de la famille
            help: Nom de la colonne qui contient la famille du produit
          groups_column:
            title: Colonne des groupes
            help: Intitulé de la colonne contenant les groupes de produits
          enabled:
            title: Activer le produit
            help: Activer automatiquement les produits importés
          enabled_comparison:
            title: Comparer les valeurs
            help: Permettre la comparaison entre les valeurs d'origine et les valeurs importées. Permet d'accélérer les imports si les valeurs importées sont très similaires aux valeurs d'origine
          real_time_versioning:
            title: Mise à jour de l'historique en temps réel
            help: Signifie que l'historique des produits est automatiquement mis à jour, peut être désactivé pour améliorer les performances
          family_variant_column:
            title: Colonne variante de famille
        history:
          title: Historique
      file_path: Chemin du fichier
    attribute:
      meta:
        created: Créé
        created_by: par
        updated: Dernière mise à jour
        updated_by: par
      tab:
        properties:
          title: Propriétés
          section:
            common: Paramètres généraux
            type_specific: Paramètres spécifiques
            validation: Paramètres de validation
          label:
            allowed_extensions: Extensions autorisées
            auto_option_sorting: Trier automatiquement les options par ordre alphabétique
            available_locales: Locales disponibles
            code: Code
            date_max: Date maxi
            date_min: Date mini
            decimals_allowed: Valeurs décimales autorisées
            default_metric_unit: Unité de mesure par défaut
            group: Groupe d'attributs
            is_locale_specific: Spécifique à une locale
            localizable: Valeur par locale
            max_characters: Nombre maximum de caractères
            max_file_size: Taille de fichier maximale (MB)
            metric_family: Type de mesure
            minimum_input_length: Longueur minimale pour l’auto-complétion
            negative_allowed: Valeurs négatives autorisées
            number_max: Nombre max
            number_min: Nombre min
            reference_data_name: Type de données de référence
            scopable: Valeur par canal
            type: Type
            unique: Valeur unique
            useable_as_grid_filter: Utilisable sur la grille
            validation_regexp: Expression régulière
            validation_rule: Règle de validation
            wysiwyg_enabled: Éditeur de texte enrichi activé
          default_label:
            default_metric_unit: Choisir une unité
            group: Choisir le groupe d'attributs
            metric_family: Choisir une famille
            reference_data_name: Choisir un type de données référentielles
        labels:
          title: Traduction des libellés
        choices:
          title: Options
        history:
          title: Historique
    mass_edit:
      family:
        attributes:
          label_label: Libellé
          toolbox:
            select_attributes_by_groups: Ajouter par groupes
            select_attributes: Ajouter des attributs
            add: Ajouter
            attributes_groups_selected: '{{ itemsCount }} groupe(s) sélectionné(s)'
  job:
    upload: Déposez votre fichier {{ type }} ici, ou cliquez ici pour le chercher sur votre disque
  export:
    product:
      data:
        title: Filtrer les produits
      structure:
        title: Filtrer les données
        attributes:
          title: Attributs
      filter:
        channel:
          title: Canal
          help: Le canal définit la portée des valeurs des produits, les locales utilisées pour sélectionner les données ainsi que l'arbre de catégories utilisé pour sélectionner les produits.
        locales:
          title: Locales
          help: 'Les locales définissent les valeurs de produits traduisibles à exporter. Par ex.: les informations des produits en allemand.'
        attributes:
          title: Attributs
          edit: Modifier
          label: "{0}Tous les attributs|{1}1 attribut sélectionné|]1,Inf[{{ count }} attributs sélectionnés"
          help: 'Sélectionne les informations du produit à exporter. Par ex. : seulement les attributs techniques.'
          empty: Tous les attributs vont être exportés
          modal:
            apply: Appliquer
            cancel: Annuler
            title: Sélection d'attributs
        attributes_selector:
          attribute_group: Groupes d'attributs
          attributes: "Rechercher dans les {{ itemsCount }} attributs"
          selected: "Attributs sélectionnés"
          clear: Réinitialiser
          all_group: Tous les groupes
          empty_selection: Tous les attributs vont être exportés
          title: Attributs
          description: Sélectionnez les informations produit à exporter
        family:
          title: Famille
          help: 'Sélectionne les produits à exporter en fonction de leur famille. Par ex. : exporter seulement les chaussures et les robes.'
          operators:
            IN: Dans la liste
            "NOT IN": Pas dans la liste
            EMPTY: Produits ne possédant pas de famille
            "NOT EMPTY": Produits possédant une famille
          empty_selection: Pas de condition sur les familles
        updated:
          title: Condition sur la date de mise à jour
          operators:
            ALL: Pas de condition de date
            "SINCE LAST N DAYS": Produits mis à jour durant les n derniers jours (par ex. 6)
            ">": Produits mis à jours depuis cette date
            "SINCE LAST JOB": Produits mis à jour depuis le dernier export
        enabled:
          title: État
          help: 'Choisir les produits à exporter selon leur statut. Par ex. : exporter les produits quel que soit leur statut.'
          value:
            all: Tous
            enabled: Activé
            disabled: Désactivé
        completeness:
          title: Complétude
          help: Choisir les produits à exporter selon leur complétude.
          operators:
            ALL: Pas de condition sur la complétude
            ">=": Complet sur au moins une locale sélectionnée
            "GREATER OR EQUALS THAN ON ALL LOCALES": Complet sur toutes les locales sélectionnées
            LOWER THAN ON ALL LOCALES: Incomplet sur toutes les locales sélectionnées
          empty_selection: Sélectionnez une famille
        category:
          title: Catégorie
          help: Utiliser les catégories (venant de l'arbre défini par le canal ci-dessus) pour sélectionner les produits à exporter
        identifier:
          title: Identifiant
          help: Les identifiants des produits que vous souhaitez exporter, séparés par une virgule, par un espace ou par un saut de ligne
        metric:
          operators:
            "=": Est égal à
            "!=": N'est pas égal à
            ">=": Supérieur ou égal à
            ">": Supérieur à
            "<=": Inférieur ou égal à
            "<": Inférieur à
            EMPTY: Est vide
            NOT EMPTY: N'est pas vide
        string:
          operators:
            ALL: Tous
            CONTAINS: Contient
            DOES NOT CONTAIN: Ne contient pas
            "=": Est égal à
            STARTS WITH: Commence par
            ENDS WITH: Finit par
            EMPTY: Est vide
            NOT EMPTY: N'est pas vide
        price-collection:
          operators:
            "=": Est égal à
            "!=": N'est pas égal à
            ">=": Supérieur ou égal à
            ">": Supérieur à
            "<=": Inférieur ou égal à
            "<": Inférieur à
            EMPTY: Est vide
            NOT EMPTY: N'est pas vide
        multi_select:
          operators:
            IN: Dans la liste
            EMPTY: Est vide
            NOT EMPTY: N'est pas vide
        media:
          operators:
            CONTAINS: Contient
            DOES NOT CONTAIN: Ne contient pas
            "=": Est égal à
            STARTS WITH: Commence par
            ENDS WITH: Finit par
            EMPTY: Est vide
            NOT EMPTY: N'est pas vide
        date:
          operators:
            ">": Supérieur à
            "<": Inférieur à
            "=": Est égal à
            "!=": N'est pas égal à
            BETWEEN: Entre
            NOT BETWEEN: Pas entre
            EMPTY: Est vide
            NOT EMPTY: N'est pas vide
        number:
          operators:
            "=": Est égal à
            "!=": N'est pas égal à
            ">=": Supérieur ou égal à
            ">": Supérieur à
            "<=": Inférieur ou égal à
            "<": Inférieur à
            EMPTY: Est vide
            NOT EMPTY: N'est pas vide
      properties:
        title: Propriétés
      global_settings:
        title: Paramètres généraux
  mass_edit_action:
    edit_common_attributes:
      description: Les attributs des produits sélectionnés vont être édités avec les données suivantes pour la locale <span class="highlight">{{ locale }}</span> et le canal <span class="highlight">{{ channel }}</span>, choisis dans la grille des produits.
  index:
    association_type:
      title: "] -Inf, 1] {{ count }} type d'association|] 1, Inf [{{ count }} types d'association"
      create_btn: Créer un type d'association
    import_profiles:
      title: "] -Inf, 1] {{ count }} profil d'import|] 1, Inf [{{ count }} profils d'import"
      create_btn: Créer un profil d'import
      list: Sélectionner une tâche
      create_popin:
        title: Créer
      message:
        created: Le profil d'export a bien été créé
    import_history:
      title: Rapports d'import
    group:
      title: "] -Inf, 1] {{ count }} groupe|] 1, Inf [{{ count }} groupes"
      create_btn: Créer un groupe
    export_profiles:
      title: "] -Inf, 1] {{ count }} profil d'export|] 1, Inf [{{ count }} profils d'export"
      create_btn: Créer un profil d'export
      create_popin:
        title: Créer
      message:
        created: Le profil d'exportation a bien été créé
    export_history:
      title: Rapports d'export
    family:
      title: "] -Inf, 1] {{ count }} famille|] 1, Inf [{{ count }} familles"
      create_btn: Créer une famille
    grouptype:
      title: "] -Inf, 1] {{ count }} type de groupe|] 1, Inf [{{ count }} types de groupe"
      create_btn: Créer un type de groupe
    currency:
      title: "] -Inf, 1] {{ count }} devise|] 1, Inf [{{ count }} devises"
    locale:
      title: "] -Inf, 1] {{ count }} locale|] 1, Inf [{{ count }} locales"
    user:
      title: "] -Inf, 1] {{ count }} utilisateur|] 1, Inf [{{ count }} utilisateurs"
      create_btn: Créer un utilisateur
    user_role:
      title: "] -Inf, 1] {{ count }} rôle|] 1, Inf [{{ count }} rôles"
      create_btn: Créer un rôle
    user_group:
      title: "] -Inf, 1] {{ count }} groupe|] 1, Inf [{{ count }} groupes"
      create_btn: Créer un groupe
    process_tracker:
      title: "] -Inf, 1] {{ count }} opération|] 1, Inf [{{ count }} opérations"
    channel:
      title: "] -Inf, 1] {{ count }} canal|] 1, Inf [{{ count }} canaux"
      create_btn: Créer un canal
    attribute:
      title: "] -Inf, 1] {{ count }} attribut|] 1, Inf [{{ count }} attributs"
      create_btn: Créer un attribut
      modal_title: Choisir le type d'attribut
    attribute_group:
      title: Groupes d'attributs
      create_btn: Créer
    api_connection:
      title: "] -Inf, 1] {{ count }} connexion API|] 1, Inf [{{ count }} connexion API"
      create_btn: Créer
  mass_edit:
    next: Suivant
    previous: Retour
    cancel: Annuler
    confirm: Confirmer
    product:
      title: Action de masse sur les produits
      confirm: "{1}Vous êtes sur le point de mettre à jour un produit avec les renseignements suivants, merci de confirmer.|] 1, Inf [Vous êtes sur le point de mettre à jour {{ itemsCount }} produits avec les renseignements suivants, merci de confirmer."
      step:
        select:
          label: Choisir des produits
        choose:
          title: Actions de masse sur les produits
          label_count: "] 0, Inf [Sélectionnez votre action"
        configure:
          label: Configurer
        confirm:
          label: Confirmer
        launch_error:
          label: Une erreur s’est produite lors du lancement de l'édition de masse
        launched:
          label: L'action de masse "{{ operation }}" a été lancée. Vous serez notifié(e) lorsque la modification sera terminée.
      operation:
        change_status:
          label: Changer le statut
          label_count: "{1}Changer l'état d'<span class=\"AknFullPage-title--highlight\">1 produit</span>|] 1, Inf [Changer l'état de <span class=\"AknFullPage-title--highlight\">{{ itemsCount }} produits</span>"
          description: Les produits sélectionnés vont être activés ou désactivés.
          field: Pour activer
        edit_common:
          label: Modifier les attributs communs
          label_count: "{1}Editer les attributs communs d'<span class=\"AknFullPage-title--highlight\">1 product</span>|] 1, Inf [Editer les attributs communs de <span class=\"AknFullPage-title--highlight\">{{ itemsCount }} produits</span>"
          description: Les attributs des produits séléctionnés vont être éditées avec les données suivantes, pour la locale {{ locale }} et le canal {{ scope }}, choisis dans la grille de produits.
        change_family:
          label: Changer de famille
          label_count: "{1}Changer la famille d'<span class=\"AknFullPage-title--highlight\">1 produit</span>|] 1, Inf [Changer la famille de <span class=\"AknFullPage-title--highlight\">{{ itemsCount }} produits</span>"
          description: La famille des produits sélectionnés sera remplacée par la famille choisie
          field: Famille
        add_to_group:
          label: Ajouter aux groupes
          label_count: "{1}Ajouter <span class=\"AknFullPage-title--highlight\">1 produit</span> à des groupes|] 1, Inf [Ajouter <span class=\"AknFullPage-title--highlight\">{{ itemsCount }} produits</span> à des groupes"
          description: Sélectionnez les groupes dans lesquels ajouter les produits sélectionnés
          field: Groupes
        add_to_category:
          label: Ajouter à des catégories
          label_count: "{1}Ajouter <span class=\"AknFullPage-title--highlight\">1 produit</span> à des catégories|] 1, Inf [Ajouter <span class=\"AknFullPage-title--highlight\">{{ itemsCount }} produits</span> à des categories"
          description: Les produits seront positionnés dans les catégories suivantes, le placement existant avant l'opération sera conservé.
        move_to_category:
          label: Déplacer vers d'autres catégories
          label_count: "{1}Déplacer <span class=\"AknFullPage-title--highlight\">1 produit</span> vers des catégories|] 1, Inf [Déplacer <span class=\"AknFullPage-title--highlight\">{{ itemsCount }} produits</span> vers des categories"
          description: Les produits seront positionnés dans les catégories suivantes, le placement existant avant l'opération sera perdu.
        remove_from_category:
          label: Retirer des catégories
          label_count: "{1}Retirer <span class=\"AknFullPage-title--highlight\">1 produit</span> de catégories|] 1, Inf [Retirer <span class=\"AknFullPage-title--highlight\">{{ itemsCount }} produits</span> de categories"
          description: Les produits seront retirés des catégories suivantes.
    family:
      title: Action de masse sur les familles
      confirm: "{1}Vous êtes sur le point de mettre à jour une famille avec les renseignements suivants, merci de confirmer.|] 1, Inf [Vous êtes sur le point de mettre à jour {{ itemsCount }} familles avec les renseignements suivants, merci de confirmer."
      step:
        select:
          label: Choisir des familles
        choose:
          title: Actions de masse sur les familles
          label_count: "] 0, Inf [Sélectionnez votre action"
        configure:
          label: Configurer
        confirm:
          label: Confirmer
        launched:
          label: L'action de masse "{{ operation }}" a été lancée. Vous serez notifié(e) lorsque la modification sera terminée.
      operation:
        set_requirements:
          label: Configurer les exigences d'attributs
          description: Les exigences d'attributs suivants s'appliqueront aux familles sélectionnées
          label_count: "{1}Modifier les exigences d'attributs d'<span class=\"AknFullPage-title--highlight\">1 famille</span>|] 1, Inf [Modifier les exigences d'attributes de <span class=\"AknFullPage-title--highlight\">{{ itemsCount }} familles</span>"
pim_enrich.error:
  exception.title: Oups! Une erreur {{ status_code }} s'est produite...
  http:
    403: Désolé, vous n'êtes pas autorisé(e) à accéder à cette page
page_title:
  oro_default: Tableau de bord
  pim_enrich_attributegroup_index: Groupes d'attributs
  pim_enrich_attributegroup_create: Groupe d'attributs | Créer
  pim_enrich_attributegroup_edit: Groupe d'attributs {{ group.label }} | Modification
  pim_enrich_categorytree_index: Arborescences des catégories
  pim_enrich_categorytree_create: Arborescences | Créer
  pim_enrich_categorytree_edit: Arbre de catégories {{ category.label }} | Modification
  pim_enrich_categorytree_create_tree: Arborescences | Créer
  pim_enrich_attribute_index: Attributs
  pim_enrich_attribute_create: Attributs | Créer
  pim_enrich_attribute_edit: Attribut {{ attribute.label }} | Modification
  pim_enrich_product_index: Produits
  pim_enrich_product_edit: Produit {{ product.label }} | Modification
  pim_enrich_product_model_edit: Modèle de produit {{ product.label }} | Modification
  pim_enrich_family_index: Familles
  pim_enrich_family_edit: Famille {{ family.label }} | Modification
  pim_enrich_channel_index: Canaux
  pim_enrich_channel_create: Canaux | Créer
  pim_enrich_channel_edit: Canal {{ channel.label }} | Modification
  pim_enrich_currency_index: Devises
  pim_enrich_locale_index: Locales
  pim_enrich_group_index: Groupes
  pim_enrich_group_edit: Groupe {{ group.label }} | Modification
  pim_enrich_associationtype_index: Types d'association
  pim_enrich_associationtype_edit: Type d'association {{ association type.label }} | Modification
  pim_enrich_grouptype_index: Types de groupe
<<<<<<< HEAD
  pim_enrich_grouptype_edit: Type de groupe {{ group type.label }} | Modification
=======
  pim_enrich_grouptype_edit: Types de groupe {{ group type.label }} | Modifier
>>>>>>> 2ef4e3d5
  pim_enrich_mass_edit_action_choose: Édition de masse | Choisir
  pim_enrich_mass_edit_action_configure: Édition de masse | Configurer
  pim_enrich_mass_edit_action_perform: Edition en masse | Effectuer
  pim_enrich_job_tracker_index: Traqueur de processus
  pim_enrich_job_tracker_show: Traqueur de processus | Voir la tâche
  pim_enrich_api_connection_index: Connexions API
  pim_enrich_api_connection_create: Connexions d'API | Créer
  pim_analytics_system_info_index: Informations système
batch_jobs:
  add_product_value:
    label: Ajouter une valeur de produit
    perform:
      label: Ajouter une valeur de produit
  update_product_value:
    label: Mise à jour de la valeur du produit
    perform:
      label: Mise à jour de la valeur du produit
  edit_common_attributes:
    label: Modifier les attributs communs
    perform:
      label: Modifier les attributs communs
    cleaner:
      label: Nettoyer les fichiers pour les attributs communs
  set_attribute_requirements:
    label: Configurer les exigences d'attributs
    perform:
      label: Configurer les exigences d'attributs
  csv_product_quick_export:
    quick_export.label: Export rapide de produits en CSV
    perform:
      label: Export rapide de produits en CSV
  csv_product_grid_context_quick_export:
    quick_export.label: Export rapide de la grille de produits en CSV
    perform:
      label: Export rapide de la grille de produits en CSV
  xlsx_product_quick_export:
    quick_export.label: Export rapide de produits en XLSX
    perform:
      label: Export rapide de produits en XLSX
  xlsx_product_grid_context_quick_export:
    quick_export.label: Export rapide de la grille de produits en XLSX
    perform:
      label: Export rapide de la grille de produits en XLSX
  csv_product_export:
    label: Export produits en CSV
    export.label: Export des produits
  csv_product_model_export:
    label: Export de modèles de produit en CSV
    export.label: Export des produits
  csv_category_export:
    label: Export des catégories en CSV
    export.label: Export des catégories
  csv_attribute_export:
    label: Export des attributs en CSV
    export.label: Export des attributs
  csv_attribute_option_export:
    label: Export des options d'attributs en CSV
    export.label: Export des options d'attributs
  csv_association_type_export:
    label: Export des types d'association en CSV
    export.label: Export des types d'association
  csv_group_export:
    label: Export des groupes en CSV
    export.label: Export de groupes
  csv_family_export:
    label: Export des familles en CSV
    export.label: Export des familles
  csv_family_variant_export:
    label: Export des variantes de famille en CSV
    export.label: Export des variantes de famille
  csv_product_import:
    label: Import des produits en CSV
    validation.label: Validation du fichier
    import.label: Import des produits
    import_associations.label: Import des associations de produits
  csv_product_model_import:
    label: Import de modèles de produit en CSV
  csv_category_import:
    label: Import des catégories en CSV
    validation.label: Validation du fichier
    import.label: Import des catégories
  csv_attribute_import:
    label: Import des attributs en CSV
    validation.label: Validation du fichier
    import.label: Import des attributs
  csv_attribute_option_import:
    label: Import des options d'attributs en CSV
    validation.label: Validation du fichier
    import.label: Import des options d'attributs
  csv_association_type_import:
    label: Import des types d'association en CSV
    validation.label: Validation du fichier
    import.label: Import des types d'association
  csv_family_import:
    label: Import des familles en CSV
    validation.label: Validation du fichier
    import.label: Import des familles
  csv_family_variant_import:
    label: Import des variantes de famille en CSV
    validation.label: Validation du fichier
    import.label: Import des variantes de famille
  csv_group_import:
    label: Import des groupes en CSV
    validation.label: Validation du fichier
    import.label: Import des groupes
  csv_channel_export:
    label: Export des canaux en CSV
    export.label: Export des canaux
  csv_locale_export:
    label: Export des locales en CSV
    export.label: Export des locales
  csv_attribute_group_export:
    label: Export des groupes d'attributs en CSV
    export.label: Export des groupes d'attributs
  csv_currency_export:
    label: Export des devises en CSV
    export.label: Export des devises
  csv_group_type_export:
    label: Export des types de groupe en CSV
    export.label: Export des types de groupe
  csv_channel_import:
    label: Import des canaux en CSV
    validation.label: Validation du fichier
    import.label: Import des canaux
  csv_locale_import:
    label: Import des locales en CSV
    validation.label: Validation du fichier
    import.label: Import des locales
  csv_attribute_group_import:
    label: Import des groupes d'attributs en CSV
    validation.label: Validation du fichier
    import.label: Import des groupes d'attributs
  csv_currency_import:
    label: Import des devises en CSV
    validation.label: Validation du fichier
    import.label: Import des devises
  csv_group_type_import:
    label: Import des types de groupe en CSV
    validation.label: Validation du fichier
    import.label: Import des types de groupe
  xlsx_category_import:
    label: Import des catégories en XLSX
    validation.label: Validation du fichier
    import.label: Import des catégories
  xlsx_association_type_import:
    label: Import des types d'association en XLSX
    validation.label: Validation du fichier
    import.label: Import des types d'association
  xlsx_attribute_import:
    label: Import des attributs en XLSX
    validation.label: Validation du fichier
    import.label: Import des attributs
  xlsx_attribute_option_import:
    label: Import des options d'attributs en XLSX
    validation.label: Validation du fichier
    import.label: Import des options d'attributs
  xlsx_family_import:
    label: Import des familles en XLSX
    validation.label: Validation du fichier
    import.label: Import des familles
  xlsx_family_variant_import:
    label: Import des variantes de famille en XLSX
    validation.label: Validation du fichier
    import.label: Import des variantes de famille
  xlsx_product_export:
    label: Export des produits en XLSX
    export.label: Export des produits
  xlsx_product_model_export:
    label: Export de modèles de produit en XLSX
    export.label: Export de modèles de produit
  xlsx_product_import:
    label: Import des produits en XLSX
    validation.label: Validation du fichier
    import.label: Import des produits
    import_associations.label: Import des associations de produits
  xlsx_product_model_import:
    label: Import de modèles de produit en XLSX
  xlsx_group_export:
    label: Export des groupes en XLSX
    export.label: Export de groupes
  xlsx_group_import:
    label: Import des groupes en XLSX
    validation.label: Validation du fichier
    import.label: Import des groupes
  xlsx_family_export:
    label: Export des familles en XLSX
    export.label: Export des familles
  xlsx_family_variant_export:
    label: Export des variantes de famille en XLSX
    export.label: Export des variantes de famille
  xlsx_category_export:
    label: Export des catégories en XLSX
    export.label: Export des catégories
  xlsx_attribute_export:
    label: Export des attributs en XLSX
    export.label: Export des attributs en XLSX
  xlsx_attribute_option_export:
    label: Export des options d'attributs en XLSX
    export.label: Export des options d'attributs en XLSX
  xlsx_association_type_export:
    label: Export des types d'association en XLSX
    export.label: Export des types d'association en XLSX
  xlsx_channel_export:
    label: Export des canaux en XLSX
    export.label: Export des canaux
  xlsx_locale_export:
    label: Export des locales en XLSX
    export.label: Export des locales
  xlsx_attribute_group_export:
    label: Export des groupes d'attributs en XLSX
    export.label: Export des groupes d'attributs
  xlsx_currency_export:
    label: Export des devises en XLSX
    export.label: Export des devises
  xlsx_group_type_export:
    label: Export des types de groupe en XLSX
    export.label: Export des types de groupe
  xlsx_channel_import:
    label: Import des canaux en XLSX
    validation.label: Validation du fichier
    import.label: Import des canaux
  xlsx_locale_import:
    label: Import des locales en XLSX
    validation.label: Validation du fichier
    import.label: Import des locales
  xlsx_attribute_group_import:
    label: Import des groupes d'attributs en XLSX
    validation.label: Validation du fichier
    import.label: Import des groupes d'attributs
  xlsx_currency_import:
    label: Import des devises en XLSX
    validation.label: Validation du fichier
    import.label: Import des devises
  xlsx_group_type_import:
    label: Import des types de groupe en XLSX
    validation.label: Validation du fichier
    import.label: Import des types de groupe
job_tracker:
  download_archive:
    archive: Télécharger l'archive générée
    output: Télécharger les fichiers générés
    input: Télécharger les fichiers lus
    invalid_xlsx: Télécharger les données invalides
    invalid_csv: Télécharger les données invalides
pim_menu:
  tab:
    activity: Activité
    imports: Imports
    products: Produits
    exports: Exports
    settings: Paramètres
    system: Système
  item:
    association_type: Types d'association
    attribute: Attributs
    attribute_group: Groupes d'attributs
    category: Catégories
    channel: Canaux
    currency: Devises
    dashboard: Tableau de bord
    family: Familles
    group: Groupes
    group_type: Types de groupe
    locale: Locales
    product: Produits
    export_history: Historique des exports
    export_profile: Profils d'export
    import_history: Historique des imports
    import_profile: Profils d'import
    configuration: Configuration
    user_management: Gestion des utilisateurs
    user: Utilisateurs
    user_group: Groupes
    user_role: Rôles
    info: Informations système
    job_tracker: Traqueur de processus
    api_connection: Connexions API
  navigation:
    activity: Centre d'activité
    system: Navigation système
    user: Navigation utilisateurs
    settings: Navigation paramètres
  user:
    logout: Déconnexion
    user_account: Mon compte
pim_notification:
  mark_all_as_read: Marquer tout comme lu
  no_notifications: Pas de notification
  loading: Chargement en cours...<|MERGE_RESOLUTION|>--- conflicted
+++ resolved
@@ -532,11 +532,8 @@
           required_label: Obligatoire
         variant:
           title: Variantes
-<<<<<<< HEAD
           flash:
             family_variant_created: La variante de famille a été créée
-=======
->>>>>>> 2ef4e3d5
         history:
           title: Historique
     attribute_option:
@@ -1057,11 +1054,7 @@
   pim_enrich_associationtype_index: Types d'association
   pim_enrich_associationtype_edit: Type d'association {{ association type.label }} | Modification
   pim_enrich_grouptype_index: Types de groupe
-<<<<<<< HEAD
   pim_enrich_grouptype_edit: Type de groupe {{ group type.label }} | Modification
-=======
-  pim_enrich_grouptype_edit: Types de groupe {{ group type.label }} | Modifier
->>>>>>> 2ef4e3d5
   pim_enrich_mass_edit_action_choose: Édition de masse | Choisir
   pim_enrich_mass_edit_action_configure: Édition de masse | Configurer
   pim_enrich_mass_edit_action_perform: Edition en masse | Effectuer
