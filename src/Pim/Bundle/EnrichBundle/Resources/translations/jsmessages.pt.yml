<<<<<<< HEAD
=======
pim_enrich:
  entity:
    product:
      variant_group:
        switch:
          "yes": true
          "no": false
  form:
    product:
      switch:
        "no": false
        "yes": true
>>>>>>> 405b5dd5
<|MERGE_RESOLUTION|>--- conflicted
+++ resolved
@@ -1,5 +1,3 @@
-<<<<<<< HEAD
-=======
 pim_enrich:
   entity:
     product:
@@ -11,5 +9,4 @@
     product:
       switch:
         "no": false
-        "yes": true
->>>>>>> 405b5dd5
+        "yes": true