--- conflicted
+++ resolved
@@ -264,7 +264,6 @@
         title: Adicionar a opção de atributo
         confirm: Adicionar
         cancel: Cancelar
-<<<<<<< HEAD
     entity:
       switch:
         "no": Não
@@ -339,7 +338,5 @@
   mass_edit_action:
     edit_common_attributes:
       description: 'Os atributos dos produtos selecionados serão editados com os seguintes dados para a linguagem <span class="highlight">{{ locale }}</span> e o canal <span class="highlight">{{ channel }}</span>, escolhidos na grelha de produtos.'
-=======
->>>>>>> d6db0695
 pim_enrich.error:
   exception.title: 'Ora bolas! Ocorreu o erro {{ status_code }}...'