confirmation:
  remove:
    item: Tem a certeza que pretende remover este item?
    association type: Tem certeza que deseja eliminar este tipo de associação?
    attribute: Tem certeza que deseja eliminar este atributo?
    family: Tem certeza que deseja eliminar esta família?
    product: Tem certeza que deseja eliminar este produto?
    channel: Tem certeza que deseja eliminar este canal?
    group: Tem certeza que deseja eliminar este grupo?
    variant group: Tem certeza que deseja eliminar este grupo variante?
    group type: Tem certeza que deseja eliminar este tipo de grupo?
    import profile: Tem certeza que deseja eliminar este perfil de importação?
    export profile: Tem certeza que deseja eliminar este perfil de exportação?
    user: Tem a certeza que deseja eliminar este utilizador?
    role: Tem certeza que deseja eliminar esta função?
pim_datagrid:
<<<<<<< HEAD
  mass_action_group:
    quick_export:
      label: Exportação rápida
=======
>>>>>>> 3d7398c0
  mass_action:
    delete:
      confirm_content: Tem certeza que deseja eliminar os produtos selecionados?
      success: Produtos selecionados eliminados com sucesso.
      error: Ocorreu um erro ao tentar eliminar os produtos seleccionados, por favor tente novamente.
flash:
  item:
    removed: Item removido com sucesso
  association type:
    removed: Tipo de associação removido com sucesso
  attribute:
    removed: Atributo removido com sucesso
  family:
    removed: Família removida com sucesso
  product:
    removed: Produto removido com sucesso
  channel:
    removed: Canal removido com sucesso
  group:
    removed: Grupo removido com sucesso
  variant group:
    removed: Grupo variante removido com sucesso
  group type:
    removed: Tipo de grupo removido com sucesso
  import profile:
    removed: Perfil de importação removido com sucesso
  export profile:
    removed: Perfil de exportação removido com sucesso
  user:
    removed: Utilizador removido com sucesso
  role:
    removed: Função removida com sucesso
error:
  removing:
    item: Não é possível eliminar este item
    association type: Não é possível eliminar este tipo de associação
    attribute: Não é possível eliminar este atributo
    family: Não é possível eliminar esta família
    product: Não é possível eliminar este produto
    channel: Não é possível eliminar este canal
    group: Não é possível eliminar este grupo
    variant group: Não é possível eliminar este grupo variante
    group type: Não é possível eliminar este tipo de grupo
    import profile: Não é possível eliminar este perfil de importação
    export profile: Não é possível eliminar este perfil de exportação
    user: Não é possível eliminar este utilizador
    role: Não é possível eliminar esta função
    attribute_option: Erro na eliminação da opção de atributo
  saving:
    attribute_option: Não é possível gravar opção de atributo
alert:
  attribute_option:
    error_occured_during_submission: Ocorreu um erro durante o envio do formulário para o servidor
    save_before_edit_other: Por favor, registe as suas modificações noutras linhas antes de editar esta
  session_storage:
    not_available: O seu navegador não parece ser compatível com sessionStorage. Por favor, contate o administrador do sistema
confirm:
  attribute_option:
    cancel_edition_on_new_option_text: Atenção, irá perder os dados não guardados. Tem certeza que deseja cancelar a modificação desta nova opção?
    cancel_edition_on_new_option_title: Cancelar a modificação
label:
  attribute_option:
    add_option: Adicionar uma opção
Code: Código
Edit: Editar
Delete: Eliminar
Edit attributes of the product: Editar atributos do produto
Classify the product: Classificar o produto
Delete the product: Eliminar o produto
Change status: Alterar estado
Toggle status: Ativar estado
pim.grid.mass_action.quick_export.csv_all: CSV (todos os atributos)
pim.grid.mass_action.delete: Eliminar
pim.grid.mass_action.mass_edit: Editar em massa
pim.grid.mass_action.sequential_edit: Edição sequencial
jstree.create: Criar
switch_on: Sim
switch_off: Não
pim_enrich:
  item:
    list:
      delete.label: Eliminar
      delete.error: Erro durante a eliminação do item
    delete:
      confirm.content: 'Tem certeza que deseja eliminar este {{ itemName }}? Não é possível desfazer essa ação'
      confirm.title: 'Eliminar este {{ itemName }}'
  navigation:
    link:
      back_to_grid: Voltar à grelha
  entity:
    save:
      label: Guardar
    info:
      update_failed: A atualização falhou
      update_successful: Atualizado com sucesso
    product:
      title: produto
      btn:
        enable: Ativar
        enabled: Ativo
        disable: Desativar
        disabled: Inativo
        download_pdf: PDF
        compare_translate: Comparar / traduzir
        delete: Eliminar
        save: Guardar
        save_and_back: Gravar e voltar à grelha
      history:
        more: Mais
        less: Menos
        from: De
        modified: Modificado
        property: Propriedade
      info:
        deletion_successful: Produto eliminado com sucesso.
        deletion_failed: Não foi possível eliminar o produto.
        update_successful: Produto atualizado com sucesso.
        update_failed: O produto não pôde ser atualizado.
        field_not_ready:
          The product cannot be saved right now. The following fields are not ready:
            - campos
        already_in_upload: 'Um ficheiro já se encntra em upload para este atributo na linguagem "{{ locale }}" e âmbito "{{ scope }}"'
      error:
        upload: Ocorreu um erro no envio do ficheiro
      meta:
        created: Criado
        created_by: Por
        updated_by: Por
        updated: Última atualização
        family:
          title: Família
          none: Nenhum
        groups:
          title: Grupos
          modal:
            title: 'Grupo {{ group }}'
            view_group: Visualizar grupo
            group_label: Rótulo
            more_products: '{{ count }} mais produtos...'
            close: Fechar
      copy:
        select: Selecionar
        all: Tudo
        all_visible: Tudo visível
        none: Nenhum
<<<<<<< HEAD
        copy: Copiar
      variant_group:
        updated_by: Atualizado por um grupo variante
        switch:
          "yes": Sim
          "no": Não
=======
      variant_group:
        updated_by: Atualizado por um grupo variante
        switch:
          "yes": true
          "no": false
>>>>>>> 3d7398c0
      optional_attribute:
        remove: Remover este atributo
      locale_specific_attribute:
        unavailable: Este campo de linguagem específica não está disponível nesta linguagem
      localizable:
        channel_locale_unavailable: "Este campo localizável não está disponível para a linguagem '{{ locale }}' e canal '{{ channel }}'"
      media:
        upload: Arraste e solte para fazer o envio ou clique aqui
    attribute_option:
      code: Código
      label: Rótulo
  confirmation:
    leave: Tem certeza que deseja sair desta página?
    discard_changes: 'Irá perderá as alterações para {{ entity }}, se abandonar a página.'
    delete_item: Confirmar eliminação
  info:
    not_applicable: N/A
    entity:
      updated: Existem alterações não guardadas.
  error:
    upload: Ocorreu um erro durante o envio do ficheiro
  alert:
    not_allowed: Não tem autorização para aceder a esta página
    error_occured: Ocorreu um erro durante o carregamento da página
  form:
    product:
      tab:
        associations:
          title: Associações
          info:
            none_exist: Nenhum tipo de associação existente.
            show_products: Mostrar produtos
            show_groups: Mostrar grupos
            number_of_associations: '{{ productCount }} produtos e {{ groupCount }} grupos'
        attributes:
          title: Atributos
          btn:
            add: Adicionar
            add_attributes: Adicionar atributos
          info:
<<<<<<< HEAD
            search_attributes: Pesquisar...
            no_available_attributes: Não há mais atributos para adicionar
            attributes_selected: '{{ attributeCount }} atributo(s) selecionado(s)'
            no_match: Nenhuma correspondência encontrada
            load_more: A carregar mais resultados...
=======
            search_attributes: Pesquisar
            no_available_attributes: Não há mais atributos para adicionar
            attributes_selected: '{{ attributeCount }} atributo(s) selecionado(s)'
>>>>>>> 3d7398c0
        categories:
          title: Categorias
      panel:
        completeness:
          title: '% de Dados Completos'
          info:
            no_family: Nenhuma família definida. Por favor defina uma família para calcular a integridade da informação deste produto.
            no_completeness: Alterou a família do produto. Por favor, grave-o primeiro para calcular a integridade dos dados para a nova família.
<<<<<<< HEAD
          missing_values: Valores em falta
        history:
          title: Histórico
      switch:
        "no": Não
        "yes": Sim
=======
        history:
          title: Histórico
      switch:
        "no": false
        "yes": true
>>>>>>> 3d7398c0
      sequential_edit:
        info:
          products: produtos
          previous: 'Voltar ao {{ product }} sem gravar.'
          next: 'Saltar para o {{ product }} sem gravar.'
        btn:
          save_and_next: Gravar e avançar
          save_and_finish: Gravar e terminar
      change_family:
        modal:
          title: Mudar a família do produto
          merge_attributes: Os atributos atuais serão fundidos com os da nova família.
          keep_attributes: Nenhuns atributos serão removidos.
          change_family_to: Mudar a família para
          empty_selection: Escolha uma família
      flash:
        attribute_deletion_error: Ocorreu um erro durante a eliminação do atributo
      mass_edit:
        select_attributes: Selecionar atributos
        select: Selecionar
    attribute_option:
      flash:
        option_created: Opção de atributo criada com sucesso
        error_creating_option: Ocorreu um erro ao tentar criar a opção de atributo
      add_option_modal:
        title: Adicionar a opção de atributo
        confirm: Adicionar
        cancel: Cancelar
<<<<<<< HEAD
    entity:
      switch:
        "no": Não
        "yes": Sim
  mass_edit_action:
    edit_common_attributes:
      description: 'Os atributos dos produtos selecionados serão editados com os seguintes dados para a linguagem <span class="highlight">{{ locale }}</span> e o canal <span class="highlight">{{ channel }}</span>, escolhidos na grelha de produtos.'
=======
>>>>>>> 3d7398c0
pim_enrich.error:
  exception.title: 'Ora bolas! Ocorreu o erro {{ status_code }}...'<|MERGE_RESOLUTION|>--- conflicted
+++ resolved
@@ -14,12 +14,6 @@
     user: Tem a certeza que deseja eliminar este utilizador?
     role: Tem certeza que deseja eliminar esta função?
 pim_datagrid:
-<<<<<<< HEAD
-  mass_action_group:
-    quick_export:
-      label: Exportação rápida
-=======
->>>>>>> 3d7398c0
   mass_action:
     delete:
       confirm_content: Tem certeza que deseja eliminar os produtos selecionados?
@@ -110,11 +104,6 @@
     link:
       back_to_grid: Voltar à grelha
   entity:
-    save:
-      label: Guardar
-    info:
-      update_failed: A atualização falhou
-      update_successful: Atualizado com sucesso
     product:
       title: produto
       btn:
@@ -165,20 +154,11 @@
         all: Tudo
         all_visible: Tudo visível
         none: Nenhum
-<<<<<<< HEAD
-        copy: Copiar
-      variant_group:
-        updated_by: Atualizado por um grupo variante
-        switch:
-          "yes": Sim
-          "no": Não
-=======
       variant_group:
         updated_by: Atualizado por um grupo variante
         switch:
           "yes": true
           "no": false
->>>>>>> 3d7398c0
       optional_attribute:
         remove: Remover este atributo
       locale_specific_attribute:
@@ -219,17 +199,9 @@
             add: Adicionar
             add_attributes: Adicionar atributos
           info:
-<<<<<<< HEAD
-            search_attributes: Pesquisar...
-            no_available_attributes: Não há mais atributos para adicionar
-            attributes_selected: '{{ attributeCount }} atributo(s) selecionado(s)'
-            no_match: Nenhuma correspondência encontrada
-            load_more: A carregar mais resultados...
-=======
             search_attributes: Pesquisar
             no_available_attributes: Não há mais atributos para adicionar
             attributes_selected: '{{ attributeCount }} atributo(s) selecionado(s)'
->>>>>>> 3d7398c0
         categories:
           title: Categorias
       panel:
@@ -238,20 +210,11 @@
           info:
             no_family: Nenhuma família definida. Por favor defina uma família para calcular a integridade da informação deste produto.
             no_completeness: Alterou a família do produto. Por favor, grave-o primeiro para calcular a integridade dos dados para a nova família.
-<<<<<<< HEAD
-          missing_values: Valores em falta
-        history:
-          title: Histórico
-      switch:
-        "no": Não
-        "yes": Sim
-=======
         history:
           title: Histórico
       switch:
         "no": false
         "yes": true
->>>>>>> 3d7398c0
       sequential_edit:
         info:
           products: produtos
@@ -280,15 +243,5 @@
         title: Adicionar a opção de atributo
         confirm: Adicionar
         cancel: Cancelar
-<<<<<<< HEAD
-    entity:
-      switch:
-        "no": Não
-        "yes": Sim
-  mass_edit_action:
-    edit_common_attributes:
-      description: 'Os atributos dos produtos selecionados serão editados com os seguintes dados para a linguagem <span class="highlight">{{ locale }}</span> e o canal <span class="highlight">{{ channel }}</span>, escolhidos na grelha de produtos.'
-=======
->>>>>>> 3d7398c0
 pim_enrich.error:
   exception.title: 'Ora bolas! Ocorreu o erro {{ status_code }}...'