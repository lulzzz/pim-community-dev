confirmation:
  remove:
    item: Er du sikker på at du vil slette dette emne?
    association_type: Er du sikker på du vil slette denne associationstype?
    attribute: Er du sikker på du vil slette attributten?
    attribute_group: Er du sikker på du vil slette denne attributgruppe?
    family: Er du sikker på at du vil slette denne familie?
    product: Er du sikker på du vil slette dette produkt?
    channel: Er du sikker på du vil slette denne kanal?
    group: Er du sikker på du vil slette denne gruppe?
    group_type: Er du sikker på du vil slette denne gruppe type?
    import_profile: Er du sikker på du vil slette denne import profil?
    export_profile: Er du sikker på du vil slette denne eksportprofil?
    user: Er du sikker på du vil slette denne bruger?
    role: Er du sikker på du vil slette denne rolle?
    job_instance: Er du sikker på du vil slette dette job?
    api_connection: Er du sikker på, du vil tilbagekalde denne API tilslutning? Alle API forbindelser via denne forbindelse vil fremover fejle.
pim_datagrid:
  mass_action_group:
    bulk_actions:
      label: Massehandlinger
    quick_export:
      label: Hurtig eksport
  mass_action:
    delete:
      label: Slet
      confirm_content: Er du sikker på du vil slette de valgte produkter?
      success: Udvalgte produkter blev slettet.
      error: Der opstod en fejl under forsøget på at slette de valgte produkter, prøv venligst igen.
  view_selector:
    view: Visninger
    create_view_modal:
      create: Opret
      confirm: OK
      cancel: Annuller
flash:
  item:
    removed: Vare fjernet succesfuldt
  association_type:
    removed: Sammenhængstypen blev slettet
  attribute:
    removed: Attributten blev slettet
  attribute_group:
    removed: Attributgruppe fjernet
  family:
    removed: Familien fjernet
  product:
    removed: Produktet blev fjernet
  channel:
    removed: Kanalen blev fjernet
  group:
    removed: Gruppen blev slettet
  group_type:
    removed: Gruppetypen fjernet
  import profile:
    removed: Importer profil blev slettet
  export profile:
    removed: Eksport profil blev slettet
  user:
    removed: Brugeren blev fjernet
  role:
    removed: Rollen blev slettet
  job_instance:
    removed: Jobbet fjernet
  api_connection:
    removed: API forbindelse tilbagekaldt
error:
  common: Der er opstået en fejl
  creating:
    product: Ingen attribut er konfigureret som et produkt-id, eller du har ikke rettigheder til at redigere den.
  removing:
    item: Kan ikke slette denne post
    association_type: Kan ikke slette denne association type
    attribute: Kan ikke slette denne attribut
    family: Kan ikke slette denne familie
    product: Kan ikke slette dette produkt
    channel: Kan ikke slette denne kanal
    group: Kan ikke slette denne gruppe
    group type: Kan ikke slette denne gruppetype
    import profile: Kan ikke slette denne import profil
    export profile: Kan ikke slette denne eksportprofil
    user: Kan ikke slette denne bruger
    role: Kan ikke slette denne rolle
    attribute_option: Fejl under sletning af attribut indstillingen
  saving:
    attribute_option: Kan ikke gemme attribut indstilling
    export_profile: Kan ikke gemme eksportprofil. Kontroller, at alle filtre er udfyldt korrekt
alert:
  attribute_option:
    error_occured_during_submission: Der opstod en fejl under formular modtagelsen på serveren
    save_before_edit_other: Registrer dine ændringer på andre rækker før du redigerer denne ene
  session_storage:
    not_available: Din webbrowser er ikke kompatibel med sessionStorage. Kontakt din administrator
confirm:
  attribute_option:
    cancel_edition_on_new_option_text: Advarsel, du vil miste ikke gemte data. Er du sikker på du vil annullere ændringen af denne nye indstilling ?
    cancel_edition_on_new_option_title: Annullere ændringer
label:
  attribute_option:
    add_option: Tilføje en mulighed
Code: Kode
Edit: Redigér
Delete: Slet
Edit attributes of the product: Rediger attributterne for produktet
Classify the product: Klassificere produktet
Delete the product: Slet produktet
Change status: Skift status
Toggle status: Skift status
pim:
  grid:
    mass_action:
      quick_export:
        csv_all: CSV (alle attributter)
        csv_grid_context: CSV (gitter kontekst)
        xlsx_all: Excel (alle attributter)
        xlsx_grid_context: Excel (gitter kontekst)
      delete: Slet
      mass_edit: Massehandlinger
      category_edit: Flytte produkter i kategorier
      sequential_edit: Sekventiel redigering
jstree.create: Opret
jstree.done: Gjort
switch_on: "Ja"
switch_off: "Nej"
pim_enrich:
  item:
    list:
      delete.label: Slet
      delete.error: Fejl under sletning af elementet
    delete:
      confirm.content: Er du sikker på du vil slette denne {{ itemName }}? Det er ikke muligt at fortryde denne handling
      confirm.title: Slet denne {{ itemName }}
  navigation:
    link:
      back_to_grid: tilbage til liste
    other_actions: andre handlinger
  entity:
    save:
      label: Gem
    info:
      update_failed: Opdateringen fejlede
      update_successful: Opdatering lykkedes
    create_popin:
      code: Kode
      label: Etiket
      labels:
        save: Gem
        cancel: Annuller
    product:
      navigation: Produkt navigation
      infos: Produkt info
      index_title: "[] -Inf, 1] {{ count }} resultat |] 1, Inf [{{ count }} resultater"
      title: produkt
      locale: Landestandard
      category: Kategori
      create: Opret
      subTitle: Opret produkt
      modalTitle: Vælg en handling
      filters: Filtre
      selected: udvalgte resultater
      common: Almindelig
      btn:
        enabled: Aktiveret
        disabled: Deaktiveret
        download_pdf: PDF
        compare_translate: Sammenlign / oversætte
        delete: Slet
        save: Gem
      history:
        version: Version
        author: Forfatter
        logged_at: Logget af
        from: Fra
        modified: Ændret
        old_value: Gamle værdier
        new_value: Ny værdi
        actions: Aktioner
      info:
        deletion_successful: Produktet blev slettet.
        deletion_failed: Produktet kunne ikke slettes.
        update_successful: Produktet blev opdateret.
        update_failed: Produktet kunne ikke opdateres.
        field_not_ready: 'Produktet kan ikke gemmes lige nu. Følgende felter er ikke klar: {{ fields }}'
        already_in_upload: Der findes allerede en fil indlæst for denne attribut for denne landestandard "{{ locale }}" og "{{ scope }}"
      error:
        upload: Der opstod en fejl under fil indlæsningen
      meta:
        created: Oprettet
        created_by: Af
        updated_by: Af
        updated: Sidst opdateret
        family:
          title: Familie
          none: Ingen
        family_variant:
          title: Variant
          none: Ingen
        groups:
          title: Grupper
          modal:
            title: Gruppe {{ group }}
            view_group: Se gruppe
            group_label: Etiket
            more_products: '{{ count }} flere produkter...'
            close: Luk
        status: Status
        scope: Kanal
        locale: Landestandard
      copy:
        select: Vælg
        all: Alle
        all_visible: Alle synlige
        none: Ingen
        copy: Kopier
      optional_attribute:
        remove: Fjern denne attribut
      locale_specific_attribute:
        unavailable: Dette landestandard specifikke felt er ikke tilgængeligt i denne landestandard
      localizable:
        channel_locale_unavailable: Dette landespecifik felt er ikke tilgængeligt for landestandard'{{ locale }}' og '{{ channel }}'-kanal
      media:
        upload: Træk og slip for at indlæse eller klik her
      create_popin:
        type: Produkt
        title: Opret
        labels:
          family: Vælg familie
          save: Gem
          cancel: Annuller
      message:
        created: Produktet blev oprettet
      completeness: Fuldført
      sequential_edit:
        item_limit: Kun de første 1000 poster vist i dette sekventiel redigere ({{ count }} udvalgte)
        empty: Dit valg er tom, skal du ændre dine søgekriterier
    product_model:
      create_popin:
        type: Produktmodel
        title: Oprette en produktmodel
        content: En produktmodel samler variant produkter og letter berigelse af deres fælles egenskaber.
      info:
        create_successful: Produktmodellen opdateret.
        update_successful: Produktmodellen opdateret. Fuldstændigheden af dens variant produkter vil blive genberegnet.
        update_failed: Produktmodellen kunne ikke opdateres.
        field_not_ready: 'Produktmodellen kan ikke gemmes lige nu. Følgende felter er ikke klar: {{ fields }}'
      read_only_parent_attribute_from_common: Denne attribut kan blive opdateret på de fælles attributter.
      read_only_parent_attribute_from_model: "Denne attribut kan opdateres på attributterne af {{ axes }}"
      variant_axis: Variant akse
      title: produkter
      add_child:
        cancel: Annuller
        confirm: Bekræft
        fields:
          code: Kode
    association_type:
      info:
        deletion_successful: Sammenhængs type slettet.
        deletion_failed: Sammenhængs type kunne ikke slettes.
        update_successful: Sammenhængstype opdateret
        update_failed: Sammenhængs type kunne ikke opdateres.
        field_not_ready: 'Produktet kan ikke gemmes lige nu. Følgende felter er ikke klar: {{ fields }}'
      meta:
        created: Oprettet
        created_by: Oprettet af
        updated: Opdateret
        updated_by: opdateret af
      btn:
        save: Gem
      title: sammenhængstype
      create_popin:
        title: Opret
      message:
        created: Sammenhængstype oprettet
    group_type:
      info:
        deletion_successful: Gruppen type slettet.
        deletion_failed: Gruppetypen kunne ikke slettes.
        update_successful: Gruppetypen opdateret
        update_failed: Gruppetypen kunne ikke opdateres.
        field_not_ready: 'Produktet kan ikke gemmes lige nu. Følgende felter er ikke klar: {{ fields }}'
      meta:
        created: Oprettet
        created_by: Oprettet af
        updated: Opdateret
        updated_by: opdateret af
      btn:
        save: Gem
      title: gruppetype
      create_popin:
        title: Opret
      message:
        created: Gruppetypen oprettet
    channel:
      title: kanal
      info:
        deletion_successful: Kanalen blev slettet.
        deletion_failed: Kanal kunne ikke slettes.
        update_successful: Kanalen blev opdateret.
        update_failed: Kanalen kunne ikke opdateres.
        create_successful: Kanal oprettet.
        create_failed: Kanalen kunne ikke opdateres.
        field_not_ready: 'Produktet kan ikke gemmes lige nu. Følgende felter er ikke klar: {{ fields }}'
      meta:
        created: Oprettet
        created_by: Oprettet af
        updated: Opdateret
        updated_by: opdateret af
      btn:
        save: Gem
    family:
      title: familie
      selected: udvalgte familier
      info:
        update_successful: Familien opdateret
        create_successful: Kanal oprettet.
        update_failed: Der opstod en fejl under opdatering af familie.
        cant_remove_attribute_as_label: Kan ikke fjerne en attribut der bruges som etiket
        cant_remove_attribute_as_image: Kan ikke fjerne attributten anvendes som det primære billede
        attribute_edit_permission_is_not_granted: Du har ingen rettigheder til at redigere denne families attributter
      meta:
        created: Oprettet
        created_by: Oprettet af
        updated: Opdateret
        updated_by: opdateret af
      btn:
        save: Gem
      create_popin:
        title: Opret
      message:
        created: Familien blev oprettet
      variant:
        axis.label: Variant akse
        level_1.label: Variant attributter niveau 1
        level_2.label: Variant attributter niveau to
        add_variant: Tilføje variant
        create_label: Opret en ny familie variant
        create_description: I en familie variant, kan du definere en struktur for produkter med varianter. Vælge antallet af administrerede variant niveauer, de attributter, der bruges som variant akser for hvert niveau, og derefter definere hvordan attributterne er fordelt.
        create: Opret
        cancel: Annuller
        code: Kode
        label: Etiket
        levels: Variant niveauer
        axis_level: Variant akse niveau
        required: Påkrævet
    attribute_option:
      code: Kode
      label: Etiket
      actions: Aktioner
    group:
      title: Gruppe
      info:
        deletion_successful: Gruppen blev slettet.
        deletion_failed: Gruppen kunne ikke slettes.
        update_successful: Gruppe opdateret
        update_failed: Gruppen kunne ikke opdateres.
        field_not_ready: 'Gruppen kan ikke gemmes lige nu. Følgende felter er ikke klar: {{ fields }}'
      btn:
        save: Gem
      meta:
        product_count: Produkter
        created: Oprettet
        created_by: Oprettet af
        updated: Opdateret
        updated_by: opdateret af
      create_popin:
        title: Opret
      message:
        created: Gruppe oprettet
    job_instance:
      title: jobprofil
      info:
        update_failed: Jobprofil kunne ikke opdateres.
        update_successful: Jobprofil er blevet opdateret.
    attribute:
      info:
        deletion_successful: Atributten blev slettet.
        deletion_failed: Atributten kunne ikke slettes.
        update_successful: Atributten blev opdateret.
        update_failed: Atributten kunne ikke opdateres.
        create_successful: Atributten blev oprettet.
        create_failed: Atributten kunne ikke oprettes.
      scopable: Omfangbar
      type:
        pim_catalog_identifier: Identifikator
        pim_catalog_text: Tekst
        pim_catalog_textarea: Tekstområde
        pim_catalog_number: Tal
        pim_catalog_price_collection: Pris
        pim_catalog_multiselect: Multi Select
        pim_catalog_simpleselect: Simple select
        pim_catalog_file: Fil
        pim_catalog_image: Billede
        pim_catalog_boolean: "Ja / Nej"
        pim_catalog_date: Dato
        pim_catalog_metric: Metrisk
        pim_reference_data_simpleselect: Referencedata simpel valg
        pim_reference_data_multiselect: Reference data multi valg
      validation_rule:
        email: E-mail
        regexp: Regulære udtryk
        url: URL
    attribute_group:
      info:
        update_failed: Attributgruppe kunne ikke opdateres
        update_successful: Attributgruppe opdateret
    api_connection:
      create_popin:
        title: Opret
      message:
        created: API forbindelse oprettet
  confirmation:
    leave: Er du sikker på du vil forlade denne side?
    discard_changes: Du vil miste ændringer til {{ entity }}, hvis du forlader siden.
    delete_item: Bekræft sletning
    remove_item: Bekræft fjernelse af
    remove: Fjern
    delete:
      attribute: Er du sikker på du vil slette denne attribut fra produktet?
      attribute_group: Vil du fjerne attributten {{ attribute }} fra denne attributgruppe?
  info:
    not_applicable: Ikke tilgængelig
    entity:
      updated: Der er ikke-gemte ændringer.
  error:
    upload: Der opstod en fejl under indlæsning af filen
  alert:
    not_allowed: Du har ikke adgang til denne side
    error_occured: Der opstod en fejl under indlæsning af siden
  form:
    required: (Påkrævet)
    product_model:
      choose_variant: Vælg en variant
      complete_variant_product: variant produkt
      complete_variant_products: variant produkter
      family_variant: Variant
    product:
      tab:
        associations:
          title: Associationer
          info:
            none_exist: Der findes ingen sammenhængstype.
            show_products: Display-produkter
            show_groups: Visningsgrupper
            number_of_associations: "{{ productCount }} produkter og {{ groupCount }} grupper"
          association_type_selector: Sammenhængstyper
          target: Mål
        attributes:
          title: Attributter
          btn:
            add: Tilføj
            add_attributes: Tilføj egenskab
          info:
            search_attributes: Søg...
            no_available_attributes: Der er ikke flere attributter at tilføje
            attributes_selected: "{{ itemsCount }} attribut(ter) valgt"
            no_match: Ingen fundet
            load_more: Indlæs flere resultater...
          attribute_group_selector: Attributgruppe
          attribute_group_all: Alle
          attribute_group.to_fill_count: "{1}1 tom kræved attribut |] 1, Inf [{{ count }} tomme krævede attributter"
          attribute_filter:
            display: Vis
            all: Alle attributter
            missing_required: Alle manglende krævede attributter
        categories:
          title: Kategorier
      panel:
        completeness:
          title: Fuldstændighed
          info:
            no_family: Ingen familie defineret. Definér venligst en familie for at beregne fuldstændigheden af dette produkt.
            no_completeness: Du har lige ændret familie på produktet. Gem det først for at beregne fuldstændigheden for den nye familie.
          missing_values: "{1} 1 mangler værdi |] 1, Inf [{{ count }} manglende værdier"
        history:
          title: Historik
      switch:
        "no": "Nej"
        "yes": "Ja"
      sequential_edit:
        info:
          products: produkter
          previous: Springe tilbage til {{ product }} uden at gemme.
          next: Spring til {{ product }} uden at gemme.
        btn:
          save_and_next: Gem og næste
          save_and_finish: Gem og afslut
      change_family:
        modal:
          title: Ændre produktfamilien
          merge_attributes: Aktuelle attributter flettes sammen med dem i den nye familie.
          keep_attributes: Ingen attributter vil blive fjernet.
          change_family_to: Ændre familien til
          empty_selection: Vælg familie
      flash:
        attribute_deletion_error: Der opstod en fejl under attribut sletning
      mass_edit:
        select_attributes: Vælg attributter
        select: Vælg
    association_type:
      tab:
        properties:
          title: Egenskaber
          general: Generelle egenskaber
          code: Kode
          label_translations: Etiket oversættelser
        history:
          title: Historik
    group_type:
      tab:
        properties:
          title: Egenskaber
          general: Generelle egenskaber
          code: Kode
          label_translations: Etiket oversættelser
        history:
          title: Historik
    channel:
      tab:
        history:
          title: Historik
        properties:
          title: Egenskaber
          general: Generelt
          code: Kode
          currencies: Valutaer
          locales: Landestandarder
          category_tree: Kategoritræstrukturen
          label_translations: Etiket oversættelser
          label_conversion_units: Vælge en konvertering enhed for hver metriske attribut, der skal bruges under produkt eksport
          conversion_unit:
            do_not_convert: Konvertér ikke
    family:
      tab:
        properties:
          title: Egenskaber
          general: Generelt
          code: Kode
          attribute_as_label: Attributten anvendes som etiket
          attribute_as_image: Attributten anvendes som det primære billede
          empty_attribute_as_image: Ikke valgte
          label_translations: Etiket oversættelser
        attributes:
          title: Attributter
          label_label: Etiket
          toolbox:
            select_attributes_by_groups: Tilføj efter gruppe
            select_attributes: Tilføj egenskab
            add: Tilføj
            attributes_groups_selected: '{{ itemsCount }} gruppe(r) valgt'
          not_required_label: Ikke påkrævet
          required_label: Påkrævet
        variant:
          title: Varianter
          flash:
            family_variant_created: Familie variant blev oprettet
        history:
          title: Historik
    attribute_option:
      flash:
        option_created: Attribut tilvalg oprettet
        error_creating_option: Der opstod en fejl under oprettelsen af attribut egenskaben
      add_option_modal:
        title: Tilføj attribut tilvalg
        confirm: Tilføj
        cancel: Annuller
    entity:
      switch:
        "no": "Nej"
        "yes": "Ja"
    group:
      tab:
        properties:
          title: Egenskaber
          general: Generelle egenskaber
          code: Kode
          type: Type
          label_translations: Etiket oversættelser
        history:
          title: Historik
        products:
          title: Produkter
    attribute_group:
      tab:
        properties:
          title: Egenskaber
          general: Generelle egenskaber
          code: Kode
          label_translations: Etiket oversættelser
        attribute:
          title: Attributter
          table:
            name: Navn
            type: Type
            scopable: Omfangbar
            localizable: Kan oversættes
        history.title: Historik
    common:
      tab:
        attributes:
          btn:
            add: Tilføj
            add_attributes: Tilføj egenskab
          info:
            search_attributes: Søg...
            no_available_attributes: Der er ikke flere attributter at tilføje
    job_execution:
      loading: Indlæser...
      title.details: udførelse detaljer
      refreshBtn.title: Opdatér
      meta:
        status.title: Status
      button:
        show_profile.title: Vis profil
        download_log.title: Download log
        download_file.title: Download genererede fil
        download_archive.title: Download genereret Arkiv
      summary:
        fetching: Indsamling af data om job udførelse...
        warning: Advarsel
        header.step: Trin
        header.status: Status
        header.warnings: Advarsler
        header.summary: Opsummering
        header.start: Start
        header.end: Slut
    job_instance:
      fail:
        launch: Undladt at lancere jobprofil. Sørg for det er gyldig og at du har ret til at lancere det.
        save: Kunne ikke gemme jobprofil. Sørg for at du har ret til at redigere den.
      title:
        import: Import profiler
        export: Eksport profiler
      button:
        edit.title: Redigér
        export.title: Eksporter nu
        import.launch: Importer nu
        import.upload: Indlæs og importer nu
        import.upload_file: Overfør en fil
      meta:
        job: Job
        connector: Connector
      subsection:
        last_executions: Sidste kørsel
      tab:
        content:
          title: Indhold
        properties:
          title: Egenskaber
          code:
            title: Kode
          label:
            title: Etiket
          decimal_separator:
            title: Decimalseparator
            help: Bestem decimal separator
          date_format:
            title: Dato format
            help: Bestem formatet af dato felterne
          file_path:
            title: Fil sti
            help: Hvor skal den generede fil gemmes
          delimiter:
            title: Afgrænser
            help: Ét tegn bruges til at angive feltafgrænseren
          enclosure:
            title: Indgrænse
            help: Ét tegn bruges til at angive felt-indgrænsningen
          with_header:
            title: Med hoved
            help: Udskrive kolonnenavn eller ej
          with_media:
            title: Eksportere filer og billeder
            help: Hvorvidt eller ikke at eksportere produktfiler og billeder
          lines_per_file:
            title: Antal linjer pr. fil
            help: Definere antallet af linier pr. fil
          upload_allowed:
            title: Tillad fil upload
            help: Tilad at uploade filen direkte eller ej
          categories_column:
            title: Kategori kolonne
            help: Navnet på kolonnen kategorier
          escape:
            title: Forlad
            help: One character used to set the field escape
          family_column:
            title: Familie kolonne
            help: Navnet på kolonnen familie
          groups_column:
            title: Grupper kolonne
            help: Navnet på kolonnen grupper
          enabled:
            title: Aktiver produkt
            help: Hvorvidt importerede produkt skal aktiveres
          enabled_comparison:
            title: Sammenlign værdier
            help: Aktiver sammenligning mellem original og importerede værdier. Kan fremskynde import, hvis importerede værdier er meget lig den oprindelige værdier
          real_time_versioning:
            title: Realtid historie opdatering
            help: Betyder at produkt historien opdateres automatisk, kan slås fra for at forbedre indstillinger
          family_variant_column:
            title: Familie variant import
        history:
          title: Historik
      file_path: Fil sti
    attribute:
      meta:
        created: Oprettet
        created_by: af
        updated: Sidst opdateret
        updated_by: af
      tab:
        properties:
          title: Egenskaber
          section:
            common: Generelle parametre
            type_specific: Specifik type parametre
            validation: Valideringsparametre
          label:
            allowed_extensions: Tilladte filendelser
            auto_option_sorting: Sorter automatisk indstillinger efter alfabetisk rækkefølge
            available_locales: Tilgængelige landestandarder
            code: Kode
            date_max: Maks. dato
            date_min: Min. dato
            decimals_allowed: Decimal værdier tilladt
            default_metric_unit: Standard metriske enhed
            group: Attributgruppe
            is_locale_specific: Landestandard specifik
            localizable: Værdi pr. landestandard
            max_characters: Maks. tegn
            max_file_size: Maks. filstørrelse (MB)
            metric_family: Metriske familie
            minimum_input_length: Minimumlængde for autokomplettering
            negative_allowed: Negative værdier tilladt
            number_max: Maks. antal
            number_min: Min. antal
            reference_data_name: Reference data type
            scopable: Værdi pr. kanal
            type: Type
            unique: Unik værdi
            useable_as_grid_filter: Brugbare i gitter
            validation_regexp: Regulære udtryk
            validation_rule: Valideringsregel
            wysiwyg_enabled: RTF-editoren aktiveret
          default_label:
            default_metric_unit: Vælg enhed
            group: Vælg attributgruppe
            metric_family: Vælg familie
            reference_data_name: Vælg reference datatype
        labels:
          title: Etiket oversættelser
        choices:
          title: Valgmuligheder
        history:
          title: Historik
    mass_edit:
      family:
        attributes:
          label_label: Etiket
          toolbox:
            select_attributes_by_groups: Tilføj efter gruppe
            select_attributes: Tilføj egenskab
            add: Tilføj
            attributes_groups_selected: '{{ itemsCount }} gruppe(r) valgt'
  job:
    upload: Slip din {{ type }} fil her, eller klik for at gennemse disken
  export:
    product:
      data:
        title: Filtrer produkter
      structure:
        title: Filtrere data
        attributes:
          title: Attributter
      filter:
        channel:
          title: Kanal
          help: Kanalen definerer mulighederne for produkt værdier, de landestandarder, der bruges til at vælge data og træet bruges til at vælge produkter.
        locales:
          title: Landestandarder
          help: 'Landestandarderne definerer de lokaliserede produkt værdier at eksportere. Ex: kun produktinformation på fransk.'
        attributes:
          title: Attributter
          edit: Redigér
          label: "{0} alle attributter |{1} én attribut valgt |] 1, Inf [{{ count }} attributter valgt"
          help: 'Vælg produktinformation til eksport. Eks: kun de tekniske attributter.'
          empty: Alle attributter vil blive eksporteret
          modal:
            apply: Anvend
            cancel: Annuller
            title: Valg af attributter
        attributes_selector:
          attribute_group: Attributgrupper
          attributes: "Søg i {{ itemsCount }} attributter"
          selected: "Valgte attributter"
          clear: Nustil
          all_group: Alle grupper
          empty_selection: Alle attributter vil blive eksporteret
          title: Attributter
          description: Vælg fabrikat oplysningerne eksportere
        family:
          title: Familie
          help: 'Vælg produkterne, der eksporteres af deres familie. Eks: Eksport kun sko og kjoler.'
          operators:
            IN: I listen
            "NOT IN": Ikke på listen
            EMPTY: Produkter, der ikke har en familie
            "NOT EMPTY": Produkter, der har en familie
          empty_selection: Ingen betingelse på familier
        updated:
          title: Tid tilstand
          operators:
            ALL: Ingen dato tilstand
            "SINCE LAST N DAYS": Opdaterede varer i løbet af de sidste n dage (f.eks. 6)
            ">": Opdaterede produkter siden denne dato
            "SINCE LAST JOB": Opdaterede produkter siden sidste eksport
        enabled:
          title: Status
          help: 'Vælg produkterne, der eksporteres efter deres status. Eks: Eksportere produkter uanset deres status.'
          value:
            all: Alle
            enabled: Aktiveret
            disabled: Deaktiveret
        completeness:
          title: Fuldstændighed
          help: Vælg produkterne, der eksporteres efter deres fuldstændighed.
          operators:
            ALL: Ingen betingelse på fuldstændighed
            ">=": Komplet på mindst én valgte landestandard
            "GREATER OR EQUALS THAN ON ALL LOCALES": Komplet på alle valgte landestandarder
            LOWER THAN ON ALL LOCALES: Ikke komplet på nogle af de valgte landestandarder
          empty_selection: Vælg en familie
        category:
          title: Kategori
          help: Brug produktkategorierne i træet (defineret af kanalen ovenfor) til at vælge produkter til eksport
        identifier:
          title: Identifikator
          help: Brug produkt-id'erne til at eksportere adskilt af kommaer, mellemrum eller linjeskift
        metric:
          operators:
            "=": er lig med
            "!=": Er ikke lig med
            ">=": Større end eller lig med
            ">": større end
            "<=": Mindre end eller lig med
            "<": mindre end
            EMPTY: Er tom
            NOT EMPTY: er ikke tom
        string:
          operators:
            ALL: Alle
            CONTAINS: Indeholder
            DOES NOT CONTAIN: Indeholder ikke
            "=": er lig med
            STARTS WITH: Starter med
            ENDS WITH: Ender med
            EMPTY: Er tom
            NOT EMPTY: er ikke tom
        price-collection:
          operators:
            "=": er lig med
            "!=": Er ikke lig med
            ">=": Større end eller lig med
            ">": større end
            "<=": Mindre end eller lig med
            "<": mindre end
            EMPTY: Er tom
            NOT EMPTY: er ikke tom
        multi_select:
          operators:
            IN: I listen
            EMPTY: Er tom
            NOT EMPTY: er ikke tom
        media:
          operators:
            CONTAINS: Indeholder
            DOES NOT CONTAIN: Indeholder ikke
            "=": er lig med
            STARTS WITH: Starter med
            ENDS WITH: Ender med
            EMPTY: Er tom
            NOT EMPTY: er ikke tom
        date:
          operators:
            ">": større end
            "<": mindre end
            "=": er lig med
            "!=": Er ikke lig med
            BETWEEN: Mellem
            NOT BETWEEN: ikke mellem
            EMPTY: Er tom
            NOT EMPTY: er ikke tom
        number:
          operators:
            "=": er lig med
            "!=": Er ikke lig med
            ">=": Større end eller lig med
            ">": større end
            "<=": Mindre end eller lig med
            "<": mindre end
            EMPTY: Er tom
            NOT EMPTY: er ikke tom
      properties:
        title: Egenskaber
      global_settings:
        title: Globale indstillinger
  mass_edit_action:
    edit_common_attributes:
      description: Den valgte produktattributter vil blive redigeret med følgende data for landestandard <span class="highlight">{{ locale }}</span> og den kanal <span class="highlight">{{ channel }}</span>, valgt i gitteret produkter.
  index:
    association_type:
      title: "[] -Inf, 1] {{ count }} association type |] 1, Inf [{{ count }} association typer"
      create_btn: opret sammenhængstype
    import_profiles:
      title: "[] -Inf, 1] {{ count }} import profil |] 1, Inf [{{ count }} import profiler"
      create_btn: opret import profil
      list: Vælg et job
      create_popin:
        title: Opret
      message:
        created: Importer profil oprettet
    import_history:
      title: importer rapporter
    group:
      title: "[] -Inf, 1] {{ count }} group |] 1, Inf [{{ count }} grupper"
      create_btn: Opret gruppe
    export_profiles:
      title: "[] -Inf, 1] {{ count }} eksportprofil |] 1, Inf [{{ count }} export profiler"
      create_btn: opret eksportprofil
      create_popin:
        title: Opret
      message:
        created: Eksport profil oprettet
    export_history:
      title: eksportere rapporterne
    family:
      title: "[] -Inf, 1] {{ count }} familie |] 1, Inf [{{ count }} familier"
      create_btn: opret familie
    grouptype:
      title: "[] -Inf, 1] {{ count }} gruppetype |] 1, Inf [{{ count }} gruppe typer"
      create_btn: opret gruppetype
    currency:
      title: "[] -Inf, 1] {{ count }} valuta |] 1, Inf [{{ count }} valutaer"
    locale:
      title: "[] -Inf, 1] {{ count }} locale |] 1, Inf [{{ count }} landestandarder"
    user:
      title: "[] -Inf, 1] {{ count }} brugeren |] 1, Inf [{{ count }} brugere"
      create_btn: Opret bruger
    user_role:
      title: "[] -Inf, 1] {{ count }} rolle |] 1, Inf [{{ count }} roller"
      create_btn: Opret rolle
    user_group:
      title: "[] -Inf, 1] {{ count }} group |] 1, Inf [{{ count }} grupper"
      create_btn: Opret gruppe
    process_tracker:
      title: "[] -Inf, 1] {{ count }} operation |] 1, Inf [{{ count }} operationer"
    channel:
      title: "[] -Inf, 1] {{ count }} kanal |] 1, Inf [{{ count }} kanaler"
      create_btn: opret kanal
    attribute:
      title: "[] -Inf, 1] {{ count }} attribut |] 1, Inf [{{ count }} attributter"
      create_btn: opret attribut
      modal_title: Vælg attributtype
    attribute_group:
      title: Attributgrupper
      create_btn: Opret
    api_connection:
      title: "[] -Inf, 1] {{ count }} API tilslutning |] 1, Inf [{{ count }} API forbindelser"
      create_btn: Opret
  mass_edit:
    next: Næste
    previous: Tilbage
    cancel: Annuller
    confirm: Bekræft
    product:
      title: Produkter bulk handling
      confirm: "{1} Du er ved at opdatere et produkt med følgende oplysninger, bekræft venligst. |Du er ved at opdatere {{ itemsCount }} produkter med følgende oplysninger, bekræft venligst."
      step:
        select:
          label: Vælg produkter
        choose:
          title: Produkter bulk handling
          label_count: "] 0, Inf [Vælg din handling"
        configure:
          label: Konfigurér
        confirm:
          label: Bekræft
        launch_error:
          label: Der opstod en fejl under opstart af handlingen masse Rediger
        launched:
          label: Bulk-handlingen "{{ operation }}" er blevet igangsat. Du får besked, når den er afsluttet.
      operation:
        change_status:
          label: Skift status
          label_count: "{1}Change <span class=\"AknFullPage-title--highlight\"> 1</span> produkt |] 1, Inf [Skift status af <span class=\"AknFullPage-title--highlight\">{{ itemsCount }} produkter</span>"
          description: De valgte produkter vil blive aktiveret eller deaktiveret.
          field: At aktivere
        edit_common:
          label: Rediger fælles attributter
          label_count: "{1}Edit fælles attributter af <span class=\"AknFullPage-title--highlight\"> 1 produkt</span> |] 1, Inf [Rediger fælles attributter af <span class=\"AknFullPage-title--highlight\">{{ itemsCount }} produkter</span>"
          description: Den valgte produktattributter vil blive redigeret med følgende data for landestandard {{ locale }} og kanal {{ scope }}, valgt i gitteret produkter.
        change_family:
          label: Ændre familie
          label_count: "{1}Change familie af <span class=\"AknFullPage-title--highlight\"> 1 produkt</span> |] 1, Inf [Skift familie af <span class=\"AknFullPage-title--highlight\">{{ itemsCount }} produkter</span>"
          description: Familie på de udvalgte produkter vil blive ændret til den valgte familie
          field: Familie
        add_to_group:
          label: Tilføj til grupper
          label_count: "{1}Tilføj <span class=\"AknFullPage-title--highlight\"> 1 produkt</span> grupper |] 1, Inf [Tilføj <span class=\"AknFullPage-title--highlight\">{{ itemsCount }} produkter</span> til grupper"
          description: Vælg de grupper hvor de udvalgte produkter skal tilføjes til
          field: Grupper
        add_to_category:
          label: Tilføje til kategorier
          label_count: "{1}Tilføj <span class=\"AknFullPage-title--highlight\"> 1 produkt</span> grupper |] 1, Inf [Tilføj <span class=\"AknFullPage-title--highlight\">{{ itemsCount }} produkter</span> til grupper"
          description: Produkterne vil blive placeret i følgende kategorier, den nuværende placering bibeholdes.
        move_to_category:
          label: Flyt mellem kategorier
          label_count: "{1}Flyt <span class=\"AknFullPage-title--highlight\"> 1 produkt</span> mellem kategorier |] 1, Inf [Flyt <span class=\"AknFullPage-title--highlight\">{{ itemsCount }} produkter</span> mellem kategorier"
          description: Produkterne vil blive placeret i følgende kategorier, den nuværende placering er bibeholdt.
        remove_from_category:
          label: Fjern fra kategorier
          label_count: "{1}Fjern <span class=\"AknFullPage-title--highlight\"> 1 produkt</span> fra kategorier |] 1, Inf [Fjern <span class=\"AknFullPage-title--highlight\">{{ itemsCount }} produkter</span> fra kategorier"
          description: Produkterne vil blive fjernet fra følgende kategorier.
    family:
      title: Familier massehandling
      confirm: "{1} Du er ved at opdatere et produkt med følgende oplysninger, bekræft venligst. |Du er ved at opdatere {{ itemsCount }} produkter med følgende oplysninger, bekræft venligst."
      step:
        select:
          label: Vælg familier
        choose:
          title: Familier massehandling
          label_count: "] 0, Inf [Vælg din handling"
        configure:
          label: Konfigurér
        confirm:
          label: Bekræft
        launched:
          label: Bulk-handlingen "{{ operation }}" er blevet igangsat. Du får besked, når den er afsluttet.
      operation:
        set_requirements:
          label: Indstil attribut krav
          description: Følgende attribut krav vil blive anvendt til de valgte familier
          label_count: "Sæt attribut kravene for  <span class=\"AknFullPage-title--highlight\">1 familie</span>|] 1, Inf [Sæt attribut kravene for <span class=\"AknFullPage-title--highlight\">{{ itemsCount }} familier</span>"
pim_enrich.error:
  exception.title: Beklager! Der opstod en {{ status_code }} fejl...
  http:
    403: Du har ikke adgang til denne side
page_title:
  oro_default: Kontrolpanel
  pim_enrich_attributegroup_index: Attributgrupper
  pim_enrich_attributegroup_create: Attribut grupper | Oprette
  pim_enrich_attributegroup_edit: Attribut grupper {{ group.label }} | Rediger
  pim_enrich_categorytree_index: Kategoritræstrukturen
  pim_enrich_categorytree_create: Kategori træer | Oprette
  pim_enrich_categorytree_edit: Kategori træ {{ category.label }} | Rediger
  pim_enrich_categorytree_create_tree: Kategori træer | Oprette
<<<<<<< HEAD
  pim_enrich_attribute_index: Attributter
  pim_enrich_attribute_create: Attributter | Opret
=======
  pim_enrich_attribute_index: Egenskaber
  pim_enrich_attribute_create: Attributter | Oprette
>>>>>>> a9e0e248
  pim_enrich_attribute_edit: Attribut {{ attribute.label }} | Rediger
  pim_enrich_product_index: Produkter
  pim_enrich_product_edit: Produkt {{ product.label }} | Rediger
  pim_enrich_product_model_edit: Produkt model {{ product.label }} | Rediger
  pim_enrich_family_index: Familier
  pim_enrich_family_edit: Familie {{ family.label }} | Rediger
  pim_enrich_channel_index: Kanaler
<<<<<<< HEAD
  pim_enrich_channel_create: Kanaler | Opret
=======
  pim_enrich_channel_create: Kanaler | Oprette
>>>>>>> a9e0e248
  pim_enrich_channel_edit: Kanal {{ channel.label }} | Rediger
  pim_enrich_currency_index: Valutaer
  pim_enrich_locale_index: Landestandarder
  pim_enrich_group_index: Grupper
  pim_enrich_group_edit: Gruppe {{ group.label }} | Rediger
  pim_enrich_associationtype_index: Sammenhængstyper
  pim_enrich_associationtype_edit: Sammenhængstype {{ association type.label }} | Rediger
  pim_enrich_grouptype_index: Gruppetyper
  pim_enrich_grouptype_edit: Gruppe type {{ group type.label }} | Rediger
  pim_enrich_mass_edit_action_choose: Masse Rediger | Vælg
  pim_enrich_mass_edit_action_configure: Masse Rediger | Konfigurere
  pim_enrich_mass_edit_action_perform: Masse Rediger | Udføre
  pim_enrich_job_tracker_index: Process overvågning
  pim_enrich_job_tracker_show: Process overvågning | Vis job
  pim_enrich_api_connection_index: API-forbindelser
  pim_enrich_api_connection_create: API forbindelser | Oprette
  pim_analytics_system_info_index: Systemoplysninger
batch_jobs:
  add_product_value:
    label: Tilføj produktværdi
    perform:
      label: Tilføj produktværdi
  update_product_value:
    label: Opdatere produktets værdi
    perform:
      label: Opdatere produktets værdi
  edit_common_attributes:
    label: Rediger fælles attributter
    perform:
      label: Rediger fælles attributter
    cleaner:
      label: Rens filer til fælles attributter
  set_attribute_requirements:
    label: Indstil attribut krav
    perform:
      label: Indstil attribut krav
  csv_product_quick_export:
    quick_export.label: CSV-produkt hurtig eksport
    perform:
      label: CSV-produkt hurtig eksport
  csv_product_grid_context_quick_export:
    quick_export.label: CSV-produkt gitter sammenhæng hurtig eksport
    perform:
      label: CSV-produkt gitter sammenhæng hurtig eksport
  xlsx_product_quick_export:
    quick_export.label: XSLX produkt hurtig eksport
    perform:
      label: XSLX produkt hurtig eksport
  xlsx_product_grid_context_quick_export:
    quick_export.label: Xlsx-produkt gitter sammenhæng hurtig eksport
    perform:
      label: Xlsx-produkt gitter sammenhæng hurtig eksport
  csv_product_export:
    label: Produkt eksport til CSV
    export.label: Produkt eksport
  csv_product_model_export:
    label: Produkt model eksport i CSV-
    export.label: Produkt eksport
  csv_category_export:
    label: Kategori eksport til CSV
    export.label: Kategori eksport
  csv_attribute_export:
    label: Attributten udførsel til CSV
    export.label: Attribut eksport
  csv_attribute_option_export:
    label: Attribut options eksport til CSV
    export.label: Attribut option eksport
  csv_association_type_export:
    label: Association type export in CSV
    export.label: Association type export
  csv_group_export:
    label: Gruppen eksport til CSV
    export.label: Gruppe eksport
  csv_family_export:
    label: Familie eksport i CSV
    export.label: Familie eksport
  csv_family_variant_export:
    label: Familie variant eksport i CSV
    export.label: Familie variant eksport
  csv_product_import:
    label: Produkt eksport fra CSV-fil
    validation.label: Filvalidering
    import.label: Produkt import
    import_associations.label: Association import
  csv_product_model_import:
    label: Produkt model import i CSV-
  csv_category_import:
    label: Kategori eksport fra CSV
    validation.label: Filvalidering
    import.label: Kategori import
  csv_attribute_import:
    label: Attributten udførsel fra CSV
    validation.label: Filvalidering
    import.label: Attribut import
  csv_attribute_option_import:
    label: Attribut indstillinger -  import fra CSV
    validation.label: Filvalidering
    import.label: Attribut indstilling import
  csv_association_type_import:
    label: Association type import fra CSV
    validation.label: Filvalidering
    import.label: Association type import
  csv_family_import:
    label: Familie import i CSV
    validation.label: Filvalidering
    import.label: Familie import
  csv_family_variant_import:
    label: Familie variant import i CSV
    validation.label: Filvalidering
    import.label: Familie variant import
  csv_group_import:
    label: Gruppe import fra CSV
    validation.label: Filvalidering
    import.label: Gruppe import
  csv_channel_export:
    label: Kanal eksportet til CSV
    export.label: Kanal eksport
  csv_locale_export:
    label: Landestandard eksport i CSV
    export.label: Landestandard eksport
  csv_attribute_group_export:
    label: Attribut gruppe eksport til CSV
    export.label: Attribut gruppe eksport
  csv_currency_export:
    label: Valuta eksport til CSV
    export.label: Valuta eksport
  csv_group_type_export:
    label: Gruppen type eksport til CSV
    export.label: Grupp type eksport
  csv_channel_import:
    label: Kanal import fra CSV
    validation.label: Filvalidering
    import.label: Kanal import
  csv_locale_import:
    label: Landestandard import fra CSV
    validation.label: Filvalidering
    import.label: Landestandard import
  csv_attribute_group_import:
    label: Attribut gruppe import fra CSV
    validation.label: Filvalidering
    import.label: Attribut gruppe import
  csv_currency_import:
    label: Valuta import fra CSV
    validation.label: Filvalidering
    import.label: Valuta import
  csv_group_type_import:
    label: Gruppe type import fra CSV
    validation.label: Filvalidering
    import.label: Gruppe type import
  xlsx_category_import:
    label: Kategori import fra XLSX
    validation.label: Filvalidering
    import.label: Kategori import
  xlsx_association_type_import:
    label: Sammenkædningstype import fra CSV
    validation.label: Filvalidering
    import.label: Association type import
  xlsx_attribute_import:
    label: Attribut import fra XLSX
    validation.label: Filvalidering
    import.label: Attribut import
  xlsx_attribute_option_import:
    label: Attribut tilvalg import fra XLSX
    validation.label: Filvalidering
    import.label: Attribut indstilling import
  xlsx_family_import:
    label: Familie import i XLSX
    validation.label: Filvalidering
    import.label: Familie import
  xlsx_family_variant_import:
    label: Familie variant import i XLSX
    validation.label: Filvalidering
    import.label: Familie variant import
  xlsx_product_export:
    label: Produkt eksport til XLSX
    export.label: Produkt eksport
  xlsx_product_model_export:
    label: Produkt model eksport i XLSX
    export.label: Produkt model eksport
  xlsx_product_import:
    label: Produkt import fra XLSX
    validation.label: Filvalidering
    import.label: Produkt import
    import_associations.label: Association import
  xlsx_product_model_import:
    label: Produkt model import i XSLX
  xlsx_group_export:
    label: Gruppe eksport til XLSX
    export.label: Gruppe eksport
  xlsx_group_import:
    label: Gruppe import fra XLSX
    validation.label: Filvalidering
    import.label: Gruppe import
  xlsx_family_export:
    label: Familie eksport til XLSX
    export.label: Familie eksport
  xlsx_family_variant_export:
    label: Familie variant eksport i XLSX
    export.label: Familie variant eksport
  xlsx_category_export:
    label: Kategori eksport til XLSX
    export.label: Kategori eksport
  xlsx_attribute_export:
    label: Attribut eksport til XLSX
    export.label: Attribut eksport til XLSX
  xlsx_attribute_option_export:
    label: Attribut tilvalg eksport til XLSX
    export.label: Attribut tilvalg eksport til XLSX
  xlsx_association_type_export:
    label: Sammenkædningstype eksport til CSV
    export.label: Sammenkædningstype eksport til CSV
  xlsx_channel_export:
    label: Kanal eksport til XLSX
    export.label: Kanal eksport
  xlsx_locale_export:
    label: Landestandard eksport til XLSX
    export.label: Landestandard eksport
  xlsx_attribute_group_export:
    label: Attribut gruppe eksport til CSV
    export.label: Attribut gruppe eksport
  xlsx_currency_export:
    label: Valuta eksport til XLSX
    export.label: Valuta eksport
  xlsx_group_type_export:
    label: Gruppe type eksport til XLSX
    export.label: Grupp type eksport
  xlsx_channel_import:
    label: Kanal import fra XLSX
    validation.label: Filvalidering
    import.label: Kanal import
  xlsx_locale_import:
    label: Landestandard import fra XLSX
    validation.label: Filvalidering
    import.label: Landestandard import
  xlsx_attribute_group_import:
    label: Attribut gruppe import fra CSV
    validation.label: Filvalidering
    import.label: Attribut gruppe import
  xlsx_currency_import:
    label: Valuta import fra XLSX
    validation.label: Filvalidering
    import.label: Valuta import
  xlsx_group_type_import:
    label: Gruppen type import fra XLSX
    validation.label: Filvalidering
    import.label: Gruppe type import
job_tracker:
  download_archive:
    archive: Download genereret Arkiv
    output: Download genererede fil
    input: Download læse filer
    invalid_xlsx: download ugyldige data
    invalid_csv: download ugyldige data
pim_menu:
  tab:
    activity: Aktivitet
    imports: Import
    products: Produkter
    exports: Exports
    settings: Indstillinger
    system: System
  item:
    association_type: Sammenhængstyper
    attribute: Attributter
    attribute_group: Attributgrupper
    category: Kategorier
    channel: Kanaler
    currency: Valutaer
    dashboard: Kontrolpanel
    family: Familier
    group: Grupper
    group_type: Gruppetyper
    locale: Landestandarder
    product: Produkter
    published_product: Offentliggjorte produkter
    export_history: Eksport historik
    export_profile: Eksport profiler
    import_history: Import historik
    import_profile: Import profiler
    configuration: Konfiguration
    user_management: Bruger administration
    user: Brugere
    user_group: Grupper
    user_role: Roller
    info: Systemoplysninger
    job_tracker: Process overvågning
    api_connection: API-forbindelser
  navigation:
    activity: Aktivitet navigation
    system: System navigation
    user: Brugere håndtering navigation
    settings: Indstillinger for navigation
  user:
    logout: Log ud
    user_account: Min konto
pim_notification:
  mark_all_as_read: Markér alle som læst
  no_notifications: Ingen notifikation
  loading: Indlæser...<|MERGE_RESOLUTION|>--- conflicted
+++ resolved
@@ -176,7 +176,7 @@
         new_value: Ny værdi
         actions: Aktioner
       info:
-        deletion_successful: Produktet blev slettet.
+        deletion_successful: Produkt slettet.
         deletion_failed: Produktet kunne ikke slettes.
         update_successful: Produktet blev opdateret.
         update_failed: Produktet kunne ikke opdateres.
@@ -436,7 +436,7 @@
     product:
       tab:
         associations:
-          title: Associationer
+          title: Tilknytninger
           info:
             none_exist: Der findes ingen sammenhængstype.
             show_products: Display-produkter
@@ -445,7 +445,7 @@
           association_type_selector: Sammenhængstyper
           target: Mål
         attributes:
-          title: Attributter
+          title: Egenskaber
           btn:
             add: Tilføj
             add_attributes: Tilføj egenskab
@@ -469,7 +469,7 @@
           title: Fuldstændighed
           info:
             no_family: Ingen familie defineret. Definér venligst en familie for at beregne fuldstændigheden af dette produkt.
-            no_completeness: Du har lige ændret familie på produktet. Gem det først for at beregne fuldstændigheden for den nye familie.
+            no_completeness: Du har lige ændret familie af produktet. Gem det første for at beregne fuldstændighed for den nye familie.
           missing_values: "{1} 1 mangler værdi |] 1, Inf [{{ count }} manglende værdier"
         history:
           title: Historik
@@ -487,7 +487,7 @@
       change_family:
         modal:
           title: Ændre produktfamilien
-          merge_attributes: Aktuelle attributter flettes sammen med dem i den nye familie.
+          merge_attributes: Aktuelle attributter flettes med dem i den nye familie.
           keep_attributes: Ingen attributter vil blive fjernet.
           change_family_to: Ændre familien til
           empty_selection: Vælg familie
@@ -540,7 +540,7 @@
           empty_attribute_as_image: Ikke valgte
           label_translations: Etiket oversættelser
         attributes:
-          title: Attributter
+          title: Egenskaber
           label_label: Etiket
           toolbox:
             select_attributes_by_groups: Tilføj efter gruppe
@@ -558,7 +558,7 @@
     attribute_option:
       flash:
         option_created: Attribut tilvalg oprettet
-        error_creating_option: Der opstod en fejl under oprettelsen af attribut egenskaben
+        error_creating_option: Der opstod en fejl hvor prøver hen til oprette indstillingen attribut
       add_option_modal:
         title: Tilføj attribut tilvalg
         confirm: Tilføj
@@ -587,7 +587,7 @@
           code: Kode
           label_translations: Etiket oversættelser
         attribute:
-          title: Attributter
+          title: Egenskaber
           table:
             name: Navn
             type: Type
@@ -663,7 +663,7 @@
             title: Afgrænser
             help: Ét tegn bruges til at angive feltafgrænseren
           enclosure:
-            title: Indgrænse
+            title: Beholder
             help: Ét tegn bruges til at angive felt-indgrænsningen
           with_header:
             title: Med hoved
@@ -682,7 +682,7 @@
             help: Navnet på kolonnen kategorier
           escape:
             title: Forlad
-            help: One character used to set the field escape
+            help: Ét tegn bruges til at angive felt adskillelse
           family_column:
             title: Familie kolonne
             help: Navnet på kolonnen familie
@@ -772,7 +772,7 @@
       structure:
         title: Filtrere data
         attributes:
-          title: Attributter
+          title: Egenskaber
       filter:
         channel:
           title: Kanal
@@ -781,10 +781,10 @@
           title: Landestandarder
           help: 'Landestandarderne definerer de lokaliserede produkt værdier at eksportere. Ex: kun produktinformation på fransk.'
         attributes:
-          title: Attributter
+          title: Egenskaber
           edit: Redigér
           label: "{0} alle attributter |{1} én attribut valgt |] 1, Inf [{{ count }} attributter valgt"
-          help: 'Vælg produktinformation til eksport. Eks: kun de tekniske attributter.'
+          help: 'Vælg produktinformation til eksport. Eks: kun de tekniske egenskaber.'
           empty: Alle attributter vil blive eksporteret
           modal:
             apply: Anvend
@@ -1043,9 +1043,9 @@
           description: Følgende attribut krav vil blive anvendt til de valgte familier
           label_count: "Sæt attribut kravene for  <span class=\"AknFullPage-title--highlight\">1 familie</span>|] 1, Inf [Sæt attribut kravene for <span class=\"AknFullPage-title--highlight\">{{ itemsCount }} familier</span>"
 pim_enrich.error:
-  exception.title: Beklager! Der opstod en {{ status_code }} fejl...
+  exception.title: Beklager! Der opstod en {{ status_code }}...
   http:
-    403: Du har ikke adgang til denne side
+    403: Forbudt. Du har ikke adgang til denne side
 page_title:
   oro_default: Kontrolpanel
   pim_enrich_attributegroup_index: Attributgrupper
@@ -1055,13 +1055,8 @@
   pim_enrich_categorytree_create: Kategori træer | Oprette
   pim_enrich_categorytree_edit: Kategori træ {{ category.label }} | Rediger
   pim_enrich_categorytree_create_tree: Kategori træer | Oprette
-<<<<<<< HEAD
-  pim_enrich_attribute_index: Attributter
-  pim_enrich_attribute_create: Attributter | Opret
-=======
   pim_enrich_attribute_index: Egenskaber
   pim_enrich_attribute_create: Attributter | Oprette
->>>>>>> a9e0e248
   pim_enrich_attribute_edit: Attribut {{ attribute.label }} | Rediger
   pim_enrich_product_index: Produkter
   pim_enrich_product_edit: Produkt {{ product.label }} | Rediger
@@ -1069,11 +1064,7 @@
   pim_enrich_family_index: Familier
   pim_enrich_family_edit: Familie {{ family.label }} | Rediger
   pim_enrich_channel_index: Kanaler
-<<<<<<< HEAD
-  pim_enrich_channel_create: Kanaler | Opret
-=======
   pim_enrich_channel_create: Kanaler | Oprette
->>>>>>> a9e0e248
   pim_enrich_channel_edit: Kanal {{ channel.label }} | Rediger
   pim_enrich_currency_index: Valutaer
   pim_enrich_locale_index: Landestandarder
