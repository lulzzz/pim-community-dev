--- conflicted
+++ resolved
@@ -148,8 +148,7 @@
       add_attribute: Ajouter un attribut à un produit
       remove_attribute: Supprimer un attribut d'un produit
       categories_view: Consulter les catégories d'un produit
-      associations_view: Afficher les associations d'un produit
-      associations_edit: Ajouter des associations à un produit
+      associations_view: Afficher les types d'association d'un produit
       change_family: Changer la famille du produit
       change_state: Changer l'état du produit
       add_to_groups: Ajouter le produit à des groupes
@@ -218,8 +217,6 @@
       edit: Modifier un type d'association
       remove: Supprimer un type d'association
       history: Afficher l'historique du type d'association
-    association:
-      remove: Supprimer les associations d'un produit
     job_tracker:
       index: Voir les processus exécutés
     api_connection:
@@ -583,7 +580,7 @@
   edit: "Types d'association %association type.label% | Modifier"
 pim_title.group_type:
   index: "Types de groupe"
-  edit: "Type de groupe %group type.label% | Modifier"
+  edit: "Types de groupe %group type.label% | Modifier"
 pim_title.mass_edit_product_action:
   choose: "Édition en masse | Choisir"
   configure: "Édition en masse | Configurer"
@@ -785,31 +782,6 @@
       label: Modifier des attributs
     clean:
       label: Nettoyer les fichiers pour les attributs
-<<<<<<< HEAD
-    cleaner:
-      label: Nettoyer les fichiers pour les attributs
-  add_to_category:
-    label: Ajouter à une catégorie
-    perform:
-      label: Ajouter à une catégorie
-  move_to_category:
-    label: Déplacer dans la catégorie
-    perform:
-      label: Déplacer dans la catégorie
-  remove_from_category:
-    label: Retirer de la catégorie
-    perform:
-      label: Retirer de la catégorie
-  add_association:
-    label: Associer aux produits
-    perform:
-      label: Associer aux produits
-  add_to_existing_product_model:
-    label: Ajouter à un modèle de produit existant
-    perform:
-      label: Ajouter à un modèle de produit existant
-=======
->>>>>>> c608551e
   set_attribute_requirements:
     label: Configurer les exigences d'attributs
     perform:
