confirmation:
  remove:
    item: Вы действительно хотите удалить этот элемент?
    association type: Вы действительно хотите удалить этот тип ассоциации?
    attribute: Вы действительно хотите удалить этот атрибут?
    family: Вы действительно хотите удалить это семейство?
    product: Вы действительно хотите удалить этот продукт?
    channel: Вы действительно хотите удалить этот канал?
    group: Вы действительно хотите удалить эту группу?
    variant group: Вы действительно хотите удалить эту группу вариантов?
    group type: Вы действительно хотите удалить эту группу типов?
    import profile: Вы действительно хотите удалить этот профиль импорта?
    export profile: Вы действительно хотите удалить этот профиль экспорта?
    user: Вы действительно хотите удалить этого пользователя?
    role: Вы действительно хотите удалить эту роль?
pim_datagrid:
<<<<<<< HEAD
  mass_action_group:
    bulk_actions:
      label: Массовые действия
    quick_export:
      label: Быстрый экспорт
=======
>>>>>>> d6db0695
  mass_action:
    delete:
      confirm_content: Вы уверены, что хотите удалить выбранные продукты?
      success: Выбранные продукты успешно удалены.
      error: Oшибка при попытке удаления выбранных продуктов, пожалуйста, попробуйте снова.
flash:
  item:
    removed: Элемент успешно удален
  association type:
    removed: Тип ассоциации успешно удален
  attribute:
    removed: Атрибут успешно удален
  family:
    removed: Семейство успешно удалено
  product:
    removed: Продукт успешно удален
  channel:
    removed: Канал успешно удален
  group:
    removed: Группа успешно удалена
  variant group:
    removed: Группа вариантов успешно удалена
  group type:
    removed: Группа типов успешно удалена
  import profile:
    removed: Профиль импорта успешно удален
  export profile:
    removed: Профиль экспорта успешно удален
  user:
    removed: Пользователь успешно удален
  role:
    removed: Роль успешно удалена
error:
  removing:
    item: Не удается удалить этот элемент
    association type: Не удается удалить этот тип ассоциации
    attribute: Не удается удалить этот атрибут
    family: Не удается удалить это семейство
    product: Не удается удалить этот продукт
    channel: Не удается удалить этот канал
    group: Не удается удалить эту группу
    variant group: Не удается удалить эту группу вариантов
    group type: Не удается удалить эту группу типов
    import profile: Не удается удалить этот профиль импорта
    export profile: Не удается удалить этот профиль экспорта
    user: Не удается удалить этого пользователя
    role: Не удается удалить эту роль
    attribute_option: При удалении элемента списка атрибута произошла ошибка
  saving:
    attribute_option: Не удается сохранить элемента списка атрибута
<<<<<<< HEAD
    export_profile: Не удалось сохранить профиль экспорта. Пожалуйста, проверьте, что все фильтры хорошо заполнены
=======
>>>>>>> d6db0695
alert:
  attribute_option:
    error_occured_during_submission: Во время отправки формы на сервер произошла ошибка
    save_before_edit_other: Пожалуйста зафиксируйте ваши изменения на других строках перед редактированием этой
  session_storage:
    not_available: Ваш веб-браузер кажется не совместим с sessionStorage. Обратитесь к администратору
confirm:
  attribute_option:
    cancel_edition_on_new_option_text: Внимание, вы потеряете несохраненные данные. Вы действительно хотите отменить изменения для этого элемента списка?
    cancel_edition_on_new_option_title: Отмена изменений
label:
  attribute_option:
    add_option: Добавить новый элемента списка
Code: Код
Edit: Изменить
Delete: Удалить
Edit attributes of the product: Изменение атрибутов продукта
Classify the product: Классифицировать продукт
Delete the product: Удалить продукт
Change status: Изменить статус
Toggle status: Переключить состояние
pim:
  grid:
    mass_action:
      quick_export:
        csv_all: CSV (Все атрибуты)
        csv_grid_context: CSV (видимые столбцы)
        xlsx_all: Excel (все атрибуты)
        xlsx_grid_context: Excel (видимые столбцы)
      delete: Удалить продукты
      mass_edit: Изменить информации о продукте
      category_edit: Перемещение товаров в категориях
      sequential_edit: Редактировать продукты последовательно
jstree.create: Создать
switch_on: Да
switch_off: Нет
pim_enrich:
  item:
    list:
      delete.label: Удалить
      delete.error: Ошибка при удалении элемента
    delete:
      confirm.content: 'Вы действительно хотите удалить {{ itemName }}? Это действие нельзя отменить'
      confirm.title: 'Удалить {{ itemName }}'
  navigation:
    link:
      back_to_grid: Вернуться к списку
  entity:
<<<<<<< HEAD
    save:
      label: Сохранить
    info:
      update_failed: Не удалось обновить
      update_successful: Обновление завершено
=======
>>>>>>> d6db0695
    product:
      title: продукт
      btn:
        enable: Активировать
        enabled: Активирован
        disable: Деактивировать
        disabled: Деактивирован
        download_pdf: PDF
        compare_translate: Сравнить / Перевести
        delete: Удалить
        save: Сохранить
        save_and_back: Сохранить и вернуться к списку
      history:
        version: Версия
        author: Автор
        logged_at: Дата входа
        more: Дополнительно
        less: Менее
        from: С
        modified: Изменен
        property: Свойство
        old_values: Старые значения
        new_values: Новые значения
        actions: Действия
      info:
        deletion_successful: Продукт успешно удален.
        deletion_failed: Не удалось удалить продукт.
        update_successful: Продукт успешно обновлен.
        update_failed: Не удалось обновить продукт.
        field_not_ready:
          The product cannot be saved right now. The following fields are not ready:
            - поля
        already_in_upload: 'Файл уже находится в загрузке для этого атрибута на «{{ locale }}» языке и в канале «{{ scope }}»'
      error:
        upload: Произошла ошибка при загрузке файла
      meta:
        created: Создан
        created_by: Создан
        updated_by: Обновлен
        updated: Последнее обновление
        family:
          title: Семейство
          none: (Пусто)
        groups:
          title: Группы
          modal:
            title: 'Группа {{ group }}'
            view_group: Посмотреть группу
            group_label: Ярлык
            more_products: '{{ count }} больше продуктов...'
            close: Закрыть
      copy:
        select: Выбрать
        all: Все
        all_visible: Все видимые
<<<<<<< HEAD
        none: (Пусто)
        copy: Копировать
      variant_group:
        updated_by: Обновлено группой вариантов
        switch:
          "yes": Да
          "no": Нет
=======
        none: Нет
      variant_group:
        updated_by: Обновлено группой вариантов
        switch:
          "yes": true
          "no": false
>>>>>>> d6db0695
      optional_attribute:
        remove: Удалить этот атрибут
      locale_specific_attribute:
        unavailable: Это локализуемое поле не доступно для этого языка
      localizable:
        channel_locale_unavailable: 'Это локализуемое поле не доступно для языка «{{ locale }}» и канала «{{ channel }}»'
      media:
        upload: Перетащите чтобы загрузить, или нажмите здесь
      create_popin:
        title: Создать новый продукт
        labels:
          family: Выберите семейство
          save: Сохранить
          cancel: Отмена
    attribute_option:
      code: Код
      label: Ярлык
    variant_group:
      title: Группа вариантов
      info:
        deletion_successful: Группа вариантов успешно удалена.
        deletion_failed: Не удалось удалить группу вариантов.
        update_successful: Группа вариантов успешно обновлена.
        update_failed: Не удалось обновить группу вариантов.
        field_not_ready:
          The variant group cannot be saved right now. The following fields are not ready:
            - поля
        already_in_upload: 'Файл уже находится в загрузке для этого атрибута на «{{ locale }}» языке и в канале «{{ scope }}»'
        no_attributes: Это группа вариантов пока не имеет атрибутов
      btn:
        save: Сохранить
      meta:
        product_count: Продукты
        created: Создано
        created_by: Создана
        updated: Обновлено
        updated_by: Обновлена
  confirmation:
    leave: Вы уверены, что хотите покинуть эту страницу?
    discard_changes: 'Если вы покините страницу изменения будут потеряны для {{ entity }}.'
    delete_item: Подтвердить удаление
    delete:
      attribute: Вы уверены, что хотите удалить этот атрибут из продукта?
  info:
    not_applicable: '-'
    entity:
      updated: Имеются несохраненные изменения.
  error:
    upload: Произошла ошибка во время загрузки файла
  alert:
    not_allowed: Вы не имеете доступа к этой странице
    error_occured: Произошла ошибка во время загрузки страницы
  form:
    required: (требуется)
    product:
      tab:
        associations:
          title: Ассоциации
          info:
            none_exist: Типы ассоциаций отсутствуют.
            show_products: Показать продукты
            show_groups: Показать группы
            number_of_associations: '{{ productCount }} продуктов и {{ groupCount }} групп'
        attributes:
          title: Атрибуты
          btn:
            add: Добавить
            add_attributes: Добавить атрибуты
          info:
            search_attributes: Поиск
            no_available_attributes: Нет больше атрибутов для добавления
            attributes_selected: 'Выбран(o) {{ attributeCount }} атрибут(ов)'
        categories:
          title: Категории
      panel:
        completeness:
          title: Завершенность
          info:
            no_family: Семейство не определено. Пожалуйста определите семейство для вычисления завершенности этого продукта.
            no_completeness: Вы только что изменили семейство продукта. Пожалуйста, сохраните его первым, чтобы вычислить завершенность для нового семейства.
        history:
          title: Журнал
      switch:
<<<<<<< HEAD
        "no": Нет
        "yes": Да
      sequential_edit:
        info:
          products: продуктов
=======
        "no": false
        "yes": true
      sequential_edit:
        info:
          products: продукты
>>>>>>> d6db0695
          previous: 'Перейти обратно к {{ product }} без сохранения.'
          next: 'Перейти к {{ product }} без сохранения.'
        btn:
          save_and_next: Сохранить и далее
          save_and_finish: Сохранить и завершить
      change_family:
        modal:
          title: Изменить семейство продуктов
          merge_attributes: Текущие атрибуты будут объединены с существующими в новом семействе.
          keep_attributes: Атрибуты не будут удалены.
          change_family_to: Изменить семейство на
          empty_selection: Выберите семейство
      flash:
        attribute_deletion_error: Произошла ошибка при удалении атрибута
      mass_edit:
        select_attributes: Выберите атрибуты
        select: Выберите
    attribute_option:
      flash:
        option_created: Элемент в списке атрибута успешно создан
        error_creating_option: Произошла ошибка при попытке создания элемента списка для атрибута
      add_option_modal:
        title: Добавить элемента списка для атрибута
        confirm: Добавить
<<<<<<< HEAD
        cancel: Отменить
    entity:
      switch:
        "no": Нет
        "yes": Да
    variant_group:
      tab:
        properties:
          title: Свойства
          general: Общие свойства
          code: Код
          type: Тип
          axis: Ось
          label_translations: Переводы меток
        history:
          title: Журнал
        products:
          title: Продукты
        attributes:
          title: Атрибуты
    common:
      tab:
        attributes:
          btn:
            add: Добавить
            add_attributes: Добавить атрибуты
          info:
            search_attributes: Поиск...
            no_available_attributes: Нет больше атрибутов для добавления
  export:
    product:
      data:
        title: Фильтровать по продуктам
      structure:
        title: Фильтровать данные
        attributes:
          title: Атрибуты
      filter:
        channel:
          title: Канал
          help: Канал определяет область для значений продуктов, локали, используемые для выбора данных, и классификацию, используемую для выбора продуктов.
        locales:
          title: Локали
          help: Локали определяют значения локализованных данных для экспорта. На пример, только информация по продукции на французском языке.
        attributes:
          title: Атрибуты
          edit: Редактировать
          label: '{0} все атрибуты |{1} один атрибут выбран |] 1, Inf [{{ count }} атрибутов выделено'
          help: Выберите сведения о продукте для экспорта. На пример, только технические атрибуты.
          empty: Все атрибуты будут экспортированы
          modal:
            apply: Применить
            cancel: Отмена
            title: Выбор атрибутов
        attributes_selector:
          attribute_group: Группы атрибутов
          attributes: 'Поиск в {{ attributeCount }} атрибутах'
          selected: Выбранные атрибуты
          clear: Очистить
          all_group: Все группы
          empty_selection: Все атрибуты будут экспортированы
        family:
          title: Семейство
          help: Выберите продукты для экспорта по семейству. На пример, экспорт только обувей и платьев.
          operators:
            IN: В списке
            NOT IN: Нет в списке
            EMPTY: Продукты, которые не имеют семейства
            NOT EMPTY: Продукты, которые имеют семейство
          empty_selection: Нет условия для семейств
        updated:
          title: Условие времени
          operators:
            ALL: Нет условия
            SINCE LAST N DAYS: Обновленные продукты за последние n дней (например, 6)
            >: Обновленные продукты с этой даты
            SINCE LAST JOB: Обновленные продукты с момента последнего экспорта
        enabled:
          title: Статус
          help: Выберите продукты, для экспорта по их статусу. На пример, экспорт товаров независимо от их статуса.
          value:
            all: Все
            enabled: Включено
            disabled: Отключено
        completeness:
          title: Завершенность
          help: Выберите продукты для экспорта по законченности.
          operators:
            ALL: Нет условия
            >=: Закончен по хотя бы одной локали
            GREATER OR EQUALS THAN ON ALL LOCALES: Закончен по всем выбранным локалям
            LOWER THAN ON ALL LOCALES: Незакончен ни по одной локали
          empty_selection: Выберите семейство
        category:
          title: Категория
          help: Используйте категории из дерева (определенного в канале выбранном выше) для выбора продуктов для экспорта
        identifier:
          title: Идентификатор
          help: Идентификаторы продуктов, которые вы хотите экспортировать, разделенные запятыми, пробелами или разрывами строк
        metric:
          operators:
            =: Равно
            !=: Не равно
            >=: Больше или равно
            >: Больше
            <=: Меньше или равно
            <: Меньше
            EMPTY: Пусто
            NOT EMPTY: Не является пустым
        string:
          operators:
            ALL: Все
            CONTAINS: Содержит
            DOES NOT CONTAIN: Не содержит
            =: Равно
            STARTS WITH: Начинается с
            ENDS WITH: Заканчивается на
            EMPTY: Пусто
            NOT EMPTY: Не является пустым
        price-collection:
          operators:
            =: Равно
            !=: Не равно
            >=: Больше или равно
            >: Больше
            <=: Меньше или равно
            <: Меньше
            EMPTY: Пусто
            NOT EMPTY: Не является пустым
        multi_select:
          operators:
            IN: В списке
            EMPTY: Пусто
            NOT EMPTY: Не является пустым
        media:
          operators:
            CONTAINS: Содержит
            DOES NOT CONTAIN: Не содержит
            =: Равно
            STARTS WITH: Начинается с
            ENDS WITH: Заканчивается на
            EMPTY: Пусто
            NOT EMPTY: Не является пустым
        date:
          operators:
            >: Больше
            <: Меньше
            =: Равно
            !=: Не равно
            BETWEEN: Между
            NOT BETWEEN: Не между
            EMPTY: Пусто
            NOT EMPTY: Не является пустым
        number:
          operators:
            =: Равно
            !=: Не равно
            >=: Больше или равно
            >: Больше
            <=: Меньше или равно
            <: Меньше
            EMPTY: Пусто
            NOT EMPTY: Не является пустым
  mass_edit_action:
    edit_common_attributes:
      description: 'Атрибуты выбранного продукта будут редактироваться со следующими данными для локали <span class="highlight">{{ locale }}</span> и канала <span class="highlight">{{ channel }}</span>, выбранных в таблице продуктов.'
=======
        cancel: Отмена
>>>>>>> d6db0695
pim_enrich.error:
  exception.title: 'Ах, нет! Произошла ошибка {{ status_code }}...'<|MERGE_RESOLUTION|>--- conflicted
+++ resolved
@@ -14,14 +14,11 @@
     user: Вы действительно хотите удалить этого пользователя?
     role: Вы действительно хотите удалить эту роль?
 pim_datagrid:
-<<<<<<< HEAD
   mass_action_group:
     bulk_actions:
       label: Массовые действия
     quick_export:
       label: Быстрый экспорт
-=======
->>>>>>> d6db0695
   mass_action:
     delete:
       confirm_content: Вы уверены, что хотите удалить выбранные продукты?
@@ -72,10 +69,7 @@
     attribute_option: При удалении элемента списка атрибута произошла ошибка
   saving:
     attribute_option: Не удается сохранить элемента списка атрибута
-<<<<<<< HEAD
     export_profile: Не удалось сохранить профиль экспорта. Пожалуйста, проверьте, что все фильтры хорошо заполнены
-=======
->>>>>>> d6db0695
 alert:
   attribute_option:
     error_occured_during_submission: Во время отправки формы на сервер произошла ошибка
@@ -124,14 +118,11 @@
     link:
       back_to_grid: Вернуться к списку
   entity:
-<<<<<<< HEAD
     save:
       label: Сохранить
     info:
       update_failed: Не удалось обновить
       update_successful: Обновление завершено
-=======
->>>>>>> d6db0695
     product:
       title: продукт
       btn:
@@ -187,7 +178,6 @@
         select: Выбрать
         all: Все
         all_visible: Все видимые
-<<<<<<< HEAD
         none: (Пусто)
         copy: Копировать
       variant_group:
@@ -195,14 +185,6 @@
         switch:
           "yes": Да
           "no": Нет
-=======
-        none: Нет
-      variant_group:
-        updated_by: Обновлено группой вариантов
-        switch:
-          "yes": true
-          "no": false
->>>>>>> d6db0695
       optional_attribute:
         remove: Удалить этот атрибут
       locale_specific_attribute:
@@ -286,19 +268,11 @@
         history:
           title: Журнал
       switch:
-<<<<<<< HEAD
         "no": Нет
         "yes": Да
       sequential_edit:
         info:
           products: продуктов
-=======
-        "no": false
-        "yes": true
-      sequential_edit:
-        info:
-          products: продукты
->>>>>>> d6db0695
           previous: 'Перейти обратно к {{ product }} без сохранения.'
           next: 'Перейти к {{ product }} без сохранения.'
         btn:
@@ -323,7 +297,6 @@
       add_option_modal:
         title: Добавить элемента списка для атрибута
         confirm: Добавить
-<<<<<<< HEAD
         cancel: Отменить
     entity:
       switch:
@@ -490,8 +463,5 @@
   mass_edit_action:
     edit_common_attributes:
       description: 'Атрибуты выбранного продукта будут редактироваться со следующими данными для локали <span class="highlight">{{ locale }}</span> и канала <span class="highlight">{{ channel }}</span>, выбранных в таблице продуктов.'
-=======
-        cancel: Отмена
->>>>>>> d6db0695
 pim_enrich.error:
   exception.title: 'Ах, нет! Произошла ошибка {{ status_code }}...'