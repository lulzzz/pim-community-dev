confirmation:
  remove:
    item: Tem certeza de que deseja excluir este item?
    association_type: Tem certeza de que deseja excluir este tipo de associação?
    attribute: Tem certeza de que deseja excluir este atributo?
    family: Tem certeza de que deseja excluir esta família?
    product: Tem certeza de que deseja excluir este produto?
    channel: Tem certeza de que deseja excluir este canal?
    group: Tem certeza de que deseja excluir este produto?
    variant group: Tem certeza de que deseja excluir este grupo variante?
    group_type: Tem certeza de que deseja excluir este tipo de grupo?
    import profile: Tem certeza de que deseja excluir este perfil de importação?
    export profile: Tem certeza de que deseja excluir este perfil de exportação?
    user: Tem certeza de que deseja exvluir este usuário?
    role: Tem certeza de que deseja excluir esta função?
pim_datagrid:
  mass_action_group:
    bulk_actions:
      label: Ações em Massa
    quick_export:
      label: Exportação rápida
  mass_action:
    delete:
      confirm_content: Tem certeza que deseja deletar os produtos selecionados?
      success: Produtos selecionados deletados com sucesso.
      error: Ocorreu um erro ao tentar deletar os produtos selecionados, por favor, tente novamente.
  view_selector:
    view: Visualizações
    create_view_modal:
      confirm: OK
      cancel: Cancelar
flash:
  item:
    removed: Item removido com sucesso
  association_type:
    removed: Tipo de associação removido com sucesso
  attribute:
    removed: Atributo removido com sucesso
  attribute_group:
    removed: Grupo de atributos removido com sucesso
  family:
    removed: Família removida com sucesso
  product:
    removed: Produto removido com sucesso
  channel:
    removed: Canal removido com sucesso
  group:
    removed: Grupo removido com sucesso
  variant group:
    removed: Grupo variante removido com sucesso
  group_type:
    removed: Tipo de grupo removido com sucesso
  import profile:
    removed: Perfil de importação removido com sucesso
  export profile:
    removed: Perfil de exportação removido com sucesso
  user:
    removed: Usuário removido com sucesso
  role:
    removed: Função removida com sucesso
error:
  creating:
    product: Nenhum atributo está configurado como um identificador de produto ou você não tem os direitos para editá-lo.
  removing:
    item: Não é possível excluir este item
    association_type: Não é possível excluir este tipo de associação
    attribute: Não é possível excluir esse atributo
    family: Não é possível excluir esta família
    product: Não é possível eliminar este produto
    channel: Não é possível excluir este canal
    group: Não é possível excluir esse grupo
    variant group: Não é possível excluir esse grupo variante
    group type: Não é possível excluir este tipo de grupo
    import profile: Não é possível excluir esse perfil de importação
    export profile: Não é possível excluir esse perfil de exportação
    user: Não é possível excluir este usuário
    role: Não é possível excluir esta função
    attribute_option: Erro ao deletar a Opção de Atributo
  saving:
    attribute_option: Opções de Atributos não pode ser salva
alert:
  attribute_option:
    error_occured_during_submission: Ocorreu um erro ao tentar submeter o formulário ao servidor
    save_before_edit_other: Por favor, registre suas modificações em outra linha antes de editar essa
  session_storage:
    not_available: Seu browser parece não ser compatível com sessionStorage. Por favor, contate seu administrador
confirm:
  attribute_option:
    cancel_edition_on_new_option_text: Alerta, você vai perder dados não salvos. Tem certeza que deseja cancelar a alteração nessa nova opção?
    cancel_edition_on_new_option_title: Cancelar Alteração
label:
  attribute_option:
    add_option: Adicionar Opção
Code: Código
Edit: Editar
Delete: Excluir
Edit attributes of the product: Editar atributos do produto
Classify the product: Classificar o produto
Delete the product: Deletar o produto
Change status: Alterar Status
Toggle status: Ativar/Desativar Status
pim:
  grid:
    mass_action:
      quick_export:
        csv_all: CSV (Todos atributos)
        csv_grid_context: CSV (Contexto de grelha)
        xlsx_all: Excel (todos os atributos)
      delete: Eliminar produtos
      mass_edit: Alterar as informações de produto
jstree.create: Criar
switch_on: "Sim"
switch_off: "Não"
pim_enrich:
  item:
    list:
      delete.label: Excluir
      delete.error: Erro ao deletar item
    delete:
      confirm.content: Tem certeza que deseja deletar o item {{ itemName }} ? Não será possível desfazer essa ação
      confirm.title: Deletar item {{ itemName }}
  navigation:
    link:
      back_to_grid: Voltar para Grid
  entity:
    save:
      label: Salvar
    info:
      update_failed: A atualização falhou
      update_successful: Atualizado com sucesso
    create_popin:
      code: Código
      label: Rótulo
      labels:
        save: Salvar
        cancel: Cancelar
    product:
      title: produto
      btn:
        enabled: Habilitado
        disabled: Desabilitado
        download_pdf: PDF
        compare_translate: Comparar / Traduzir
        delete: Excluir
        save: Salvar
      history:
        version: Versão
        author: Autor
        logged_at: Registrado em
        from: De
        modified: Modificado
        property: Propriedade
        old_values: Valores antigos
        new_values: Novos valores
        actions: Ações
      info:
        deletion_successful: Produto deletado com sucesso.
        deletion_failed: O produto não pode ser deletado.
        update_successful: Produto atualizado com sucesso.
        update_failed: O produto não pode ser atualizado.
        field_not_ready: 'O produto não pode ser salvo agora. Os seguintes campos não estão prontos: {{ fields }}'
        already_in_upload: Um arquivo ja está sendo enviado para esse atributo no local "{{ locale }}" e no escopo "{{ scope }}"
      error:
        upload: Ocorreu um erro ao fazer o envio do arquivo
      meta:
        created: Criado
        created_by: Por
        updated_by: Por
        updated: Última atualização
        family:
          title: Família
          none: Nenhum
        groups:
          title: Grupos
          modal:
            title: Grupo {{ group }}
            view_group: Visualizar grupo
            group_label: Rótulo
            more_products: '{{ count }} mais produtos...'
            close: Fechar
        status: Status
        scope: Canal
        locale: Localidade
      copy:
        select: Selecionar
        all: Todos
        all_visible: Todos Visiveis
        none: Nenhum
        copy: Cópia
      variant_group:
        updated_by: Atualizado por grupo variante
        switch:
          "yes": "Sim"
          "no": "Não"
      optional_attribute:
        remove: Remover esse atributo
      locale_specific_attribute:
        unavailable: Este campo de linguagem específica não está disponível nesta linguagem
      localizable:
        channel_locale_unavailable: Este campo localizável não está disponível para a linguagem '{{ locale }}' e canal '{{ channel }}'
      media:
        upload: Arraste e solte para fazer o envio ou clique aqui
      create_popin:
        title: Criar um novo produto
        labels:
          family: Escolha uma família
          save: Salvar
          cancel: Cancelar
      message:
        created: Produto criado com sucesso
      completeness: Completo
    association_type:
      info:
        deletion_successful: Tipo de associação excluído com êxito.
        deletion_failed: Tipo de associação não pode ser excluído.
        update_successful: Tipo de associação atualizado com sucesso.
        update_failed: O tipo de associação não pôde ser atualizado.
      meta:
        created: Criado
        updated: Atualizado
      btn:
        save: Salvar
      title: tipo de associação
      create_popin:
        title: Criar um novo tipo de associação
      message:
        created: Tipo de associação criado com sucesso
    group_type:
      meta:
        created: Criado
        updated: Atualizado
      btn:
        save: Salvar
      title: tipo de grupo
      create_popin:
        title: Criar um novo tipo de grupo
      message:
        created: Tipo de grupo criado com sucesso
    channel:
      title: canal
      info:
        deletion_successful: Canal excluído com êxito.
        deletion_failed: Canal não pode ser excluído.
        update_successful: Canal atualizado com sucesso.
        update_failed: O canal não pôde ser atualizado.
        create_successful: Canal criado com êxito.
        create_failed: O canal não pôde ser criado.
      meta:
        created: Criado
        updated: Atualizado
      btn:
        save: Salvar
    family:
      title: família
      info:
        create_successful: Canal criado com êxito.
        update_failed: Ocorreu um erro durante a atualização de família.
      meta:
        created: Criado
        updated: Atualizado
      btn:
        save: Salvar
      create_popin:
        title: Criar uma nova família
      message:
        created: Família criada com sucesso
    attribute_option:
      code: Código
      label: Rótulo
      actions: Ações
    variant_group:
      title: Grupo de variantes
      info:
        already_in_upload: Um arquivo ja está sendo enviado para esse atributo no local "{{ locale }}" e no escopo "{{ scope }}"
        no_attributes: Este grupo variante ainda não tem atributos
      btn:
        save: Salvar
      meta:
        product_count: Produtos
        created: Criado
        updated: Atualizado
      create_popin:
        title: Criar um novo grupo de variante
      message:
        created: Grupo variante criado com sucesso
    group:
      title: Grupo
      info:
        deletion_successful: Grupo excluído com sucesso.
        deletion_failed: Grupo não pode ser excluído.
        update_successful: Grupo atualizado com sucesso.
        update_failed: O grupo não pôde ser atualizado.
      btn:
        save: Salvar
      meta:
        product_count: Produtos
        created: Criado
        updated: Atualizado
      create_popin:
        title: Criar um novo grupo
      message:
        created: Grupo criado com sucesso
    job_instance:
      title: perfil de trabalho
      info:
        update_failed: O perfil de trabalho não pôde ser atualizado.
        update_successful: O perfil de trabalho foi atualizado com sucesso.
    attribute:
      scopable: Com escopo definível
      type:
        pim_catalog_identifier: Identificador
        pim_catalog_text: Texto
        pim_catalog_textarea: Área de texto
        pim_catalog_number: Número
        pim_catalog_price_collection: Preço
        pim_catalog_multiselect: Seleção múltipla
        pim_catalog_simpleselect: Seleção simples
        pim_catalog_file: Arquivo
        pim_catalog_image: Imagem
        pim_catalog_boolean: "Sim/Não"
        pim_catalog_date: Data
        pim_catalog_metric: Métrico
        pim_reference_data_simpleselect: Selecione os dados de referência simples
        pim_reference_data_multiselect: Referência de dados multi selecionáveis
      validation_rule:
        email: E-mail
        regexp: Expressão Regular
        url: URL
    attribute_group:
      info:
        update_successful: Grupo de atributos atualizado com sucesso
  confirmation:
    leave: Tem certeza de que deseja sair desta página?
    discard_changes: Você perderá as alterações feitas em %entity% se sair dessa página.
    delete_item: Confirmar exclusão
    delete:
      attribute: Tem certeza que deseja eliminar este atributo do produto?
  info:
    not_applicable: Não aplicável
    entity:
      updated: Há alterações que ainda não foram salvas.
  error:
    upload: Ocorreu um erro durante o envio do ficheiro
  alert:
    error_occured: Ocorreu um erro durante o carregamento da página
  form:
    required: (Obrigatório)
    product:
      tab:
        associations:
          title: Associações
          info:
            none_exist: Não existe nenhum tipo de associação.
            show_products: Mostrar produtos
            show_groups: Mostrar grupos
            number_of_associations: "{{ productCount }} produtos e {{ groupCount }} grupos"
        attributes:
          title: Atributos
          btn:
            add: Adicionar
            add_attributes: Adicionar atributos
          info:
            search_attributes: Pesquisar...
            no_available_attributes: Não há mais atributos para serem adicionados
            no_match: Nenhum resultado encontrado
            load_more: A carregar mais resultados...
          attribute_group_selector: Grupo de atributos
        categories:
          title: Categorias
      panel:
        completeness:
          title: Completude
          info:
            no_family: Família não definida. Por favor, defina uma família para calcular a plenitude desse produto.
            no_completeness: Você alterou a família do produto. Por favor, salve primeiramente para calcular a plenitude para nova família.
        history:
          title: Histórico
      switch:
        "no": "Não"
        "yes": "Sim"
      sequential_edit:
        info:
          products: produtos
          previous: Pular de volta para {{ product }} sem salvar.
          next: Pular para {{ product }} sem salvar.
        btn:
          save_and_next: Salvar e próximo
          save_and_finish: Salvar e concluir
      change_family:
        modal:
          title: Mudar a família do produto
          merge_attributes: Os atributos atuais serão mesclados com os da nova família.
          keep_attributes: Nenhum atributo será removido.
          change_family_to: Mudar a família para
          empty_selection: Escolha uma família
      flash:
        attribute_deletion_error: Ocorreu um erro ao deletar o atributo
      mass_edit:
        select_attributes: Selecione os atributos
        select: Selecionar
    association_type:
      tab:
        properties:
          title: Propriedades
          general: Propriedades gerais
          code: Código
          label_translations: Traduções do rótulo
        history:
          title: Histórico
    group_type:
      tab:
        properties:
          title: Propriedades
          general: Propriedades gerais
          code: Código
          label_translations: Traduções do rótulo
        history:
          title: Histórico
    channel:
      tab:
        history:
          title: Histórico
        properties:
          title: Propriedades
          general: Geral
          code: Código
          currencies: Moedas
          locales: Localidades
          category_tree: Árvore de categorias
          label_translations: Traduções do rótulo
          label_conversion_units: Escolha uma unidade de conversão para cada atributo métrico que será usado durante a exportação de produto
          conversion_unit:
            do_not_convert: Não converter
    family:
      tab:
        properties:
          title: Propriedades
          general: Geral
          code: Código
          attribute_as_label: Atributo usado como rótulo
          empty_attribute_as_image: Não selecionado
          label_translations: Traduções do rótulo
        attributes:
          title: Atributos
          label_label: Rótulo
          toolbox:
            select_attributes: Adicionar atributos
            add: Adicionar
          not_required_label: Não obrigatório
          required_label: Obrigatório
        history:
          title: Histórico
    attribute_option:
      flash:
        option_created: Opção de atributo criada com sucesso
        error_creating_option: Ocorreu um erro ao tentar criar a opção de atributo
      add_option_modal:
        title: Adicionar Opção de Atributo
        confirm: Adicionar
        cancel: Cancelar
    entity:
      switch:
        "no": "Não"
        "yes": "Sim"
    variant_group:
      tab:
        properties:
          title: Propriedades
          general: Propriedades gerais
          code: Código
          type: Tipo
          axis: Eixo
          label_translations: Traduções do rótulo
        history:
          title: Histórico
        products:
          title: Produtos
        attributes:
          title: Atributos
    group:
      tab:
        properties:
          title: Propriedades
          general: Propriedades gerais
          code: Código
          type: Tipo
          label_translations: Traduções do rótulo
        history:
          title: Histórico
        products:
          title: Produtos
    attribute_group:
      tab:
        properties:
          title: Propriedades
          general: Propriedades gerais
          code: Código
          label_translations: Traduções do rótulo
        attribute:
          title: Atributos
          table:
            name: Nome
            type: Tipo
            scope: Escopo
            localizable: Localizável
        history.title: Histórico
    common:
      tab:
        attributes:
          btn:
            add: Adicionar
            add_attributes: Adicionar atributos
          info:
            search_attributes: Pesquisar...
            no_available_attributes: Não há mais atributos para serem adicionados
    job_execution:
      loading: Carregando...
      refreshBtn.title: Atualizar
      meta:
        status.title: Status
      button:
        show_profile.title: Exibir Perfil
        download_log.title: Baixar Log
      summary:
        fetching: Coletando dados sobre a execução do trabalho...
        warning: Aviso
        header.step: Passo
        header.status: Status
        header.warnings: Avisos
        header.summary: Resumo
        header.start: Iniciar
        header.end: Fim
    job_instance:
      fail:
        launch: Falha ao iniciar o perfil de trabalho. Certifique-se que é válido e que você tem direito a lançá-lo.
        save: Falha ao salvar o perfil de trabalho. Certifique-se de que você tem direito de editá-lo.
      title:
        import: Importar perfil
        export: Exportar Perfil
      button:
        edit.title: Editar
        export.title: Exportar Agora
        import.launch: Importar Agora
        import.upload: Enviar e Importar Agora
      meta:
        job: Tarefa
        connector: Conector
      tab:
        content:
          title: Conteúdo
        properties:
          title: Propriedades gerais
          code:
            title: Código
          label:
            title: Rótulo
          decimal_separator:
            title: Separador decimal
            help: Determinar o separator decimal
          date_format:
            title: Formato da data
            help: Determinar o formato dos campos da data
          file_path:
            title: Caminho do arquivo
            help: Local no sistema onde o arquivo gerado deve ser gravado
          delimiter:
            title: Limitador
            help: Um caracter usado para delimitar o campo
          enclosure:
            title: Invólucro
            help: Caractere usado para definir o invólucro do campo
          with_header:
            title: Com Cabeçalho
            help: Imprimir ou não o nome da coluna
<<<<<<< HEAD
          lines_per_file:
            title: Número de linhas por ficheiro
            help: Definir o número limite de linhas por ficheiro
=======
          with_media:
            title: Exportação de arquivos e imagens
            help: Se exportar ou não imagens e arquivos de produtos
          lines_per_file:
            title: Número de linhas por arquivo
            help: Definir o número limite de linhas por arquivo
>>>>>>> 167918bc
          upload_allowed:
            title: Permitir envio de arquivos
            help: Permitir ou não o upload direto do arquivo
          categories_column:
            title: Coluna de categorias
            help: Nome da coluna de categorias
          escape:
            title: Escapar
            help: Um caractere usado para definir o campo de escape
          family_column:
            title: Coluna de famílias
            help: Nome da coluna de famílias
          groups_column:
            title: Coluna de grupos
            help: Nome da coluna de grupos
          enabled:
            title: Habilitar produto
            help: Habilitar ou não os produtos importados
          enabled_comparison:
            title: Comparar Valores
<<<<<<< HEAD
            help: Permitir a comparação entre os valores originais e importados. Pode acelerar a importação se os valores importados forem muito semelhantes aos valores originais
=======
            help: Permitir a comparação entre os valores originais e importados. Pode acelerar a importação se valores importados são muito semelhantes aos valores originais
>>>>>>> 167918bc
          real_time_versioning:
            title: Atualização de histórico em tempo real
            help: Significa que o histórico do produto é atualizado automaticamente, pode ser desligado para melhorar a velocidade
        history:
          title: Histórico
      file_path: Caminho do arquivo
    attribute:
      meta:
        created: Criado
        updated: Última atualização
      tab:
        properties:
          title: Propriedades
          section:
            common: Parâmetros gerais
            validation: Parâmetros de validação
          label:
            allowed_extensions: Extensões permitidas
            available_locales: Localidades disponíveis
            code: Código
            date_max: Data máxima
            date_min: Data mínima
            default_metric_unit: Unidade métrica padrão
            group: Grupo de atributos
            is_locale_specific: Localidade específica
            max_characters: Limite máximo de caracteres
            max_file_size: Tamanho máximo do arquivo (MB)
            metric_family: Unidades métricas
            number_max: Número máximo
            number_min: Número mínimo
            type: Tipo
            unique: Valor exclusivo
            useable_as_grid_filter: Utilizável em grelha
            validation_regexp: Expressão Regular
            validation_rule: Regra de validação
          default_label:
            default_metric_unit: Escolha uma unidade
            group: Escolha o grupo de atributos
            metric_family: Escolha uma família
            reference_data_name: Escolha o tipo de dados de referência
        labels:
          title: Traduções do rótulo
        choices:
          title: Opções
        history:
          title: Histórico
    mass_edit:
      family:
        attributes:
          label_label: Rótulo
          toolbox:
            select_attributes_by_groups: Adicionar por grupos
            select_attributes: Adicionar atributos
            add: Adicionar
<<<<<<< HEAD
=======
            attributes_groups_selected: '{{ itemsCount }} grupo(s) selecionado(s)'
>>>>>>> 167918bc
  job:
    upload: Arrastar e soltar o arquivo ou clique aqui
  export:
    product:
      data:
        title: Filtrar os produtos
      structure:
        title: Filtrar os dados
        attributes:
          title: Atributos
      filter:
        channel:
          title: Canal
          help: O canal define o escopo para os valores de produtos, as localidades usadas para selecionar dados e a árvore utilizada para selecionar produtos.
        locales:
          title: Localidades
          help: 'As localidades define os valores de produtos localizados para exportar. Ex: apenas informações de produto em Francês.'
        attributes:
          title: Atributos
          edit: Editar
          label: "{0} todos os atributos |{1} um atributo selecionado |] 1, Inf [{{ count }} atributos selecionados"
          help: 'Selecione as informações do produto a exportar. Ex: somente os atributos técnicos.'
          empty: Todos os atributos serão exportados
          modal:
            apply: Aplicar
            cancel: Cancelar
            title: Seleção de atributo
        attributes_selector:
          attribute_group: Grupo de atributos
          attributes: "Procurar em {{ itemsCount }} atributos"
<<<<<<< HEAD
=======
          selected: "Atributos selecionados"
>>>>>>> 167918bc
          clear: Limpar
          all_group: Todos os Grupos
          empty_selection: Todos os atributos serão exportados
        family:
          title: Família
          help: 'Selecione os produtos para exportação por sua família. Ex: Exporte somente os sapatos e vestidos.'
          operators:
            IN: Na lista
            "NOT IN": Não está na lista
<<<<<<< HEAD
=======
            EMPTY: Produtos que não têm uma família
            "NOT EMPTY": Produtos que têm uma família
>>>>>>> 167918bc
          empty_selection: Nenhuma condição sobre as famílias
        updated:
          title: Condição temporal
          operators:
            ALL: Sem restrição de data
<<<<<<< HEAD
=======
            "SINCE LAST N DAYS": Produtos atualizados sobre os últimos dias n (por exemplo, 6)
            ">": Produtos atualizada desde esta data
>>>>>>> 167918bc
            "SINCE LAST JOB": Produtos atualizados desde a última exportação
        enabled:
          title: Status
          help: 'Selecione os produtos para exportação pelo seu status. Ex: Exporte produtos qualquer seu status.'
          value:
            all: Todos
            enabled: Habilitado
            disabled: Desabilitado
        completeness:
          title: Completude
          help: Selecione os produtos para exportação por sua completude.
          operators:
<<<<<<< HEAD
            ">=": Completo em pelo menos uma das linguagens selecionadas
            "GREATER OR EQUALS THAN ON ALL LOCALES": Completo em todas as linguagens escolhidas
=======
            ALL: Nenhuma condição da integralidade
            ">=": Complete pelo menos uma lingua
            "GREATER OR EQUALS THAN ON ALL LOCALES": Completa em todas as línguas
>>>>>>> 167918bc
            LOWER THAN ON ALL LOCALES: Não completo em todas as linguagens escolhidas
        category:
          title: Categoria
        identifier:
          title: Identificador
        metric:
          operators:
            "=": É igual a
            "!=": Não é igual a
            ">": Maior que
            "<": Menor do que
            EMPTY: Está vazio
            NOT EMPTY: Não é vazio
        string:
          operators:
            ALL: Todos
            CONTAINS: Contém
            DOES NOT CONTAIN: Não contém
            "=": É igual a
            STARTS WITH: Começa com
            ENDS WITH: Termina com
            EMPTY: Está vazio
            NOT EMPTY: Não é vazio
        price-collection:
          operators:
            "=": É igual a
            "!=": Não é igual a
            ">": Maior que
            "<": Menor do que
            EMPTY: Está vazio
            NOT EMPTY: Não é vazio
        multi_select:
          operators:
            IN: Na lista
            EMPTY: Está vazio
            NOT EMPTY: Não é vazio
        media:
          operators:
            CONTAINS: Contém
            DOES NOT CONTAIN: Não contém
            "=": É igual a
            STARTS WITH: Começa com
            ENDS WITH: Termina com
            EMPTY: Está vazio
            NOT EMPTY: Não é vazio
        date:
          operators:
            ">": Maior que
            "<": Menor do que
            "=": É igual a
            "!=": Não é igual a
            BETWEEN: Entre
            NOT BETWEEN: Não entre
            EMPTY: Está vazio
            NOT EMPTY: Não é vazio
        number:
          operators:
            "=": É igual a
            "!=": Não é igual a
            ">": Maior que
            "<": Menor do que
            EMPTY: Está vazio
            NOT EMPTY: Não é vazio
      properties:
        title: Propriedades
      global_settings:
        title: Configurações globais
  mass_edit_action:
    edit_common_attributes:
      description: Os atributos dos produtos selecionados serão editados com os seguintes dados para a linguagem <span class="highlight">{{ locale }}</span> e o canal <span class="highlight">{{ channel }}</span>, escolhidos na grelha de produtos.
  index:
    import_profiles:
      list: Selecione uma tarefa
      create_popin:
        title: Criar um novo perfil de exportação
    group:
      create_btn: Criar grupo
    export_profiles:
      create_popin:
        title: Criar um novo perfil de exportação
    user:
      title: Usuário
      create_btn: Criar usuário
    user_role:
      title: Função
      create_btn: Criar papel
    user_group:
      title: Grupos
      create_btn: Criar grupo
    process_tracker:
      title: Visualizador de processos
    attribute:
      modal_title: Escolher tipo de atributo
    attribute_group:
      create_btn: Criar
    api_connection:
      create_btn: Criar
  mass_edit:
    next: Próximo
    cancel: Cancelar
    confirm: Confirmar
    product:
      step:
        select:
          label: Escolher produtos
        choose:
          label: Escolher operação
        configure:
          label: Configurar
        confirm:
          label: Confirmar
      operation:
        change_status:
          label: Mudar status (habilitar / desabilitar)
          description: Os produtos selecionados serão habilitados ou desabilitados.
          field: Habilitar
        edit_common:
          label: Editar atributos comuns
        change_family:
          label: Mudar a família dos produtos
          description: A família dos produtos selecionados será alterada para a família escolhida
          field: Família
        add_to_group:
          label: Adicionar aos grupos
          description: Selecione os grupos nos quais os produtos selecionados devem ser adicionados
          field: Grupos
        add_to_variant_group:
          label: Adicionar a um grupo variante
          description: Selecione o grupo variante em qual quer adicionar os produtos selecionados
          field: Grupo
        add_to_category:
          label: Classificar os produtos em categorias
          description: Os produtos serão posicionados nas categorias, o posicionamento existente será mantido.
        move_to_category:
          label: Mover produtos para categorias
          description: Os produtos serão colocados nas categorias seguintes, a sua localização atual será perdida.
        remove_from_category:
          label: Retirar produtos de categorias
          description: Os produtos serão retirados das seguintes categorias.
    family:
      step:
        select:
          label: Escolher famílias
        choose:
          label: Escolher operação
        configure:
          label: Configurar
        confirm:
          label: Confirmar
      operation:
        set_requirements:
          label: Estabelecer requisitos do atributo
          description: Os seguintes requisitos de atributo serão aplicados às famílias selecionadas
pim_enrich.error:
  exception.title: Oh snap! Um {{ status_code }} erro aconteceu...
page_title:
  oro_default: Painel de controle
  pim_enrich_attributegroup_index: Grupo de atributos
  pim_enrich_attributegroup_create: Grupo de atributos | Criar
  pim_enrich_categorytree_index: Árvores de categorias
  pim_enrich_categorytree_create: Árvores de categoria | Criar
  pim_enrich_categorytree_create_tree: Árvores de categoria | Criar
  pim_enrich_attribute_index: Atributos
  pim_enrich_attribute_create: Atributos | Criar
  pim_enrich_product_index: Produtos
  pim_enrich_family_index: Famílias
  pim_enrich_channel_index: Canais
  pim_enrich_channel_create: Canais | Criar
  pim_enrich_currency_index: Moedas
  pim_enrich_locale_index: Localidades
  pim_enrich_group_index: Grupos
  pim_enrich_variant_group_index: Grupos de variantes
  pim_enrich_associationtype_index: Tipos de associação
  pim_enrich_grouptype_index: Tipos de grupos
  pim_enrich_mass_edit_action_choose: Edição em massa | Escolher
  pim_enrich_mass_edit_action_configure: Edição em massa | Configurar
  pim_enrich_job_tracker_index: Visualizador de processos
  pim_enrich_job_tracker_show: Visualizador de processos | Mostrar tarefa
batch_jobs:
  update_product_value:
    label: Atualizar o valor do produto
    perform:
      label: Atualizar o valor do produto
  edit_common_attributes:
    label: Editar atributos comuns
    perform:
      label: Editar atributos comuns
    cleaner:
      label: Limpar ficheiros de atributos comuns
  set_attribute_requirements:
    label: Estabelecer requisitos do atributo
    perform:
      label: Estabelecer requisitos do atributo
  add_to_variant_group:
    label: Adicionar a grupo variante
    perform:
      label: Adicionar a grupo variante
  csv_product_export:
    label: Exportação de produto em CSV
    export.label: Exportação de produto
  csv_category_export:
    label: Exportação de categoria em CSV
    export.label: Exportação de categoria
  csv_attribute_export:
    label: Exportação de atributo em CSV
    export.label: Exportação de atributo
  csv_attribute_option_export:
    label: Exportação de opções de atributo em CSV
    export.label: Exportação de opções de atributo
  csv_association_type_export:
    label: Exportação de tipo de associação em CSV
    export.label: Exportação de tipo de associação
  csv_group_export:
    label: Exportação de grupo em CSV
    export.label: Exportação de grupo
  csv_variant_group_export:
    label: Exportar Grupo Variante em CSV
    export.label: Exportar Grupo Variante
  csv_family_export:
    label: Exportação de família em CSV
    export.label: Exportação de família
  csv_product_import:
    label: Importação de produto em CSV
    validation.label: Validação de arquivo
    import.label: Importação de produto
    import_associations.label: Importação de associação
  csv_category_import:
    label: Importação de categoria em CSV
    validation.label: Validação de arquivo
    import.label: Importação de categoria
  csv_attribute_import:
    label: Importação de atributo em CSV
    validation.label: Validação de arquivo
    import.label: Importação de atributo
  csv_attribute_option_import:
    label: Importação de opções de atributo em CSV
    validation.label: Validação de arquivo
    import.label: Importação de opções de atributo
  csv_association_type_import:
    label: Importação de tipo de associação em CSV
    validation.label: Validação de arquivo
    import.label: Importação de tipo de associação
  csv_family_import:
    label: Importar família em CSV
    validation.label: Validação de arquivo
    import.label: Importar família
  csv_group_import:
    label: Importação de grupo em CSV
    validation.label: Validação de arquivo
    import.label: Importação de grupo
  csv_variant_group_import:
    label: Importar grupo variante em CSV
    validation.label: Validação de arquivo
    import.label: Importação de Grupo Variante
  csv_channel_export:
    label: Exportação de canal em CSV
    export.label: Exportação de canal
  csv_locale_export:
    label: Exportação de localidade em CSV
    export.label: Exportação de localidade
  csv_attribute_group_export:
    label: Exportação de grupo de atributos em CSV
    export.label: Exportação de grupo de atributos
  csv_currency_export:
    label: Exportação de moeda em CSV
    export.label: Exportação de moeda
  csv_group_type_export:
    label: Exportação de tipos de grupo em CSV
    export.label: Exportação de tipos de grupo
  csv_channel_import:
    label: Importação de canal em CSV
    validation.label: Validação de arquivo
    import.label: Importação de canal
  csv_locale_import:
    label: Importação de localidade em CSV
    validation.label: Validação de arquivo
    import.label: Importação de localidade
  csv_attribute_group_import:
    label: Importação de grupo de atributos em CSV
    validation.label: Validação de arquivo
    import.label: Importação de grupo de atributos
  csv_currency_import:
    label: Importação de moeda em CSV
    validation.label: Validação de arquivo
    import.label: Importação de moeda
  csv_group_type_import:
    label: Importação de tipos de grupo em CSV
    validation.label: Validação de arquivo
    import.label: Grupo tipo importação
  xlsx_category_import:
    label: Importação de categorias por XLSX
    validation.label: Validação de arquivo
    import.label: Importação de categoria
  xlsx_association_type_import:
    label: Importação de tipos de associação por XLSX
    validation.label: Validação de arquivo
    import.label: Importação de tipo de associação
  xlsx_attribute_import:
    label: Importação de atributos por XLSX
    validation.label: Validação de arquivo
    import.label: Importação de atributo
  xlsx_attribute_option_import:
    label: Importação de opções de atributos por XLSX
    validation.label: Validação de arquivo
    import.label: Importação de opções de atributo
  xlsx_family_import:
    label: Importação de famílias por XLSX
    validation.label: Validação de arquivo
    import.label: Importar família
  xlsx_product_export:
    label: Exportação de produtos em XLSX
    export.label: Exportação de produto
  xlsx_product_import:
    label: Importação de produtos por XLSX
    validation.label: Validação de arquivo
    import.label: Importação de produto
    import_associations.label: Importação de associação
  xlsx_group_export:
    label: Exportação de grupos em XLSX
    export.label: Exportação de grupo
  xlsx_variant_group_export:
    label: Exportação de grupos variantes em XLSX
    export.label: Exportar Grupo Variante
  xlsx_group_import:
    label: Importação de grupos por XLSX
    validation.label: Validação de arquivo
    import.label: Importação de grupo
  xlsx_variant_group_import:
    label: Importação de grupos variantes por XLSX
    validation.label: Validação de arquivo
    import.label: Importação de grupos variantes
  xlsx_family_export:
    label: Exportação de famílias em XLSX
    export.label: Exportação de família
  xlsx_category_export:
    label: Exportação de categorias em XLSX
    export.label: Exportação de categoria
  xlsx_attribute_export:
    label: Exportação de atributos em XLSX
    export.label: Exportação de atributos em XLSX
  xlsx_attribute_option_export:
    label: Exportação de opções de atributos em XLSX
    export.label: Exportação de opções de atributos em XLSX
  xlsx_association_type_export:
    label: Exportação de tipos de associação em XLSX
    export.label: Exportação de tipos de associação em XLSX
  xlsx_channel_export:
    label: Exportação de canais em XLSX
    export.label: Exportação de canal
  xlsx_locale_export:
    label: Exportação de localidade em XLSX
    export.label: Exportação de localidade
  xlsx_attribute_group_export:
    label: Exportação de grupo de atributos em XLSX
    export.label: Exportação de grupo de atributos
  xlsx_currency_export:
    label: Exportação de Moedas em XLSX
    export.label: Exportação de moeda
  xlsx_group_type_export:
    label: Exportação de tipos de grupos em XLSX
    export.label: Exportação de tipos de grupo
  xlsx_channel_import:
    label: Importação de canais em XLSX
    validation.label: Validação de arquivo
    import.label: Importação de canal
  xlsx_locale_import:
    label: Importação de localidade em XLSX
    validation.label: Validação de arquivo
    import.label: Importação de localidade
  xlsx_attribute_group_import:
    label: Importação de grupos de atributos em XLSX
    validation.label: Validação de arquivo
    import.label: Importação de grupo de atributos
  xlsx_currency_import:
    validation.label: Validação de arquivo
    import.label: Importação de moeda
  xlsx_group_type_import:
    validation.label: Validação de arquivo
    import.label: Grupo tipo importação
pim_menu:
  tab:
    dashboard: Painel de controle
    products: Produtos
    settings: Configurações
    system: Sistema
  item:
    association_type: Tipos de associação
    attribute: Atributos
    attribute_group: Grupo de atributos
    category: Categorias
    channel: Canais
    currency: Moedas
    family: Famílias
    group: Grupos
    group_type: Tipos de grupos
    locale: Localidades
    product: Produtos
    variant_group: Grupos de variantes
    export_history: Histórico de exportações
    export_profile: Perfis de exportação
    import_history: Histórico de importações
    import_profile: Perfis de importação
    configuration: Configuração
    user_management: Gerenciamento de usuários
    user: Usuários
    user_group: Grupos
    user_role: Funções
    info: Informações do Sistema
    job_tracker: Visualizador de processos
  user:
    logout: Sair
    user_account: Minha Conta
pim_notification:
  mark_all_as_read: Marca todas como lida
  loading: Carregando...<|MERGE_RESOLUTION|>--- conflicted
+++ resolved
@@ -572,18 +572,12 @@
           with_header:
             title: Com Cabeçalho
             help: Imprimir ou não o nome da coluna
-<<<<<<< HEAD
-          lines_per_file:
-            title: Número de linhas por ficheiro
-            help: Definir o número limite de linhas por ficheiro
-=======
           with_media:
             title: Exportação de arquivos e imagens
             help: Se exportar ou não imagens e arquivos de produtos
           lines_per_file:
-            title: Número de linhas por arquivo
-            help: Definir o número limite de linhas por arquivo
->>>>>>> 167918bc
+            title: Número de linhas por ficheiro
+            help: Definir o número limite de linhas por ficheiro
           upload_allowed:
             title: Permitir envio de arquivos
             help: Permitir ou não o upload direto do arquivo
@@ -604,11 +598,7 @@
             help: Habilitar ou não os produtos importados
           enabled_comparison:
             title: Comparar Valores
-<<<<<<< HEAD
-            help: Permitir a comparação entre os valores originais e importados. Pode acelerar a importação se os valores importados forem muito semelhantes aos valores originais
-=======
             help: Permitir a comparação entre os valores originais e importados. Pode acelerar a importação se valores importados são muito semelhantes aos valores originais
->>>>>>> 167918bc
           real_time_versioning:
             title: Atualização de histórico em tempo real
             help: Significa que o histórico do produto é atualizado automaticamente, pode ser desligado para melhorar a velocidade
@@ -663,10 +653,7 @@
             select_attributes_by_groups: Adicionar por grupos
             select_attributes: Adicionar atributos
             add: Adicionar
-<<<<<<< HEAD
-=======
             attributes_groups_selected: '{{ itemsCount }} grupo(s) selecionado(s)'
->>>>>>> 167918bc
   job:
     upload: Arrastar e soltar o arquivo ou clique aqui
   export:
@@ -697,10 +684,7 @@
         attributes_selector:
           attribute_group: Grupo de atributos
           attributes: "Procurar em {{ itemsCount }} atributos"
-<<<<<<< HEAD
-=======
           selected: "Atributos selecionados"
->>>>>>> 167918bc
           clear: Limpar
           all_group: Todos os Grupos
           empty_selection: Todos os atributos serão exportados
@@ -710,21 +694,15 @@
           operators:
             IN: Na lista
             "NOT IN": Não está na lista
-<<<<<<< HEAD
-=======
             EMPTY: Produtos que não têm uma família
             "NOT EMPTY": Produtos que têm uma família
->>>>>>> 167918bc
           empty_selection: Nenhuma condição sobre as famílias
         updated:
           title: Condição temporal
           operators:
             ALL: Sem restrição de data
-<<<<<<< HEAD
-=======
             "SINCE LAST N DAYS": Produtos atualizados sobre os últimos dias n (por exemplo, 6)
             ">": Produtos atualizada desde esta data
->>>>>>> 167918bc
             "SINCE LAST JOB": Produtos atualizados desde a última exportação
         enabled:
           title: Status
@@ -737,14 +715,9 @@
           title: Completude
           help: Selecione os produtos para exportação por sua completude.
           operators:
-<<<<<<< HEAD
+            ALL: Nenhuma condição da integralidade
             ">=": Completo em pelo menos uma das linguagens selecionadas
             "GREATER OR EQUALS THAN ON ALL LOCALES": Completo em todas as linguagens escolhidas
-=======
-            ALL: Nenhuma condição da integralidade
-            ">=": Complete pelo menos uma lingua
-            "GREATER OR EQUALS THAN ON ALL LOCALES": Completa em todas as línguas
->>>>>>> 167918bc
             LOWER THAN ON ALL LOCALES: Não completo em todas as linguagens escolhidas
         category:
           title: Categoria
