pim_enrich:
  product:
    tab:
      attribute.title: Атрибуты
      category.title: Категории
      association.title: Ассоциации
      completeness.title: Завершенность
      history.title: Журнал
    no_comparison_locale_available: Нет другой локали для сравнения
    no_compared_media: Нет медиа доступной для сравнения
  attribute:
    tab:
      parameter.title: Параметры
      value.title: Значения
      history.title: Журнал
  attribute_group:
    tab:
      property.title: Свойства
      attribute.title: Атрибуты
      history.title: Журнал
  family:
    tab:
      property.title: Свойства
      attribute.title: Атрибуты
      history.title: Журнал
  association_type:
    tab:
      property.title: Свойства
      history.title: Журнал
  group_type:
    tab:
      property.title: Свойства
  channel:
    pick_conversion_unit: Выбрать единицу преобразования для каждого метрического атрибута, которая будет использована во время экспорта продуктов
    tab:
      property.title: Свойства
      history.title: Журнал
  category:
    tab:
      property.title: Свойства
<<<<<<< HEAD
      history.title: История
  locale:
    tab:
      property.title: Свойства
=======
      history.title: Журнал
>>>>>>> c5a02030
  group:
    axis.help: Ось является атрибутом, который определяет варианты для группы вариантов. Оси это атрибуты с параметрами, не локализуемые и не определяемые областью. Эту настройку нельзя изменить после создания группы вариантов.
    type:
      VARIANT: Вариант
      X_SELL: Перекрестные продажи
      ADDITIONAL: Дополнительно
      RELATED: Связанные
    tab:
      product.title: Продукты
      property.title: Свойства
      history.title: Журнал
  variant_group:
    type:
      VARIANT: Вариант
      X_SELL: Перекрестные продажи
      ADDITIONAL: Дополнительно
      RELATED: Связанные
    tab:
      product.title: Продукты
      property.title: Свойства
      history.title: Журнал
      attribute.title: Атрибуты
    info:
      no_attributes: Это группа вариантов пока не имеет атрибутов
      no_attributes_in_selected_locale: Эта группа вариантов не имеет атрибутов в этой локали
  completeness:
    progress_bar.title: '%ratio%% выполнено (1 требуемое значение)|%ratio%% выполнено (требуется %count% значений)'
    subtitle: '{0} Готово|{1} 1 отсутствующее значение|]1, Inf] %count% отсутствующих значений'
    missing_attributes: Отсутствующее значение|Отсутствующие значения
    legend:
      locale_not_associated: Локаль не назначена для этого канала
  mass_edit_action:
    limit_exceeded: 'Пожалуйста, выберите менее %limit% элементов для редактирования'
    product:
      page_title: Продукты
<<<<<<< HEAD
    family:
      page_title: Семейства
=======
      page_subtitle: 'Массовое редактирование (1 продукт)|Массовое редактирование (%count% продуктов)|Массовое редактирование (%count% продуктов)'
      title: Выберите операцию
      subtitle: 'Выберите операцию, которую вы хотите применить для выбранного продукта|Выберите операцию, которую вы хотите применить для %count% выбранных продуктов|Выберите операцию, которую вы хотите применить для %count% выбранных продуктов'
      confirm: 'Вы собираетесь обновить продукт со следующей информацией, пожалуйста, подтвердите.|Вы собираетесь обновить %count% продуктов со следующей информацией, пожалуйста, подтвердите.|Вы собираетесь обновить %count% продуктов со следующей информацией, пожалуйста, подтвердите.'
      steps:
        first: Выберите продукты
        second: Выберите операцию
        third: Настройка
        fourth: Подтверждение
    family:
      page_title: Семейства
      page_subtitle: 'Массовое редактирование (1 семейства)|Массовое редактирование (%count% семейств)|Массовое редактирование (%count% семейств)'
      title: Выберите операцию
      subtitle: 'Выберите операцию, которую вы хотите применить для выбранного семейства|Выберите операцию, которую вы хотите применить для %count% выбранных семейств|Выберите операцию, которую вы хотите применить для %count% выбранных семейств'
      confirm: 'Вы собираетесь обновить семейство со следующей информацией, пожалуйста, подтвердите.|Вы собираетесь обновить %count% семейства со следующей информацией, пожалуйста, подтвердите.|Вы собираетесь обновить %count% семейств со следующей информацией, пожалуйста, подтвердите.'
      steps:
        first: Выберите семейства
        second: Выберите операцию
        third: Настройка
        fourth: Подтверждение
>>>>>>> c5a02030
    change-status:
      label: Изменить статус (включить / выключить)
      description: Выбранные продукты будут активированы или деактивированы.
      success_flash: Статус продукта(ов) был изменен
      launched_flash: Было начато массовое действие «изменить статус». Вы будете уведомлены, когда оно будет завершено.
    edit-common-attributes:
      label: Редактировать атрибуты
      description: Выбранные атрибуты продуктов будут изменены следующими данными для выбранной локали.
      empty: Пожалуйста, выберите один или несколько атрибутов, которые вы хотите редактировать
      success_flash: Выполняется работа обновления статуса продукта(ов)
      launched_flash: Было начато массовое действие «редактировать общие атрибуты». Вы будете уведомлены, когда оно будет завершено.
      message:
        warning: Для выбранных продуктов нет общих атрибутов. Пожалуйста измените свой выбор.
        invalid_attribute: Атрибут с кодом «attribute_code» не является общим для выбранных продуктов, атрибут пропущен.
        no_valid_attribute: Ни один из выбранных атрибутов не относиться к этому продукту.
    classify:
      label: Классифицировать товары в категориях
      description: Продукты будут добавлены в следующие категории, исходное расположение сохраниться.
      success_flash: 'В выбранных категориях товары были классифицированы '
    change-family:
      label: Изменить семейство продуктов
      description: Семейство для выбранных продуктов будет изменено на выбранное семейство
      success_flash: Семейство для выбранных продуктов успешно изменено
      launched_flash: Было начато массовое действие «изменить семейство». Вы будете уведомлены, когда оно будет завершено.
    add-to-groups:
      label: Добавить в группы
      description: Выберите группы, в которые нужно добавить выбранные продукты
      success_flash: Продукты были успешно добавлены в выбранные группы
      launched_flash: Было начато массовое действие «добавить в группы». Вы будете уведомлены, когда оно будет завершено.
      no_group: Сейчас нет групп. Начните с создания группы.
    add-to-variant-group:
      label: Добавить в группу вариантов
      description: Выберите группу вариантов для добавления выбранных продуктов
      success_flash: Продукты были успешно добавлены в выбранную группу вариантов
      already_in_variant_group_or_not_valid: Продукт нельзя добавить в группу, так как он уже относится к группе вариантов или не имеет оси группы.
      no_variant_group: Сейчас нет групп вариантов. Начните с создания группы вариантов.
      no_valid_variant_group: Ни одна группа вариантов не имеет общих атрибутов с выбранными продуктами.
      some_variant_groups_are_skipped:
        The following variant groups have been skipped because they don't share attributes with selected products: '%groups%'
      launched_flash: Было начато массовое действие «добавить в группы вариантов». Вы будете уведомлены, когда оно будет завершено.
    set-attribute-requirements:
      label: Установить требования к атрибутам
      description: Следующие требования к атрибутам будут применены к выбранным семействам
      success_flash: Требования к атрибутам были применены к выбранным семействам
      launched_flash: Было начато массовое действие «установить требования атрибутов». Вы будете уведомлены, когда оно будет завершено.
    mass_action:
      quick_export:
        launched_flash: Выполняется работа экспорта продуктов
  sequential_edit_action:
    product:
      previous: 'Перейти обратно к "%product%" без сохранения.'
      next: 'Перейти к "%product%" без сохранения изменений.'
  acl:
    locale:
      index: Просмотр локалей
    currency:
      index: Список валют
      toggle: Переключение валют
    product:
      index: Список продуктов
      create: Создать продукт
      edit_attributes: Изменить атрибуты продукта
      remove: Удалить продукт
      add_attribute: Добавить атрибут к продукту
      remove_attribute: Удалить атрибут из продукта
      categories_view: Обращение к категории продукта
      associations_view: Просмотр типов ассоциаций продукта
      change_family: Изменить семейство продуктов
      change_state: Изменить статус продукта
      add_to_groups: Добавление продукта в группы
      add_to_variant_group: Добавить продукт в группу вариантов
      mass_edit: 'Операции массового редактирования продуктов '
      comment: Комментировать продукты
      download: Скачать продукт в PDF
      history: Просмотреть журнал продукта
    category:
      list: Список категорий
      create: Создать категорию
      edit: Редактировать категорию
      remove: Удалить категорию
      move: Переместить категорию
      children: Посмотреть дочерние категории
      products: Посмотреть продукты в категории
      history: Просмотреть журнал категории
    channel:
      index: Список каналов
      create: Создать канал
      edit: Редактировать канал
      remove: Удалить канал
      history: Просмотреть журнал канала
    family:
      index: Просмотр семейств
      create: Создать семейство
      edit_properties: Изменить свойства семейства
      edit_attributes: Изменить атрибуты семейства
      remove: Удалить семейство
      history: Просмотреть журнал семейства
    attribute_group:
      index: Перечислить группы атрибутов
      create: Создать группу атрибутов
      edit: Редактировать группу атрибутов
      remove: Удалить группу атрибутов
      sort: Сортировка групп атрибутов
      add_attribute: Добавление атрибута в группу
      remove_attribute: Удаление атрибута из группы
      history: Просмотреть журнал группы аттрибутов
    attribute:
      index: Список атрибутов
      create: Создать атрибут
      edit: Редактировать атрибут
      remove: Удалить атрибут
      sort: Сортировка атрибутов внутри группы
      history: Просмотреть журнал атрибута
    group:
      index: Список групп
      create: Создать группу
      edit: Редактировать группу
      remove: Удалить группу
      history: Просмотреть журнал группы
    variant_group:
      index: Перечислить группы вариантов
      create: Создать группу вариантов
      edit: Изменить группу вариантов
      remove: Удалить группу вариантов
      history: Просмотреть журнал группы вариантов
      edit_attributes: Изменить атрибуты групп вариантов
      add_attributes: Добавить атрибуты в группы вариантов
      remove_attribute: Удалить атрибуты из группы вариантов
    group_type:
      index: Список типов группы
      create: Создать тип группы
      edit: Редактировать тип группы
      remove: Удалить тип группы
    association_type:
      index: Список типов ассоциаций
      create: Создать тип ассоциации
      edit: Редактировать тип ассоциации
      remove: Удалить тип ассоциации
      history: Просмотреть журнал типа ассоциаций
    job_tracker:
      index: Просмотр трекера процесса
  acl_group:
    association_type: Типы ассоциаций
    attribute: Атрибуты
    attribute_group: Группы атрибутов
    category: Категории
    channel: Каналы
    currency: Валюты
    family: Семейства
    group: Группы
    variant_group: Вариативные группы
    group_type: Типы групп
    locale: Локали
    product: Продукты
  product_value:
    tooltip:
      from_variant:
        title: Обновлено группой вариантов
        content: Это поле обновляется следующей группой вариантов
  reference_data:
    empty_value:
      reference_data_type:
        label: Выберите ссылочный тип данных
attribute:
  title: атрибут
  overview: обзор атрибутов
  create: создать атрибут
  edit: редактировать атрибут
attribute group:
  title: группа атрибутов
  overview: Обзор групп атрибутов
  create: создать группу атрибутов
  edit: редактировать группу атриубтов
  suggest creation: Пожалуйста, выберите группу атрибутов слева
  or: или
  create new: Создайте новую группу атрибутов
category:
  title: категория
  overview: обзор категории
  create: создать категорию
  edit: изменить категорию
  suggest selection: Пожалуйста, выберите категорию слева
  or: или
  create new: Создайте новую категорию
tree:
  title: дерево
  create: создать дерево категорий
  edit: редактировать дерево категорий
channel:
  title: канал
  overview: обзор канала
  create: создать канал
  edit: редактировать канал
currency:
  title: валюта
  overview: обзор валют
  create: создать валюту
  edit: редактировать валюту
family:
  title: семейство
  overview: обзор семейства
  create: создать семейство
  edit: редактировать семейство
locale:
  title: локаль
  overview: обзор локалей
  create: создать локаль
  edit: редактировать локаль
product:
  title: продукт
  overview: обзор продукта
  create: создать продукт
  edit: редактировать продукт
group:
  title: группа
  overview: обзор групп
  create: создать группу
  edit: редактировать группу
group type:
  title: тип группы
  overview: обзор типов группы
  create: создать тип группы
  edit: редактировать тип группы
variant group:
  title: группа вариантов
  overview: обзор вариативных групп
  create: создать вариатвную группу
  edit: редактировать вариативную группу
association type:
  title: тип ассоциации
  overview: обзор типов ассоциации
  create: создать тип ассоциации
  edit: редактировать тип ассоциации
products: продукты
btn:
  create:
    attribute: создать атрибут
    attribute group: создать группу атрибутов
    category: создать категорию
    tree: создать дерево категорий
    channel: создать канал
    currency: создать валюту
    family: создать семейство
    locale: создать локаль
    product: создать продукт
    group: создать группу
    variant group: создать вариатвную группу
    association type: создать тип ассоциации
    group type: создать тип группы
    drag_or_upload: Перетащите чтобы загрузить, или нажмите здесь
  edit: редактировать
  save: сохранить
  save and back: сохранить и вернуться к списку
  save and create: сохранить и создать новый
  save and next: cохранить и далее
  save and finish: сохранить и закончить
  remove: удалить
  delete: удалить
  cancel: отмена
  next: вперед
  back: назад
  confirm: Подтвердить
  to grid: вернуться к списку
  to parent: вернуться к родительскому объекту
  download_pdf: PDF
  download: скачать
confirmation:
  confirm: Подтверждение
  delete: Подтверждение удаления
  leave: Вы уверены, что хотите покинуть эту страницу?
  discard changes: 'Если вы покините страницу, изменения будут потеряны в %entity%.'
  remove:
    item: Вы уверены, что хотите удалить этот элемент?
    attribute: 'Вы уверены, что хотите удалить атрибут %name%?'
    attribute group: 'Вы уверены, что хотите удалить группу атрибутов %name%?'
    category: 'Вы действительно хотите удалить дерево категорий %name%?'
    family: 'Вы уверены, что хотите удалить семейство %name%?'
    product: 'Вы уверены, что хотите удалить продукт %name%?'
    channel: 'Вы уверены, что хотите удалить канал %name%?'
    group: 'Вы уверены, что хотите удалить группу %name%?'
    variant group: 'Вы уверены, что хотите удалить вариативную группу %name%?'
    association type: 'Вы уверены, что хотите удалить тип ассоциации %name%?'
    group type: 'Вы уверены, что хотите удалить тип группы %name%?'
    user: 'Вы уверены, что хотите удалить пользователя %name%?'
  attribute group:
    remove attribute: 'Вы уверены, что хотите удалить из этой группы атрибут %name% ?'
  family:
    remove attribute: 'Вы уверены, что хотите удалить  из этого семейства атрибут %name%?'
  product:
    remove attribute: 'Вы уверены, что хотите удалить из этого продукта атрибут %name%?'
  variant_group:
    remove_attribute: 'Вы действительно хотите удалить атрибут %name% из этой группы вариантов?'
flash:
  entity:
    removed: Элемент был удален
  attribute:
    created: Атрибут успешно создан
    updated: Атрибут успешно обновлен
    removed: Атрибут успешно удален
    identifier not removable: Идентификатор атрибута не может быть удален
    used by groups: 'Этот атрибут не может быть удален, поскольку он используется %count% группами вариантов'
  attribute group:
    created: Группа атрибутов успешно создана
    updated: Группа атрибутов успешно обновлена
    removed: Группа атрибутов успешно удалена
    attributes added: Атрибуты успешно добавлены в группу
    attribute removed: Атрибуты успешно удалены из группы
    not removed attributes: Группа атрибутов не может быть удалена, поскольку она содержит атрибуты
    not removed default: Группа атрибутов по умолчанию не можеть быть удалена
    not removed default attributes: Атрибут не может быть удален из группы атрибутов по умолчанию
  category:
    created: Категория успешно создана
    updated: Категория успешно обновлена
    removed: Категория успешно удалена
  tree:
    created: Дерево категорий успешно создано
    updated: Дерево категорий успешно обновлено
    removed: Дерево категорий успешно удалено
    not removable: Нельзя удалить деревья подключенные к каналам.
  channel:
    saved: Канал успешно сохранен
    removed: Канал успешно удален
    not removable: Нельзя удалить последний канал
  currency:
    updated: Валюта успешно обновлена
    error.linked_to_channel: Нельзя дезактивировать валюты, связанныe с каналом.
  family:
    created: Семейство успешно создано
    updated: Семейство успешно обновлено
    removed: Семейство успешно удалено
    identifier not removable: Идентификатор атрибута не может быть удален из семейства
    label attribute not removable: Этот атрибут не может быть удален, поскольку он используется, как метка семейства
    attribute not found: Атрибут не принадлежит этому семейству
    attributes added: Атрибуты успешно добавлены к семейству
    attribute removed: Атрибут успешно удален из семейства
  product:
    created: Продукт успешно создан
    updated: Продукт успешно обновлен
    removed: Продукт успешно удален
    invalid: Пожалуйста, проверьте введенные данные и попробуйте еще раз
    attributes added: Атрибуты успешно добавлены в продукт
    attribute removed: Атрибут успешно удален из продукта
    attribute not removable: Атрибут не может быть удален из этого продукта
    enabled: Продукт был активирован
    disabled: Продукт был дезактивирован
  group:
    created: Группа успешно создана
    updated: Группа успешно обновлена
    removed: Группа успешно удалена
  variant group:
    created: Вариативная группа успешно создана
    updated: Вариативная группа успешно обновлена
    removed: Вариативная группа успешно удалена
    attributes_added: Атрибуты успешно добавлены в группу вариантов
    attribute_removed: Атрибуты успешно удалены из группы вариантов
  group type:
    created: Тип группы успешно создан
    updated: Тип группы успешно обновлен
    removed: Тип группы успешно удален
    cant remove variant: Вариативная группа не может быть удалена
    cant remove used: Тип группы используется некоторыми группами и не может быть удален
  association type:
    created: Тип ассоциации успешно создан
    updated: Тип ассоциации успешно обновлен
    removed: Тип ассоциации успешно удален
  user:
    removed: Пользователь успешно удален
  error ocurred: Не удалось выполнить. Повторите попытку.
info:
  updated: Имеются несохраненные изменения.
  category:
    remove children: Все подкатегории будут удалены.
    keep products: Товары в этих категориях не будут удалены.
    products limit exceeded: 'Эта категория содержит больше продуктов, чем разрешено для этого действия (максимум %limit% продуктов)'
  product:
    no available attributes: Нет больше атрибутов для добавления
    no family defined: Семейство не определено
    change family: Изменить семейство продуктов
    change family to: Изменить семейство на
    merge attributes: Текущие атрибуты будут объединены с существующими, в новом семействе.
    keep attributes: Атрибуты не будут удалены.
    number of associations: '%productCount% продуктов и %groupCount% групп'
    enable: Включить
    enabled: Включено
    disable: Отключить
    disabled: Отключено
  group:
    axis: 'Ось вариации: %attributes%'
    select products: Пожалуйста, выберите продукты, которые должны принадлежать этой группе.
    selectable products: Следующие выбираемые продукты имеют определенное значение для каждой оси.
    no group types: Типы групп отсутствуют, нажмите здесь, чтобы создать
    more products: 'Ещё %count% продуктов...'
  association type:
    show products: Показать продукты
    show groups: Показать группы
    remove from products: 'Удаление типа ассоциация удалит его из %count% продуктов.'
    none exist: Титпы ассоциаций отсутствуют.
    create one: Нажмите здесь, чтобы создать
  attribute:
    auto option sorting: Если активирован, параметры будут автоматически отсортированы по их локализованным ярлыкaм
  completeness:
    not calculated: не подсчитана
color:
  title: Цвет
  gray: Серый
  white: Белый
  yellow: Желтый
  orange: Оранжевый
  magenta: Пурпурный
  violet: Фиолетовый
  blue: Синий
  cyan: Голубой
Options: Параметры
Created at: Создано
Updated at: Обновлено
Created: Создано
Updated: Обновлено
Last update: Последнее обновление
by: Создано
N/A: Н/Д
Manage products: Управление продуктами
Manage groups: Управление группами
Code: Код
Name: Имя
Type: Тип
Scope: Область
Required: Обязательно
Unique: Уникальный
Not required: Не обязательно
Translatable: Переводимое
Scopable: Область назначаема
Localizable: Локализуемый
Unique value: Уникальное значение
Attribute group: Группа атрибутов
Other: Другие
Variants behavior when edited: Варианты поведения при редактировании
Edit: Редактировать
Remove: Удалить
Delete: Удалить
Parameters: Параметры
System: Система
Values: Значения
General parameters: Общие параметры
Backend parameters: Параметры базы данных
Label: Метка
Default label: Метка по умолчанию
Default value: Значение по умолчанию
Attributetype: Тип атрибута
Attribute type: Тип атрибута
Defaultvalue: Значение по умолчанию
Variant: Вариант
Smart: Smart
Useable as grid column: Может использоваться как столбец таблицы
Useable as grid filter: Используется в сетке
Family: Семейство
Available locales: Доступные локали
Locale specific: Специфично для локали
default: По умолчанию
Axis: Ось
Add attributes: Добавить атрибуты
Translate from: Перевести с
switch_on: Да
switch_off: Нет
Close: Закрыть
Choose a color: Выбрать цвет
Search: Поиск
Choose the attribute type: Выберите тип атрибута
Choose the attribute group: Выберите группу атрибутов
Drop a file or click here: Перетащите файл или нажмите здесь
Drop an image or click here: Перетащите изображения или нажмите здесь
Automatic option sorting: Автоматическая сортировка
save_attribute_before_manage_option: Для управления параметрами, пожалуйста, сохраните сначала этот атрибут
Please select: Пожалуйста, выберите
Active: Активен
Inactive: Неактивен
Do not convert: Не преобразовывать
Create: Создать
Cancel: Отмена
Choose a family: Выберите семейство
Choose a unit: Выберите единицу измерения
No matches found: Совпадений не найдено
Category tree: Дерево категорий
Completeness: Завершенность
Attribute used as label: Атрибут используется в качестве метки
Global: Глобальный
Channel: Канал
Expand all channels: Развернуть все каналы
Collapse all channels: Свернуть все каналы
Always override: Всегда переопределять
Ask: Спросить
General Properties: Общие свойства
Group values: Значения группы
New group: Новая группа
Groups overview: Обзор групп
"Y-m-d h:i:s": d-m-Y H:i:s
Max characters: Максимум символов
Validation rule: Правило проверки
Validation regexp: Регулярное выражения для правила проверки
Wysiwyg enabled: WYSIWYG включен
Number min: Мин. число
Number max: Макс. число
Decimals allowed: Разрешить значения после запятой
Negative allowed: Разрешить отрацательные значения
Date min: Мин. дата
Date max: Макс. дата
Metric family: Семейство измерений
Default metric unit: Единица измерения по умолчанию
Max file size: Максимальный размер файла (МБ)
Allowed extensions: Допустимые расширения
None: Нет
E-mail: E-mail
URL: URL
Regular expression: Регулярное выражение
Minimum input length: Минимальная длина ввода
Default: По умолчанию
Attributes: Атрибуты
Title: Название
pim_title.attribute_group:
  index: Группы атрибутов
  create: Группы атрибутов | Создать
  edit: 'Группы атрибутов %group.label% | Редактировать'
pim_title.category:
  index: Деревья категории
  create: Деревья категорий | Создать
  edit: 'Дерево категорий %category.label% | Редактировать'
pim_title.attribute:
  index: Атрибуты
  create: Атрибуты | Создать
  edit: 'Атрибуты %attribute.label% | Редактировать'
pim_title.product:
  index: Продукты
  edit: 'Продукты %product.sku% | Редактировать'
pim_title.family:
  index: Семейства
  edit: 'Семействa %family.label% | Редактировать'
pim_title.channel:
  index: Каналы
  create: Каналы | Создать
  edit: 'Каналы %channel.label% | Редактировать'
pim_title.currency:
  index: Валюты
pim_title.locale:
  index: Локали
pim_title.group:
  index: Группы
  edit: 'Группа %group.label% | Редактировать'
pim_title.variant_group:
  index: Вариативные группы
  edit: 'Группы вариантов %group.label% | Редактировать'
pim_title.association_type:
  index: Типы ассоциаций
  edit: 'Типы ассоциаций %association type.label% | Редактировать'
pim_title.group_type:
  index: Типы групп
  edit: 'Типы групп %group type.label% | Редактировать'
pim_title.mass_edit_action:
  choose: Массовое редактирование | Выбрать
  configure: Массовое редактирование | Настройка
pim_title.job_tracker:
  index: Трекер процессов
  show: Трекер процессов | Показать задание
pim_title.dashboard: Панель управления
pim_catalog_identifier: Идентификатор
pim_catalog_text: Текст
pim_catalog_textarea: Текст
pim_catalog_number: Число
pim_catalog_price_collection: Цена
pim_catalog_multiselect: Множественный выбор
pim_catalog_simpleselect: Простой выбор
pim_catalog_file: Файл
pim_catalog_image: Изображение
pim_catalog_boolean: Да/Нет
pim_catalog_date: Дата
pim_catalog_metric: Метрическая
pim_reference_data_simpleselect: Простой раскрывающийся список справочныx данныx
pim_reference_data_multiselect: Множественный раскрывающийся список справочныx данныx
Activated: Активированный
Disable: Отключить
pim_enrich.sequential_edit_action:
  product:
    previous: 'Перейти обратно к "%product%" без сохранения.'
    next: 'Перейти к "%product%" без сохранения изменений.'
pim_enrich.mass_edit_action:
  limit_exceeded: 'Пожалуйста, выберите менее %limit% элементов для редактирования'
  product:
    page_title: Продукты
<<<<<<< HEAD
  family:
    page_title: Семейства
=======
    page_subtitle: 'Массовое редактирование (1 продукта)|Массовое редактирование (%count% продуктов)|Массовое редактирование (%count% продуктов)'
    title: Выберите операцию
    subtitle: 'Выберите операцию, которую вы хотите применить для выбранного продукта|Выберите операцию, которую вы хотите применить для %count% выбранных продуктов'
    confirm: 'Вы собираетесь обновить продукт со следующей информацией, пожалуйста, подтвердите.|Вы собираетесь обновить %count% продуктов со следующей информацией, пожалуйста, подтвердите.'
    steps:
      first: Выберите продукты
      second: Выберите операцию
      third: Настройка
      fourth: Подтверждение
  family:
    page_title: Семейства
    page_subtitle: 'Массовое редактирование (1 семейства)|Массовое редактирование (%count% семейств)|Массовое редактирование (%count% семейств)'
    title: Выберите операцию
    subtitle: 'Выберите операцию, которую вы хотите применить для выбранного семейства|Выберите операцию, которую вы хотите применить для %count% выбранных семейств'
    confirm: 'Вы собираетесь обновить семейство со следующей информацией, пожалуйста, подтвердите.|Вы собираетесь обновить %count% семейств со следующей информацией, пожалуйста, подтвердите.'
    steps:
      first: Выберите семейства
      second: Выберите операцию
      third: Настройка
      fourth: Подтверждение
>>>>>>> c5a02030
  change-status:
    label: Изменить статус (включить / выключить)
    description: Выбранные продукты будут активированы или деактивированы.
    success_flash: Статус продукта(ов) был изменен
  edit-common-attributes:
<<<<<<< HEAD
    description: Выбранные атрибуты продуктов будут изменены следующими данными для выбранной локали.
=======
    label: Изменить общие атрибуты
    description: Выбранные атрибуты продуктов будут изменены следующими данными для выбранных настроек локализации.
>>>>>>> c5a02030
    empty: Пожалуйста, выберите один или несколько атрибутов, которые вы хотите редактировать
    success_flash: Атрибуты товаров были обновлены
    message.warning: Для выбранных продуктов нет общих атрибутов. Пожалуйста измените свой выбор.
    no_attribute.warning: Для выбранных продуктов нет общих атрибутов. Пожалуйста измените свой выбор.
    truncated_by_variant_attribute.warning: 'Некоторые общие атрибуты для выбранных продуктов получены из групп вариантов. Они не доступны для массового изменения: %attributes%.'
  classify:
    label: Классифицировать товары в категориях
    description: Продукты будут добавлены в следующие категории, исходное расположение сохраниться.
    success_flash: 'В выбранных категориях товары были классифицированы '
  change-family:
    label: Изменить семейство продуктов
    description: Семейство для выбранных продуктов будет изменено на выбранное семейство
    success_flash: Семейство для выбранных продуктов успешно изменено
    no_family: Нет семейства
  add-to-groups:
    label: Добавить в группы
    description: Выберите группы, в которые нужно добавить выбранные продукты
    success_flash: Продукты были успешно добавлены в выбранные группы
  set-attribute-requirements:
    label: Установить требования к атрибутам
    description: Следующие требования к атрибутам будут применены к выбранным семействам
    success_flash: Требования к атрибутам были применены к выбранным семействам
To enable: Включить
Select attributes: Выберите атрибуты
Select: Выбрать
Remove this attribute: Удалить этот атрибут
Copy: Копия
Current tab: Текущая вкладка
Group: Группа
View group: Посмотреть группу
Products: Продукты
pim_menu:
  tab:
    collect: Собрать данные
    enrich: Дополнить данные
    settings: Настройки
    spread: Распространить данные
  item:
    association_type: Типы ассоциаций
    attribute: Атрибуты
    attribute_group: Группы атрибутов
    category: Категории
    channel: Каналы
    currency: Валюты
    family: Семейства
    group: Группы
    group_type: Типы групп
    locale: Локали
    product: Продукты
    variant_group: Вариативные группы
Properties: Свойства
History: Журнал
pane.accordion:
  node_values: Значения узлов
  general_properties: Общие свойства
  locale_values: Данные локали
  backend_parameters: Параметры базы данных
  general_parameters: Общие параметры
  validation_parameters: Параметры проверки
  label_translations: Переводы меток
  options: Параметры
  group_values: Значения группы
popin.create:
  association_type.title: Создать новый тип ассоциации
  family.title: Создать новое семейство
  group.title: Создать новую группу
  group_type.title: Создать новый тип группы
  product.title: Создать новый продукт
  variant_group.title: Создать новую вариативную группу
  option.title: Создать новое свойство
In group: В группе
Attribute as label: Атрибут как метка
Is associated: Связанный
Complete: Завершено
Created At: Создано
Updated At: Обновлено
Enabled: Включено
Disabled: Отключено
Status: Статус
Change History: История изменений
Data Audit: Аудит данных
Data Audit - System: 'Аудит данных - Система'
Action: Действие
Version: Версия
Entity type: Тип раздела
Entity name: Имя раздела
Entity id: Идентификатор раздела
Data: Дата
Author: Автор
Logged at: Дата входа
Deleted: Удален
Old values: Старые значения
New values: Новые значения
System configuration: Конфигурация системы
General setup: Общие установки
Localization: Локализация
Localization options: Параметры локализации
Locale: Локаль
Location: Местоположение
Format address by address country: Формат адреса по стандартам страны
Language: Язык
Timezone: Часовой пояс
Currency: Валюта
oro.locale:
  address_format:
    region_name_type:
      parish: округ
      state: область
      island: остров
      county: страна
      area: район
      prefecture: префектура
      district: дистрикт
      province: провинция
  form:
    tooltip:
      locale: Выберите параметр локалиы, используемoй для форматирования чисел, адресов, имен и даты
<<<<<<< HEAD
=======
      location: " Пространство будет использоваться для форматирования адресов, когда опция 'Формат адреса по стандартам страны' отключена"
      format_address_by_address_country: При выборе этого параметра адреса будут отформатированы по стандартам страны, в которой они сейчас находятся. Дезактивация этого параметра приведет к форматированию адресов по стандартам вашего местоположения
>>>>>>> c5a02030
      language: Выберите язык системы, который вы хотите использовать
      timezone: Выберите часовой пояс для отображения даты и времени
      currency: Выберите валюту по умолчанию
Selected products successfully deleted: Выбранные продукты успешно удалены
pim_mass_edit:
  notification:
    mass_edit:
      error: 'Массовое редактирование <strong>%label%</strong> не удалось'
      warning: 'Массовое редактирование <strong>%label%</strong> закончилось с некоторыми предупреждениями'
      success: 'Массовое редактирование <strong>%label%</strong> закончилось'
    quick_export:
      error: 'Быстрый экспорт <strong>%label%</strong> не удался'
      warning: 'Быстрый экспорт <strong>%label%</strong> закончился с некоторыми предупреждениями'
      success: 'Быстрый экспорт <strong>%label%</strong> закончился'
job_execution.summary:
  mass_edited: Редактировано
  skip: Пропущено
  skipped_products: Пропущенные продукты
  skipped_attributes: Пропущенные атрибуты
pim_mass_edit_execution_show: Задачи массового редактирования | Детали
edit_common_attributes.steps.edit_common_attributes_processor.title: Изменить общие атрибуты
update_product_value.steps.update_product_value_processor.title: Обновить значение продукта
add_to_variant_group_clean.steps.excluded.title: Исключенные продукты
add_to_variant_group_clean.steps.duplicated.title: Продублированные оси
add_to_variant_group.steps.cleaner.warning.description: 'Продукт не может принадлежать к выбранной группе вариантов: продублируйте значения вариативной оси с другим выбранным продуктом'
edit_common_attributes: Изменить общие атрибуты
edit_common_attributes_clean: Редактировать файлы общих атрибутов
mass_edit report:
  overview: Отчеты массового редактирования
job_tracker:
<<<<<<< HEAD
  filter:
    started_at: Запущеннo в
=======
  tab:
    title: Трекер процессов
>>>>>>> c5a02030
<|MERGE_RESOLUTION|>--- conflicted
+++ resolved
@@ -38,14 +38,7 @@
   category:
     tab:
       property.title: Свойства
-<<<<<<< HEAD
-      history.title: История
-  locale:
-    tab:
-      property.title: Свойства
-=======
       history.title: Журнал
->>>>>>> c5a02030
   group:
     axis.help: Ось является атрибутом, который определяет варианты для группы вариантов. Оси это атрибуты с параметрами, не локализуемые и не определяемые областью. Эту настройку нельзя изменить после создания группы вариантов.
     type:
@@ -81,10 +74,6 @@
     limit_exceeded: 'Пожалуйста, выберите менее %limit% элементов для редактирования'
     product:
       page_title: Продукты
-<<<<<<< HEAD
-    family:
-      page_title: Семейства
-=======
       page_subtitle: 'Массовое редактирование (1 продукт)|Массовое редактирование (%count% продуктов)|Массовое редактирование (%count% продуктов)'
       title: Выберите операцию
       subtitle: 'Выберите операцию, которую вы хотите применить для выбранного продукта|Выберите операцию, которую вы хотите применить для %count% выбранных продуктов|Выберите операцию, которую вы хотите применить для %count% выбранных продуктов'
@@ -105,7 +94,6 @@
         second: Выберите операцию
         third: Настройка
         fourth: Подтверждение
->>>>>>> c5a02030
     change-status:
       label: Изменить статус (включить / выключить)
       description: Выбранные продукты будут активированы или деактивированы.
@@ -113,7 +101,7 @@
       launched_flash: Было начато массовое действие «изменить статус». Вы будете уведомлены, когда оно будет завершено.
     edit-common-attributes:
       label: Редактировать атрибуты
-      description: Выбранные атрибуты продуктов будут изменены следующими данными для выбранной локали.
+      description: Выбранные атрибуты продуктов будут изменены следующими данными для выбранных настроек локализации.
       empty: Пожалуйста, выберите один или несколько атрибутов, которые вы хотите редактировать
       success_flash: Выполняется работа обновления статуса продукта(ов)
       launched_flash: Было начато массовое действие «редактировать общие атрибуты». Вы будете уведомлены, когда оно будет завершено.
@@ -578,10 +566,6 @@
 Drop an image or click here: Перетащите изображения или нажмите здесь
 Automatic option sorting: Автоматическая сортировка
 save_attribute_before_manage_option: Для управления параметрами, пожалуйста, сохраните сначала этот атрибут
-Please select: Пожалуйста, выберите
-Active: Активен
-Inactive: Неактивен
-Do not convert: Не преобразовывать
 Create: Создать
 Cancel: Отмена
 Choose a family: Выберите семейство
@@ -692,10 +676,6 @@
   limit_exceeded: 'Пожалуйста, выберите менее %limit% элементов для редактирования'
   product:
     page_title: Продукты
-<<<<<<< HEAD
-  family:
-    page_title: Семейства
-=======
     page_subtitle: 'Массовое редактирование (1 продукта)|Массовое редактирование (%count% продуктов)|Массовое редактирование (%count% продуктов)'
     title: Выберите операцию
     subtitle: 'Выберите операцию, которую вы хотите применить для выбранного продукта|Выберите операцию, которую вы хотите применить для %count% выбранных продуктов'
@@ -716,18 +696,13 @@
       second: Выберите операцию
       third: Настройка
       fourth: Подтверждение
->>>>>>> c5a02030
   change-status:
     label: Изменить статус (включить / выключить)
     description: Выбранные продукты будут активированы или деактивированы.
     success_flash: Статус продукта(ов) был изменен
   edit-common-attributes:
-<<<<<<< HEAD
-    description: Выбранные атрибуты продуктов будут изменены следующими данными для выбранной локали.
-=======
     label: Изменить общие атрибуты
     description: Выбранные атрибуты продуктов будут изменены следующими данными для выбранных настроек локализации.
->>>>>>> c5a02030
     empty: Пожалуйста, выберите один или несколько атрибутов, которые вы хотите редактировать
     success_flash: Атрибуты товаров были обновлены
     message.warning: Для выбранных продуктов нет общих атрибутов. Пожалуйста измените свой выбор.
@@ -840,16 +815,14 @@
       county: страна
       area: район
       prefecture: префектура
+      department: Отдел
       district: дистрикт
       province: провинция
   form:
     tooltip:
       locale: Выберите параметр локалиы, используемoй для форматирования чисел, адресов, имен и даты
-<<<<<<< HEAD
-=======
       location: " Пространство будет использоваться для форматирования адресов, когда опция 'Формат адреса по стандартам страны' отключена"
       format_address_by_address_country: При выборе этого параметра адреса будут отформатированы по стандартам страны, в которой они сейчас находятся. Дезактивация этого параметра приведет к форматированию адресов по стандартам вашего местоположения
->>>>>>> c5a02030
       language: Выберите язык системы, который вы хотите использовать
       timezone: Выберите часовой пояс для отображения даты и времени
       currency: Выберите валюту по умолчанию
@@ -880,10 +853,5 @@
 mass_edit report:
   overview: Отчеты массового редактирования
 job_tracker:
-<<<<<<< HEAD
-  filter:
-    started_at: Запущеннo в
-=======
   tab:
-    title: Трекер процессов
->>>>>>> c5a02030
+    title: Трекер процессов