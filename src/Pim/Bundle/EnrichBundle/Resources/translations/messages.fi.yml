--- conflicted
+++ resolved
@@ -95,29 +95,17 @@
         invalid_attribute: Attribuutti koodilla "attribute_code" ei yhdistä valittuja tuotteita, attributti ohitettu.
         no_valid_attribute: Mitään valituista attribuuteista ei voi ottaa käyttöön tällä tuotteella.
     classify-add:
-<<<<<<< HEAD
-      label: Lisää kategorioihin
-=======
       label: Lisää ryhmiin
->>>>>>> a9e0e248
       description: Tuotteet asetetaan seuraaviin kategorioihin, olemassaolevat asetukset pyyvät.
       success_flash: Tuote / tuotteet ovat luokiteltu valittuihin kategorioihin
       launched_flash: Massatoiminto "lisää kategorioihin" on käynnistetty. Sinulle ilmoitetaan, kun se on valmis.
     classify-move:
-<<<<<<< HEAD
-      label: Siirrä kategorioihin
-=======
       label: Siirrä ryhmiin
->>>>>>> a9e0e248
       description: Tuotteet asetetaan seuraaviin kategorioihin, aikaisemmat kategorisoinnit menetetään.
       success_flash: Tuote/tuotteet on siirretty valittuihin kategorioihin
       launched_flash: Massatoiminto "siirrä kategorioihin" on käynnistetty. Sinulle ilmoitetaan, kun se on valmis.
     classify-remove:
-<<<<<<< HEAD
-      label: Poista kategorioista
-=======
       label: Poista ryhmistä
->>>>>>> a9e0e248
       description: Tuotteet poistetaan seuraavista kategorioista.
       success_flash: Tuote/tuotteet on poistettu valituista kategorioista
       launched_flash: Massatoiminto "poista kategorioista" on käynnistetty. Sinulle ilmoitetaan, kun se on valmis.
@@ -167,10 +155,7 @@
       download: 'Lataa tuote PDF:nä'
       history: Näytä tuotehistoria
     product_model:
-<<<<<<< HEAD
-=======
       create: Luo tuotemalli
->>>>>>> a9e0e248
       edit_attributes: Muokkaa tuotemallin ominaisuuksia
       categories_view: Tarkastele tuotemallin ryhmiä
       history: Näyte tuotemallin muutoshistoria
@@ -659,11 +644,7 @@
     message.warning: Valituille tuotteille ei ole yhteistä attribuuttia. Vaihda valintaasi.
     no_attribute.warning: Valituille tuotteille ei ole yhteistä attribuuttia. Vaihda valintaasi.
   classify:
-<<<<<<< HEAD
-    label: Lisää kategorioihin
-=======
     label: Lisää ryhmiin
->>>>>>> a9e0e248
     description: Tuotteet asetetaan seuraaviin kategorioihin, olemassaolevat asetukset pyyvät.
     success_flash: Tuote / tuotteet ovat luokiteltu valittuihin kategorioihin
   change-family:
