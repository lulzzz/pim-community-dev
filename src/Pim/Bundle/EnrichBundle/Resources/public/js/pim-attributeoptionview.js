--- conflicted
+++ resolved
@@ -45,51 +45,8 @@
         var EditableItemView = Backbone.View.extend({
             tagName: 'tr',
             className: 'editable-item-row',
-<<<<<<< HEAD
             showTemplate: _.template(showTemplate),
             editTemplate: _.template(editTemplate),
-=======
-            showTemplate: _.template(
-                '<td>' +
-                    '<span class="handle"><i class="icon-reorder"></i></span>' +
-                    '<span class="option-code"><%= item.code %></span>' +
-                '</td>' +
-                '<% _.each(locales, function (locale) { %>' +
-                '<td >' +
-                    '<% if (item.optionValues[locale]) { %>' +
-                        '<span title="<%= item.optionValues[locale].value %>">' +
-                            '<%= item.optionValues[locale].value %>' +
-                        '</span>' +
-                    '<% } %>' +
-                '</td>' +
-                '<% }); %>' +
-                '<td>' +
-                    '<span class="btn btn-small edit-row"><i class="icon-pencil"></i></span>' +
-                    '<span class="btn btn-small delete-row"><i class="icon-trash"></i></span>' +
-                '</td>'
-            ),
-            editTemplate: _.template(
-                '<td class="field-cell">' +
-                    '<input type="text" class="attribute_option_code exclude" value="<%= item.code %>"/>' +
-                    '<i class="validation-tooltip hidden" data-placement="top" data-toggle="tooltip"></i>' +
-                '</td>' +
-                '<% _.each(locales, function (locale) { %>' +
-                '<td class="field-cell">' +
-                    '<% if (item.optionValues[locale]) { %>' +
-                        '<input type="text" class="attribute-option-value exclude" data-locale="<%= locale %>" ' +
-                            'value="<%- item.optionValues[locale].value %>"/>' +
-                    '<% } else { %>' +
-                        '<input type="text" class="attribute-option-value exclude" data-locale="<%= locale %>" ' +
-                            'value=""/>' +
-                    '<% } %>' +
-                '</td>' +
-                '<% }); %>' +
-                '<td>' +
-                    '<span class="btn btn-small update-row"><i class="icon-ok"></i></span>' +
-                    '<span class="btn btn-small show-row"><i class="icon-remove"></i></span>' +
-                '</td>'
-            ),
->>>>>>> 8d410f41
             events: {
                 'click .show-row':   'stopEditItem',
                 'click .edit-row':   'startEditItem',
@@ -271,7 +228,33 @@
         var ItemCollectionView = Backbone.View.extend({
             tagName: 'table',
             className: 'table table-bordered table-stripped attribute-option-view',
-            template: _.template(indexTemplate),
+            template: _.template(
+                '<!-- Pim/Bundle/EnrichBundle/Resources/public/js/pim-attributeoptionview.js -->' +
+                '<colgroup>' +
+                    '<col class="code" span="1"></col>' +
+                    '<col class="fields" span="<%= locales.length %>"></col>' +
+                    '<col class="action" span="1"></col>' +
+                '</colgroup>' +
+                '<thead>' +
+                    '<tr>' +
+                        '<th><%= code_label %></th>' +
+                        '<% _.each(locales, function (locale) { %>' +
+                        '<th>' +
+                            '<%= locale %>' +
+                        '</th>' +
+                        '<% }); %>' +
+                        '<th>Action</th>' +
+                    '</tr>' +
+                '</thead>' +
+                '<tbody></tbody>' +
+                '<tfoot>' +
+                    '<tr>' +
+                        '<td colspan="<%= 2 + locales.length %>">' +
+                            '<span class="btn option-add pull-right"><%= add_option_label %></span>' +
+                        '</td>' +
+                    '</tr>' +
+                '</tfoot>'
+            ),
             events: {
                 'click .option-add': 'addItem'
             },
