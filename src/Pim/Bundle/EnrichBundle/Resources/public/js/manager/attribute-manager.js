'use strict';

define([
        'jquery',
        'underscore',
        'pim/entity-manager'
    ], function (
        $,
        _,
        EntityManager
    ) {
        return {
            getAttributesForProduct: function (product) {
                if (!product.family) {
                    return $.Deferred().resolve(_.keys(product.values));
                } else {
                    return EntityManager.getRepository('family')
                        .find(product.family)
                        .then(function (family) {
                            return _.union(_.keys(product.values), family.attributes);
                        });
                }
            },
            getOptionalAttributes: function (product) {
                return $.when(
                    EntityManager.getRepository('attribute').findAll(),
                    this.getAttributesForProduct(product)
                ).then(function (attributes, productAttributes) {
                    var optionalAttributes = _.map(
                        _.difference(_.pluck(attributes, 'code'), productAttributes),
                        function (attributeCode) {
                            return _.findWhere(attributes, {code: attributeCode});
                        }
                    );

                    return optionalAttributes;
                });
            },
            isOptional: function (attribute, product, families) {
                return 'pim_catalog_identifier' !== attribute.type &&
                    (!product.family ? true : !_.contains(families[product.family].attributes, attribute.code));
            },
<<<<<<< HEAD

=======
            getEmptyValue: function (attribute) {
                switch (attribute.type) {
                    case 'pim_catalog_date':
                    case 'pim_catalog_file':
                    case 'pim_catalog_image':
                    case 'pim_catalog_simpleselect':
                    case 'pim_reference_data_simpleselect':
                    case 'pim_catalog_identifier':
                    case 'pim_catalog_number':
                    case 'pim_catalog_textarea':
                        return null;
                    case 'pim_catalog_metric':
                        return {
                            'data': null,
                            'unit': attribute.default_metric_unit
                        };
                    case 'pim_catalog_multiselect':
                    case 'pim_reference_data_multiselect':
                        return [];
                    case 'pim_catalog_text':
                        return '';
                    case 'pim_catalog_boolean':
                        return false;
                    case 'pim_catalog_price_collection':
                        return [];
                    default:
                        throw new Error(JSON.stringify(attribute));
                }
            },
>>>>>>> 779837ea
            getValue: function (values, attribute, locale, scope) {
                locale = attribute.localizable ? locale : null;
                scope  = attribute.scopable ? scope : null;

                return _.findWhere(values, {scope: scope, locale: locale});
            },

            generateValue: function (attribute, locale, scope) {
                locale = attribute.localizable ? locale : null;
                scope  = attribute.scopable ? scope : null;

                return {
                    'locale': locale,
                    'scope':  scope,
                    'value':  attribute.empty_value
                };
            },

            /**
             * Generate all missing values for an attribute
             * @param values
             * @param attribute
             * @param locales
             * @param channels
             * @param currencies
             * @returns {*}
             */
            generateMissingValues: function (values, attribute, locales, channels, currencies) {
                _.each(locales, _.bind(function (locale) {
                    _.each(channels, _.bind(function (channel) {
                        var newValue = this.getValue(
                            values,
                            attribute,
                            locale.code,
                            channel.code
                        );

                        if (!newValue) {
                            newValue = this.generateValue(attribute, locale.code, channel.code);
                            values.push(newValue);
                        }

                        if ('pim_catalog_price_collection' === attribute.type) {
                            newValue.value = this.generateMissingPrices(newValue.value, currencies);
                        }

                    }, this));
                }, this));

                return values;
            },

            generateMissingPrices: function (prices, currencies) {
                _.each(currencies, function (currency) {
                    var price = _.findWhere(prices, {currency: currency.code});

                    if (!price) {
                        price = {data: null, currency: currency.code};
                        prices.push(price);
                    }

                });

                return prices;
            }
        };
    }
);<|MERGE_RESOLUTION|>--- conflicted
+++ resolved
@@ -40,39 +40,6 @@
                 return 'pim_catalog_identifier' !== attribute.type &&
                     (!product.family ? true : !_.contains(families[product.family].attributes, attribute.code));
             },
-<<<<<<< HEAD
-
-=======
-            getEmptyValue: function (attribute) {
-                switch (attribute.type) {
-                    case 'pim_catalog_date':
-                    case 'pim_catalog_file':
-                    case 'pim_catalog_image':
-                    case 'pim_catalog_simpleselect':
-                    case 'pim_reference_data_simpleselect':
-                    case 'pim_catalog_identifier':
-                    case 'pim_catalog_number':
-                    case 'pim_catalog_textarea':
-                        return null;
-                    case 'pim_catalog_metric':
-                        return {
-                            'data': null,
-                            'unit': attribute.default_metric_unit
-                        };
-                    case 'pim_catalog_multiselect':
-                    case 'pim_reference_data_multiselect':
-                        return [];
-                    case 'pim_catalog_text':
-                        return '';
-                    case 'pim_catalog_boolean':
-                        return false;
-                    case 'pim_catalog_price_collection':
-                        return [];
-                    default:
-                        throw new Error(JSON.stringify(attribute));
-                }
-            },
->>>>>>> 779837ea
             getValue: function (values, attribute, locale, scope) {
                 locale = attribute.localizable ? locale : null;
                 scope  = attribute.scopable ? scope : null;
