--- conflicted
+++ resolved
@@ -62,11 +62,7 @@
                                 completenesses: this.sortCompleteness(completeness.completenesses),
                                 i18n: i18n,
                                 locales: locales,
-<<<<<<< HEAD
                                 catalogLocale: UserContext.get('catalogLocale')
-=======
-                                catalogLocale: UserContext.attributes.catalogLocale
->>>>>>> b84ba233
                             })
                         );
                         this.delegateEvents();
