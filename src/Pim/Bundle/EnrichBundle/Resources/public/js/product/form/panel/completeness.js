'use strict';
/**
 * Completeness panel extension
 *
 * @author    Julien Sanchez <julien@akeneo.com>
 * @author    Filips Alpe <filips@akeneo.com>
 * @copyright 2015 Akeneo SAS (http://www.akeneo.com)
 * @license   http://opensource.org/licenses/osl-3.0.php  Open Software License (OSL 3.0)
 */
define(
    [
        'jquery',
        'underscore',
        'pim/form',
        'text!pim/template/product/panel/completeness',
        'pim/fetcher-registry',
        'pim/i18n',
        'pim/user-context'
    ],
    function ($, _, BaseForm, template, FetcherRegistry, i18n, UserContext) {
        return BaseForm.extend({
            template: _.template(template),
            className: 'panel-pane completeness-panel',
            events: {
                'click header': 'switchLocale',
                'click .missing-attributes a': 'showAttribute'
            },

            /**
             * {@inheritdoc}
             */
            initialize: function () {
                this.initialFamily = null;

                BaseForm.prototype.initialize.apply(this, arguments);
            },

            /**
             * {@inheritdoc}
             */
            configure: function () {
                this.trigger('panel:register', {
                    code: this.code,
                    label: _.__('pim_enrich.form.product.panel.completeness.title')
                });

                this.listenTo(this.getRoot(), 'pim_enrich:form:entity:post_fetch', this.render);
                this.listenTo(this.getRoot(), 'pim_enrich:form:change-family:after', this.onChangeFamily);
                this.listenTo(UserContext, 'change:catalogLocale', this.render);

                return BaseForm.prototype.configure.apply(this, arguments);
            },

            /**
             * {@inheritdoc}
             */
            render: function () {
                if (!this.configured || this.code !== this.getParent().getCurrentPanelCode()) {
                    return this;
                }

                if (this.getFormData().meta) {
                    $.when(
                        FetcherRegistry.getFetcher('locale').fetchActivated()
                    ).then(function (locales) {
<<<<<<< HEAD
                        if (null === this.initialFamily) {
                            this.initialFamily = this.getFormData().family;
                        }

=======
>>>>>>> 1dfb3fd4
                        this.$el.html(
                            this.template({
                                hasFamily: this.getFormData().family !== null,
                                completenesses: this.sortCompleteness(this.getFormData().meta.completenesses),
                                i18n: i18n,
                                locales: locales,
                                catalogLocale: UserContext.get('catalogLocale'),
                                hasFamilyChanged: this.getFormData().family !== this.initialFamily
                            })
                        );
                        this.delegateEvents();
                    }.bind(this));
                }

                return this;
            },

            /**
             * Sort completenesses. Put the user current catalog locale first.
             *
             * @param completenesses
             *
             * @returns {Array}
             */
            sortCompleteness: function (completenesses) {
                if (_.isEmpty(completenesses)) {
                    return [];
                }
                var sortedCompleteness = [_.findWhere(completenesses, {locale: UserContext.get('catalogLocale')})];

                return _.union(sortedCompleteness, completenesses);
            },

            /**
             * Toggle the current locale
             *
             * @param Event event
             */
            switchLocale: function (event) {
                var $completenessBlock = $(event.currentTarget).parents('.completeness-block');
                if ($completenessBlock.attr('data-closed') === 'false') {
                    $completenessBlock.attr('data-closed', 'true');
                } else {
                    $completenessBlock.attr('data-closed', 'false');
                }
            },

            /**
             * Set focus to the attribute given by the event
             *
             * @param Event event
             */
            showAttribute: function (event) {
                this.getRoot().trigger(
                    'pim_enrich:form:show_attribute',
                    {
                        attribute: event.currentTarget.dataset.attribute,
                        locale: event.currentTarget.dataset.locale,
                        scope: event.currentTarget.dataset.channel
                    }
                );
            },

            /**
             * On family change listener
             */
            onChangeFamily: function () {
                var data = this.getFormData();
                data.meta.completenesses = [];
                this.setData(data);

                this.render();
            }
        });
    }
);<|MERGE_RESOLUTION|>--- conflicted
+++ resolved
@@ -29,15 +29,6 @@
             /**
              * {@inheritdoc}
              */
-            initialize: function () {
-                this.initialFamily = null;
-
-                BaseForm.prototype.initialize.apply(this, arguments);
-            },
-
-            /**
-             * {@inheritdoc}
-             */
             configure: function () {
                 this.trigger('panel:register', {
                     code: this.code,
@@ -63,21 +54,13 @@
                     $.when(
                         FetcherRegistry.getFetcher('locale').fetchActivated()
                     ).then(function (locales) {
-<<<<<<< HEAD
-                        if (null === this.initialFamily) {
-                            this.initialFamily = this.getFormData().family;
-                        }
-
-=======
->>>>>>> 1dfb3fd4
                         this.$el.html(
                             this.template({
                                 hasFamily: this.getFormData().family !== null,
                                 completenesses: this.sortCompleteness(this.getFormData().meta.completenesses),
                                 i18n: i18n,
                                 locales: locales,
-                                catalogLocale: UserContext.get('catalogLocale'),
-                                hasFamilyChanged: this.getFormData().family !== this.initialFamily
+                                catalogLocale: UserContext.get('catalogLocale')
                             })
                         );
                         this.delegateEvents();
