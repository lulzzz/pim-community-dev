--- conflicted
+++ resolved
@@ -74,10 +74,6 @@
             no_tree_message: false,
             node_label_field: 'code',
             preselect_node_id: false
-<<<<<<< HEAD
-
-=======
->>>>>>> 0470c9cb
         },
         _fn: {
             refresh: function (obj) {
