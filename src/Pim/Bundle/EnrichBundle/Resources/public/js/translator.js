--- conflicted
+++ resolved
@@ -1,12 +1,7 @@
-define(['config', 'underscore', 'translator', 'json'],
+define(['module', 'underscore', 'translator-lib', 'json'],
 function (module, _, Translator) {
     'use strict';
-<<<<<<< HEAD
-    
-    var messages = module.config().messages || window.messages || '{}';
-=======
 
->>>>>>> 630aa46b
     var dict = {};
     var debug = false;
     var add = Translator.add;
