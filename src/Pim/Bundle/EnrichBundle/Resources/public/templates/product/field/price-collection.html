--- conflicted
+++ resolved
@@ -1,43 +1,15 @@
-<<<<<<< HEAD
 <% if (!value.value) { %>
     <% _.each(config.currency, function (currency) { %>
-        <span><%= currency %></span>
-        <input type="text" data-locale="<%= value.locale %>" data-scope="<%= value.scope %>" data-currency="<%= currency %>" value="">
+        <div class="input-append">
+            <input type="text" data-locale="<%= value.locale %>" data-scope="<%= value.scope %>" data-currency="<%= currency %>" value="">
+            <span class="add-on"><%= price.currency %></span>
+        </div>
     <% }) %>
 <% } else { %>
     <% _.each(value.value, function (price) { %>
-        <span><%= price.currency %></span>
-        <input type="text" data-locale="<%= value.locale %>" data-scope="<%= value.scope %>" data-currency="<%= price.currency %>" value="<%= price.data %>">
+        <div class="input-append">
+            <input type="text" data-locale="<%= value.locale %>" data-scope="<%= value.scope %>" data-currency="<%= price.currency %>" value="<%= price.data %>">
+            <span class="add-on"><%= price.currency %></span>
+        </div>
     <% }) %>
-<% } %>
-=======
-<div class="price-collection-field form-field">
-    <header>
-        <label><%= label %></label>
-        <span class="field-info">
-            <% if (attribute.scopable) { %> <span>Scopable value <i class="icon-sitemap icon-rotate-270"></i></span> <% } %>
-            <% if (attribute.localizable) { %> <span>Localized value <i class="icon-globe icon-rotate-270"></i></span> <% } %>
-        </span>
-    </header>
-    <% if (!value.value) { %>
-        <% _.each(config.currency, function (currency) { %>
-            <div class="input-append">
-                <input type="text" data-locale="<%= value.locale %>" data-scope="<%= value.scope %>" data-currency="<%= currency %>" value="">
-                <span class="add-on"><%= price.currency %></span>
-            </div>
-        <% }) %>
-    <% } else { %>
-        <% _.each(value.value, function (price) { %>
-            <div class="input-append">
-                <input type="text" data-locale="<%= value.locale %>" data-scope="<%= value.scope %>" data-currency="<%= price.currency %>" value="<%= price.data %>">
-                <span class="add-on"><%= price.currency %></span>
-            </div>
-        <% }) %>
-    <% } %>
-    <footer>
-        <div class="field-info">
-
-        </div>
-    </footer>
-</div>
->>>>>>> 57092416
+<% } %>