--- conflicted
+++ resolved
@@ -19,16 +19,11 @@
             </div>
         </header>
 
-<<<<<<< HEAD
-        <div id="product-grid" style="flex-grow: 1;" data-drop-zone="grid">
-            <div class="AknFilterBox filter-box oro-clearfix-width AknFilterBox--search" data-drop-zone="filters"></div>
-            <div id="grid-<%- gridName %>" data-type="datagrid" ></div>
-=======
         <div class="row-fluid" style="display: flex; height: 100%; margin-left: -40px; margin-right: -40px;">
             <div id="product-grid" style="flex-grow: 1;" data-drop-zone="grid">
+                <div class="AknFilterBox filter-box oro-clearfix-width AknFilterBox--search" data-drop-zone="filters"></div>
                 <div id="grid-<%- gridName %>" data-type="datagrid"></div>
             </div>
->>>>>>> 259c93d2
         </div>
     </div>
 </div>