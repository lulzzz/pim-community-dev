<?php

namespace Pim\Bundle\EnrichBundle\Form\Handler;

use Akeneo\Component\StorageUtils\Saver\SaverInterface;
<<<<<<< HEAD
=======
use Doctrine\Common\Persistence\ObjectManager;
use Pim\Bundle\CatalogBundle\Repository\ProductRepositoryInterface;
>>>>>>> 6f7a475c
use Pim\Component\Catalog\Localization\Localizer\AttributeConverterInterface;
use Pim\Component\Catalog\Model\GroupInterface;
use Pim\Component\Catalog\Repository\ProductRepositoryInterface;
use Symfony\Component\Form\FormInterface;
use Symfony\Component\HttpFoundation\Request;

/**
 * Form handler for group
 *
 * @author    Romain Monceau <romain@akeneo.com>
 * @copyright 2013 Akeneo SAS (http://www.akeneo.com)
 * @license   http://opensource.org/licenses/osl-3.0.php  Open Software License (OSL 3.0)
 */
class GroupHandler implements HandlerInterface
{
    /** @var FormInterface */
    protected $form;

    /** @var Request */
    protected $request;

    /** @var SaverInterface */
    protected $groupSaver;

    /** @var ProductRepositoryInterface */
    protected $productRepository;

    /** @var AttributeConverterInterface */
    protected $localizedConverter;

    /** @var ObjectManager */
    protected $objectManager;

    /**
     * Constructor for handler
     *
     * @param FormInterface               $form
     * @param Request                     $request
     * @param SaverInterface              $groupSaver
     * @param ProductRepositoryInterface  $productRepository
     * @param AttributeConverterInterface $localizedConverter
     * @param ObjectManager               $objectManager
     */
    public function __construct(
        FormInterface $form,
        Request $request,
        SaverInterface $groupSaver,
        ProductRepositoryInterface $productRepository,
        AttributeConverterInterface $localizedConverter,
        ObjectManager $objectManager = null
    ) {
        $this->form = $form;
        $this->request = $request;
        $this->groupSaver = $groupSaver;
        $this->productRepository = $productRepository;
        $this->localizedConverter = $localizedConverter;
        $this->objectManager      = $objectManager;
    }

    /**
     * {@inheritdoc}
     */
    public function process($group)
    {
        $this->form->setData($group);

        if ($this->request->isMethod('POST')) {
            // TODO : how to fix this ? Load products when ODM storage is used to enable validation
            if (null === $group->getProducts()) {
                $products = $this->productRepository->findAllForGroup($group)->toArray();
                $group->setProducts($products);
            }

            $this->form->submit($this->request);

            if ($this->form->isValid()) {
                $this->onSuccess($group);

                return true;
            } elseif ($group->getType()->isVariant() && $group->getId()) {
                $products = $this->productRepository->findAllForVariantGroup($group);
                $group->setProducts($products);
            }
        }

        return false;
    }

    /**
     * Call when form is valid
     *
     * @param GroupInterface $group
     */
    protected function onSuccess(GroupInterface $group)
    {
        $appendProducts = $this->form->get('appendProducts')->getData();
        $removeProducts = $this->form->get('removeProducts')->getData();
        $options = [
            'add_products'    => $appendProducts,
            'remove_products' => $removeProducts
        ];
        if ($group->getType()->isVariant()) {
            $options['copy_values_to_products'] = true;
            $this->convertLocalizedValues($group);
        }
        $this->groupSaver->save($group, $options);

        if (null !== $this->objectManager && $group->getId()) {
            $this->objectManager->refresh($group);
        }
    }

    /**
     * Convert localized values in template of a variant group
     *
     * @param GroupInterface $group
     */
    protected function convertLocalizedValues(GroupInterface $group)
    {
        $template = $group->getProductTemplate();

        if (null === $template) {
            return;
        }

        $options = ['locale' => $this->request->getLocale(), 'disable_grouping_separator' => true];
        $valuesData = $this->localizedConverter->convertToDefaultFormats($template->getValuesData(), $options);

        $template->setValuesData($valuesData);
    }
}<|MERGE_RESOLUTION|>--- conflicted
+++ resolved
@@ -3,11 +3,8 @@
 namespace Pim\Bundle\EnrichBundle\Form\Handler;
 
 use Akeneo\Component\StorageUtils\Saver\SaverInterface;
-<<<<<<< HEAD
-=======
 use Doctrine\Common\Persistence\ObjectManager;
 use Pim\Bundle\CatalogBundle\Repository\ProductRepositoryInterface;
->>>>>>> 6f7a475c
 use Pim\Component\Catalog\Localization\Localizer\AttributeConverterInterface;
 use Pim\Component\Catalog\Model\GroupInterface;
 use Pim\Component\Catalog\Repository\ProductRepositoryInterface;
@@ -57,14 +54,14 @@
         SaverInterface $groupSaver,
         ProductRepositoryInterface $productRepository,
         AttributeConverterInterface $localizedConverter,
-        ObjectManager $objectManager = null
+        ObjectManager $objectManager
     ) {
         $this->form = $form;
         $this->request = $request;
         $this->groupSaver = $groupSaver;
         $this->productRepository = $productRepository;
         $this->localizedConverter = $localizedConverter;
-        $this->objectManager      = $objectManager;
+        $this->objectManager = $objectManager;
     }
 
     /**
@@ -115,7 +112,7 @@
         }
         $this->groupSaver->save($group, $options);
 
-        if (null !== $this->objectManager && $group->getId()) {
+        if ($group->getId()) {
             $this->objectManager->refresh($group);
         }
     }
