--- conflicted
+++ resolved
@@ -44,13 +44,8 @@
      */
     public function __construct(
         $attributeClass,
-<<<<<<< HEAD
-        AttributeManager $manager = null,
-        AddAttributeTypeRelatedFieldsSubscriber $subscriber = null
-=======
-        AttributeManagerInterface $manager,
+        AttributeManager $manager,
         AddAttributeTypeRelatedFieldsSubscriber $subscriber
->>>>>>> ad42fb49
     ) {
         $this->attributeClass   = $attributeClass;
         $this->attributeManager = $manager;
