--- conflicted
+++ resolved
@@ -92,11 +92,8 @@
         $options = [
             'decimal_separator' => ',',
             'date_format'       => 'dd/MM/yyyy',
-<<<<<<< HEAD
             'locale'            => 'en_US',
-=======
             'channel'           => 'mobile',
->>>>>>> f6270ad5
         ];
 
         $productModelNormalized = [
@@ -248,11 +245,8 @@
         $options = [
             'decimal_separator' => ',',
             'date_format'       => 'dd/MM/yyyy',
-<<<<<<< HEAD
-            'locale'            => 'en_US'
-=======
+            'locale'            => 'en_US',
             'channel'           => 'mobile',
->>>>>>> f6270ad5
         ];
 
         $productModelNormalized = [
@@ -393,11 +387,8 @@
         $options = [
             'decimal_separator' => ',',
             'date_format'       => 'dd/MM/yyyy',
-<<<<<<< HEAD
-            'locale'            => 'en_US'
-=======
+            'locale'            => 'en_US',
             'channel'           => 'mobile',
->>>>>>> f6270ad5
         ];
 
         $productModelNormalized = [
