--- conflicted
+++ resolved
@@ -1698,10 +1698,7 @@
         short_description-fr_FR-mobile: ''
         size: ''
         unique_color: ''
-<<<<<<< HEAD
+        weight: 429 GRAM
         processor_brand: 'Intel'
         core_number: '4'
-        height: '166.50'
-=======
-        weight: 274 GRAM
->>>>>>> a9e165e5
+        height: '166.50'