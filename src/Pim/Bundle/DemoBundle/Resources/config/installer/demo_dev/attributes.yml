--- conflicted
+++ resolved
@@ -236,7 +236,20 @@
             metricFamily:        Weight
             defaultMetricUnit:   GRAM
             decimalsAllowed:     true
-<<<<<<< HEAD
+            translatable:        true
+    washing_temperature:
+        labels:
+            en_US: Washing Temperature
+            fr_FR: Température de lavage
+        type:  pim_catalog_metric
+        group: general
+        parameters:
+            useableAsGridColumn: true
+            useableAsGridFilter: true
+            sortOrder:           10
+            metricFamily:        Temperature
+            defaultMetricUnit:   CELSIUS
+            decimalsAllowed:     true
     processor_brand:
         labels:
             en_US: Processor brand
@@ -268,20 +281,4 @@
             useableAsGridColumn: true
             useableAsGridFilter: true
             sortOrder:           100
-            decimalsAllowed:     true
-=======
-            translatable:        true
->>>>>>> 99f64227
-    washing_temperature:
-        labels:
-            en_US: Washing Temperature
-            fr_FR: Température de lavage
-        type:  pim_catalog_metric
-        group: general
-        parameters:
-            useableAsGridColumn: true
-            useableAsGridFilter: true
-            sortOrder:           10
-            metricFamily:        Temperature
-            defaultMetricUnit:   CELSIUS
             decimalsAllowed:     true