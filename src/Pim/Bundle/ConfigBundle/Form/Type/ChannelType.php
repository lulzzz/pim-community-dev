<?php

namespace Pim\Bundle\ConfigBundle\Form\Type;

use Pim\Bundle\ProductBundle\Entity\Repository\CategoryRepository;
use Pim\Bundle\ConfigBundle\Entity\Repository\CurrencyRepository;
use Pim\Bundle\ConfigBundle\Entity\Repository\LocaleRepository;
use Pim\Bundle\ConfigBundle\Manager\LocaleManager;

use Symfony\Component\OptionsResolver\OptionsResolverInterface;
use Symfony\Component\Form\FormBuilderInterface;
use Symfony\Component\Form\AbstractType;

/**
 * Type for channel form
 *
 * @author    Romain Monceau <romain@akeneo.com>
 * @copyright 2013 Akeneo SAS (http://www.akeneo.com)
 * @license   http://opensource.org/licenses/osl-3.0.php  Open Software License (OSL 3.0)
 *
 */
class ChannelType extends AbstractType
{
<<<<<<< HEAD
    /**
     * @var \Pim\Bundle\ConfigBundle\Manager\LocaleManager
     */
    protected $localeManager;

    /**
     * Inject locale manager in the constructor
     * @param unknown_type $localeManager
     */
    public function __construct(LocaleManager $localeManager)
    {
        $this->localeManager = $localeManager;
    }

=======
>>>>>>> 48abc0f6
    /**
     * {@inheritdoc}
     */
    public function buildForm(FormBuilderInterface $builder, array $options)
    {
        parent::buildForm($builder, $options);

        $builder->add('id', 'hidden');

        $builder->add('code');

        $builder->add(
            'name',
            'text',
            array(
                'label' => 'Default label'
            )
        );

        $builder->add(
            'currencies',
            'entity',
            array(
                'required'      => true,
                'multiple'      => true,
                'class'         => 'Pim\Bundle\ConfigBundle\Entity\Currency',
                'query_builder' => function (CurrencyRepository $repository) {
                    return $repository->getActivatedCurrenciesQB();
                }
            )
        );

        $builder->add(
            'locales',
            'entity',
            array(
                'required'      => true,
                'multiple'      => true,
                'class'         => 'Pim\Bundle\ConfigBundle\Entity\Locale',
                'query_builder' => function (LocaleRepository $repository) {
                    return $repository->getLocalesQB();
                },
                'preferred_choices' => $this->localeManager->getActiveLocales()
            )
        );

        $builder->add(
            'category',
            'entity',
            array(
                'label'         => 'Category tree',
                'required'      => true,
                'class'         => 'Pim\Bundle\ProductBundle\Entity\Category',
                'query_builder' => function (CategoryRepository $repository) {
                    return $repository->getTreesQB();
                }
            )
        );
    }

    /**
     * {@inheritdoc}
     */
    public function setDefaultOptions(OptionsResolverInterface $resolver)
    {
        $resolver->setDefaults(
            array(
                'data_class' => 'Pim\Bundle\ConfigBundle\Entity\Channel'
            )
        );
    }

    /**
     * {@inheritdoc}
     */
    public function getName()
    {
        return 'pim_config_channel';
    }
}<|MERGE_RESOLUTION|>--- conflicted
+++ resolved
@@ -17,11 +17,9 @@
  * @author    Romain Monceau <romain@akeneo.com>
  * @copyright 2013 Akeneo SAS (http://www.akeneo.com)
  * @license   http://opensource.org/licenses/osl-3.0.php  Open Software License (OSL 3.0)
- *
  */
 class ChannelType extends AbstractType
 {
-<<<<<<< HEAD
     /**
      * @var \Pim\Bundle\ConfigBundle\Manager\LocaleManager
      */
@@ -29,15 +27,14 @@
 
     /**
      * Inject locale manager in the constructor
-     * @param unknown_type $localeManager
+     *
+     * @param \Pim\Bundle\ConfigBundle\Manager\LocaleManager $localeManager
      */
     public function __construct(LocaleManager $localeManager)
     {
         $this->localeManager = $localeManager;
     }
 
-=======
->>>>>>> 48abc0f6
     /**
      * {@inheritdoc}
      */
@@ -49,14 +46,22 @@
 
         $builder->add('code');
 
-        $builder->add(
-            'name',
-            'text',
-            array(
-                'label' => 'Default label'
-            )
-        );
+        $builder->add('name', 'text', array('label' => 'Default label'));
 
+        $this->addCurrencyField($builder);
+
+        $this->addLocaleField($builder);
+
+        $this->addCategoryField($builder);
+    }
+
+    /**
+     * Create a currency field and add it to the form builder
+     *
+     * @param FormBuilderInterface $builder
+     */
+    protected function addCurrencyField(FormBuilderInterface $builder)
+    {
         $builder->add(
             'currencies',
             'entity',
@@ -69,7 +74,15 @@
                 }
             )
         );
+    }
 
+    /**
+     * Create a locale field and add it to the form builder
+     *
+     * @param FormBuilderInterface $builder
+     */
+    protected function addLocaleField(FormBuilderInterface $builder)
+    {
         $builder->add(
             'locales',
             'entity',
@@ -83,7 +96,16 @@
                 'preferred_choices' => $this->localeManager->getActiveLocales()
             )
         );
+    }
 
+    /**
+     * Create a category field and add it to the form builder
+     * This field only display the tree (channel is linked to tree)
+     *
+     * @param FormBuilderInterface $builder
+     */
+    protected function addCategoryField(FormBuilderInterface $builder)
+    {
         $builder->add(
             'category',
             'entity',
