--- conflicted
+++ resolved
@@ -7,11 +7,11 @@
 
 /**
  * Test related class
-*
-* @author    Romain Monceau <romain@akeneo.com>
-* @copyright 2013 Akeneo SAS (http://www.akeneo.com)
-* @license   http://opensource.org/licenses/osl-3.0.php  Open Software License (OSL 3.0)
-*
+ *
+ * @author    Romain Monceau <romain@akeneo.com>
+ * @copyright 2013 Akeneo SAS (http://www.akeneo.com)
+ * @license   http://opensource.org/licenses/osl-3.0.php  Open Software License (OSL 3.0)
+ *
  */
 class LocaleManagerTest extends WebTestCase
 {
@@ -98,11 +98,7 @@
     public function testGetLocales()
     {
         $locales = $this->localeManager->getLocales();
-<<<<<<< HEAD
         $expectedLocales = array('en_US', 'fr_FR', 'en_GB', 'de_DE', 'fr_CA');
-=======
-        $expectedLocales = array('en_US', 'fr_FR', 'en_GB', 'fr_CA', 'de_DE');
->>>>>>> e5746665
 
         $this->assertCount(5, $locales);
         foreach ($locales as $locale) {
