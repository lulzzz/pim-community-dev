<?php

namespace Pim\Bundle\PdfGeneratorBundle\Renderer;

use Pim\Bundle\CatalogBundle\Model\ProductInterface;
use Pim\Bundle\PdfGeneratorBundle\Builder\PdfBuilderInterface;
use Symfony\Bundle\FrameworkBundle\Templating\EngineInterface;
use Symfony\Component\DependencyInjection\ContainerInterface;
use Symfony\Component\OptionsResolver\OptionsResolver;
use Symfony\Component\OptionsResolver\OptionsResolverInterface;

/**
 * PDF renderer used to render PDF for a Product
 *
 * @author    Charles Pourcel <charles.pourcel@akeneo.com>
 * @copyright 2014 Akeneo SAS (http://www.akeneo.com)
 * @license   http://opensource.org/licenses/osl-3.0.php  Open Software License (OSL 3.0)
 */
class ProductPdfRenderer implements RendererInterface
{
    /** @var string */
    const IMAGE_ATTRIBUTE_TYPE = 'pim_catalog_image';

    /** @var string */
    const PDF_FORMAT = 'pdf';

    /** @var EngineInterface */
    protected $templating;

    /** @var string */
    protected $template;

    /** @var PdfBuilderInterface */
    protected $pdfBuilder;

    /**
     * @param EngineInterface     $templating
     * @param string              $template
     * @param PdfBuilderInterface $pdfBuilder
     * @param string              $uploadDirectory
     * @param ContainerInterface  $customFont
     */
    public function __construct(
        EngineInterface $templating,
        $template,
        PdfBuilderInterface $pdfBuilder,
        $uploadDirectory,
        $customFont = null
    ) {
        $this->templating      = $templating;
        $this->template        = $template;
        $this->pdfBuilder      = $pdfBuilder;
        $this->uploadDirectory = $uploadDirectory;
        $this->customFont      = $customFont;
    }

    /**
     * {@inheritdoc}
     */
    public function render($object, $format, array $context = [])
    {
        $resolver = new OptionsResolver();
        $this->configureOptions($resolver);

        $params = array_merge(
            $context,
            [
                'product'           => $object,
                'groupedAttributes' => $this->getGroupedAttributes($object, $context['locale']),
                'imageAttributes'   => $this->getImageAttributes($object, $context['locale']),
                'customFont'        => $this->customFont
            ]
        );

        $resolver->resolve($params);

        $params['uploadDir'] = $this->uploadDirectory . DIRECTORY_SEPARATOR;

        return $this->pdfBuilder->buildPdfOutput(
            $this->templating->render($this->template, $params)
        );
    }

    /**
     * {@inheritdoc}
     */
    public function supports($object, $format)
    {
        return $object instanceof ProductInterface && $format === static::PDF_FORMAT;
    }

    /**
     * Get attributes to display
     *
     * @param ProductInterface $product
     * @param string           $locale
     *
     * @return AttributeInterface[]
     */
    protected function getAttributes(ProductInterface $product, $locale)
    {
        return $product->getAttributes();
    }

    /**
     * get attributes grouped by attribute group
     *
     * @param ProductInterface $product
     * @param string           $locale
     *
     * @return AttributeGroup[]
     */
    protected function getGroupedAttributes(ProductInterface $product, $locale)
    {
        $groups = [];

        foreach ($this->getAttributes($product, $locale) as $attribute) {
            $groupLabel = $attribute->getGroup()->getLabel();
            if (!isset($groups[$groupLabel])) {
                $groups[$groupLabel] = [];
            }

            $groups[$groupLabel][$attribute->getCode()] = $attribute;
        }

        return $groups;
    }

    /**
     * Get all image attributes
     *
     * @param ProductInterface $product
     * @param string           $locale
     *
     * @return AttributeInterface[]
     */
    protected function getImageAttributes(ProductInterface $product, $locale)
    {
        $attributes = [];

        foreach ($this->getAttributes($product, $locale) as $attribute) {
            if ($attribute->getAttributeType() === static::IMAGE_ATTRIBUTE_TYPE) {
                $attributes[$attribute->getCode()] = $attribute;
            }
        }

        return $attributes;
    }

    /**
     * Options configuration (for the option resolver)
     *
     * @param OptionsResolverInterface $resolver
     */
    protected function configureOptions(OptionsResolverInterface $resolver)
    {
        $resolver->setRequired(['locale', 'scope', 'product']);
        $resolver->setDefaults(
            [
                'groupedAttributes' => [],
                'imageAttributes'   => [],
<<<<<<< HEAD
                'renderingDate'     => new \DateTime()
=======
                'renderingDate'     => new \DateTime(),
                'customFont'        => null
>>>>>>> 3134b63c
            ]
        );
    }
}<|MERGE_RESOLUTION|>--- conflicted
+++ resolved
@@ -159,12 +159,8 @@
             [
                 'groupedAttributes' => [],
                 'imageAttributes'   => [],
-<<<<<<< HEAD
-                'renderingDate'     => new \DateTime()
-=======
                 'renderingDate'     => new \DateTime(),
                 'customFont'        => null
->>>>>>> 3134b63c
             ]
         );
     }
