--- conflicted
+++ resolved
@@ -147,19 +147,12 @@
             $input->setOption('fixtures', self::LOAD_BASE);
         }
 
-<<<<<<< HEAD
-        $output->writeln(sprintf(
-            '<info>Load jobs for fixtures. (data set: %s)</info>',
-            $this->getContainer()->getParameter('installer_data')
-        ));
-=======
         $output->writeln(
             sprintf(
                 '<info>Load jobs for fixtures. (data set: %s)</info>',
                 $this->getContainer()->getParameter('installer_data')
             )
         );
->>>>>>> 2239a923
         $this->getFixtureJobLoader()->loadJobInstances();
 
         $jobInstances = $this->getFixtureJobLoader()->getLoadedJobInstances();
