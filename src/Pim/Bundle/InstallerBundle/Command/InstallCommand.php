<?php

namespace Pim\Bundle\InstallerBundle\Command;

use Pim\Bundle\InstallerBundle\CommandExecutor;
use Symfony\Bundle\FrameworkBundle\Command\ContainerAwareCommand;
use Symfony\Component\Console\Input\InputInterface;
use Symfony\Component\Console\Input\InputOption;
use Symfony\Component\Console\Output\OutputInterface;
use Symfony\Component\Filesystem\Filesystem;

/**
 * Installer command to add PIM custom rules
 *
 * @author    Nicolas <nicolas@akeneo.com>
 * @copyright 2013 Akeneo SAS (http://www.akeneo.com)
 * @license   http://opensource.org/licenses/osl-3.0.php  Open Software License (OSL 3.0)
 */
class InstallCommand extends ContainerAwareCommand
{
    /** @staticvar string */
    const APP_NAME = 'Akeneo PIM';

    /** @var array */
    protected $dirsToClean = ['catalog_storage_dir', 'tmp_storage_dir', 'archive_dir'];

    /** @var CommandExecutor */
    protected $commandExecutor;

    /**
     * {@inheritdoc}
     */
    protected function configure()
    {
        $this
            ->setName('pim:install')
            ->setDescription(sprintf('%s Application Installer.', static::APP_NAME))
            ->addOption('force', null, InputOption::VALUE_NONE, 'Force installation');
    }

    /**
     * {@inheritdoc}
     */
    protected function initialize(InputInterface $input, OutputInterface $output)
    {
        $this->commandExecutor = new CommandExecutor(
            $input,
            $output,
            $this->getApplication()
        );
    }

    /**
     * {@inheritdoc}
     */
    protected function execute(InputInterface $input, OutputInterface $output)
    {
        $forceInstall = $input->getOption('force');
        // if there is application is not installed or no --force option
        if ($this->getContainer()->hasParameter('installed') && $this->getContainer()->getParameter('installed')
            && !$forceInstall
        ) {
            throw new \RuntimeException('Oro Application already installed.');
        } elseif ($forceInstall) {
            // if --force option we have to clear cache and set installed to false
            $this->updateInstalledFlag($input, $output, false);
        }

        $output->writeln(sprintf('<info>Installing %s Application.</info>', static::APP_NAME));
        $output->writeln('');

        try {
<<<<<<< HEAD
            $this->cleanDirectory($this->getContainer()->getParameter('upload_dir'));
            $this->cleanDirectory($this->getContainer()->getParameter('archive_dir'));
            $this->cleanDirectory($this->getContainer()->getParameter('storage_dir'));
=======
            foreach ($this->dirsToClean as $directory) {
                $this->cleanDirectory($this->getContainer()->getParameter($directory));
            }
>>>>>>> 8f0e0fd3

            $this
                ->checkStep($input, $output)
                ->databaseStep($input, $output)
                ->assetsStep($input, $output);
        } catch (\Exception $e) {
            $output->writeln(sprintf('<error>Error during PIM installation. %s</error>', $e->getMessage()));
            $output->writeln('');

            return $e->getCode();
        }

        $this->updateInstalledFlag($input, $output, date('c'));

        $output->writeln('');
        $output->writeln(sprintf('<info>%s Application has been successfully installed.</info>', static::APP_NAME));

        return 0;
    }

    /**
     * Step where configuration is checked
     *
     * @param InputInterface  $input
     * @param OutputInterface $output
     *
     * @throws \RuntimeException
     *
     * @return InstallCommand
     */
    protected function checkStep(InputInterface $input, OutputInterface $output)
    {
        $this->commandExecutor->runCommand('pim:installer:check-requirements');

        return $this;
    }

    /**
     * Step where the database is built, the fixtures loaded and some command scripts launched
     *
     * @param InputInterface  $input
     * @param OutputInterface $output
     *
     * @return InstallCommand
     */
    protected function databaseStep(InputInterface $input, OutputInterface $output)
    {
        $this->commandExecutor->runCommand('pim:installer:db');

        return $this;
    }

    /**
     * Load only assets
     *
     * @param InputInterface  $input
     * @param OutputInterface $output
     *
     * @return InstallCommand
     */
    protected function assetsStep(InputInterface $input, OutputInterface $output)
    {
        $this->commandExecutor->runCommand('pim:installer:assets');

        return $this;
    }

    /**
     * Update installed flag
     *
     * @param InputInterface  $input
     * @param OutputInterface $output
     * @param bool            $installed
     *
     * @return InstallCommand
     */
    protected function updateInstalledFlag(InputInterface $input, OutputInterface $output, $installed)
    {
        $output->writeln('<info>Updating installed flag.</info>');

        $dumper = $this->getContainer()->get('pim_installer.yaml_persister');
        $params = $dumper->parse();
        $params['system']['installed'] = $installed;
        $dumper->dump($params);
    }

    /**
     * Remove directory and all subcontent
     *
     * @param string $folder
     */
    protected function cleanDirectory($folder)
    {
        $filesystem = new Filesystem();
        if ($filesystem->exists($folder)) {
            $filesystem->remove($folder);
        }
        $filesystem->mkdir($folder);
    }
}<|MERGE_RESOLUTION|>--- conflicted
+++ resolved
@@ -70,15 +70,9 @@
         $output->writeln('');
 
         try {
-<<<<<<< HEAD
-            $this->cleanDirectory($this->getContainer()->getParameter('upload_dir'));
-            $this->cleanDirectory($this->getContainer()->getParameter('archive_dir'));
-            $this->cleanDirectory($this->getContainer()->getParameter('storage_dir'));
-=======
             foreach ($this->dirsToClean as $directory) {
                 $this->cleanDirectory($this->getContainer()->getParameter($directory));
             }
->>>>>>> 8f0e0fd3
 
             $this
                 ->checkStep($input, $output)
