<?php

namespace Pim\Bundle\InstallerBundle\Command;

use Pim\Bundle\InstallerBundle\PimDirectoriesRegistry;
use Symfony\Bundle\FrameworkBundle\Command\ContainerAwareCommand;
use Symfony\Component\Console\Input\InputInterface;
use Symfony\Component\Console\Output\OutputInterface;

/**
 * Check requirements command
 *
 * @author    Romain Monceau <romain@akeneo.com>
 * @copyright 2013 Akeneo SAS (http://www.akeneo.com)
 * @license   http://opensource.org/licenses/osl-3.0.php  Open Software License (OSL 3.0)
 */
class CheckRequirementsCommand extends ContainerAwareCommand
{
    /**
     * {@inheritdoc}
     */
    protected function configure()
    {
        $this
            ->setName('pim:installer:check-requirements')
            ->setDescription('Check requirements for Akeneo PIM');
    }

    /**
     * {@inheritdoc}
     */
    protected function execute(InputInterface $input, OutputInterface $output)
    {
        $output->writeln('<info>Akeneo PIM requirements check:</info>');

        $this->renderRequirements($input, $output, $this->getRequirements());
    }

    /**
     * Get Akeneo PIM requirements
     *
     * @return \PimRequirements
     */
    protected function getRequirements()
    {
        if (!class_exists('PimRequirements')) {
            $path = $this->getContainer()->getParameter('kernel.root_dir').DIRECTORY_SEPARATOR.'PimRequirements.php';
            require_once $path;
        }

        $directories = [];
        if ($this->getContainer()->getParameter('kernel.environment') !== 'behat') {
<<<<<<< HEAD
            $directories[] = $this->getContainer()->getParameter('upload_dir');
            $directories[] = $this->getContainer()->getParameter('archive_dir');
            $directories[] = $this->getContainer()->getParameter('storage_dir');
=======
            $directories = $this->getDirectoriesContainer()->getDirectories();
>>>>>>> a9f3db51
        }

        return new \PimRequirements($directories);
    }

    /**
     * Render Akeneo PIM requirements
     *
     * @param InputInterface         $input
     * @param OutputInterface        $output
     * @param \RequirementCollection $collection
     *
     * @throws \RuntimeException
     */
    protected function renderRequirements(
        InputInterface $input,
        OutputInterface $output,
        \RequirementCollection $collection
    ) {
        $this->renderTable($collection->getMandatoryRequirements(), 'Mandatory requirements', $output);
        $this->renderTable($collection->getPhpIniRequirements(), 'PHP requirements', $output);
        $this->renderTable($collection->getOroRequirements(), 'Oro Platform requirements', $output);
        $this->renderTable($collection->getPimRequirements(), 'Pim requirements', $output);
        $this->renderTable($collection->getRecommendations(), 'Recommendations', $output);

        if (count($collection->getFailedRequirements())) {
            $this->renderTable($collection->getFailedRequirements(), 'Errors', $output);

            throw new \RuntimeException(
                'Some system requirements are not fulfilled. Please check output messages and fix them'
            );
        }
    }

    /**
     * Render requirements table
     *
     * @param array           $collection
     * @param string          $header
     * @param OutputInterface $output
     */
    protected function renderTable(array $collection, $header, OutputInterface $output)
    {
        $table = $this->getHelperSet()->get('table');

        $table
            ->setHeaders(['Check  ', $header])
            ->setRows([]);

        foreach ($collection as $requirement) {
            if ($requirement->isFulfilled()) {
                $table->addRow(['OK', $requirement->getTestMessage()]);
            } else {
                $table->addRow(
                    [
                        $requirement->isOptional() ? 'WARNING' : 'ERROR',
                        $requirement->getHelpText()
                    ]
                );
            }
        }

        $table->render($output);
    }

    /**
     * @return PimDirectoriesRegistry
     */
    protected function getDirectoriesContainer()
    {
        return $this->getContainer()->get('pim_installer.directories_registry');
    }
}<|MERGE_RESOLUTION|>--- conflicted
+++ resolved
@@ -50,13 +50,7 @@
 
         $directories = [];
         if ($this->getContainer()->getParameter('kernel.environment') !== 'behat') {
-<<<<<<< HEAD
-            $directories[] = $this->getContainer()->getParameter('upload_dir');
-            $directories[] = $this->getContainer()->getParameter('archive_dir');
-            $directories[] = $this->getContainer()->getParameter('storage_dir');
-=======
             $directories = $this->getDirectoriesContainer()->getDirectories();
->>>>>>> a9f3db51
         }
 
         return new \PimRequirements($directories);
