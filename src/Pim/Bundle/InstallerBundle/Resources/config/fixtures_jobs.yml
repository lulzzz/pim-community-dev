--- conflicted
+++ resolved
@@ -150,22 +150,8 @@
         configuration:
             filePath: users.csv
 
-<<<<<<< HEAD
-    fixtures_job_yml:
-        order: 100
-        connector: Data fixtures
-        alias:     fixtures_job_yml
-        label:     Jobs data fixtures
-        type:      fixtures
-        configuration:
-            filePath: jobs.yml
-
-    fixtures_product_csv:
-        order: 180
-=======
     fixtures_product_model_csv:
         order: 80
->>>>>>> c92779f4
         connector: Data fixtures
         alias:     fixtures_product_model_csv
         label:     Product model data fixtures
@@ -204,3 +190,12 @@
             enabledComparison: true
             decimalSeparator: .
             dateFormat: yyyy-MM-dd
+
+    fixtures_job_yml:
+        order: 100
+        connector: Data fixtures
+        alias:     fixtures_job_yml
+        label:     Jobs data fixtures
+        type:      fixtures
+        configuration:
+            filePath: jobs.yml