--- conflicted
+++ resolved
@@ -68,13 +68,10 @@
             code_field: false
             homogenize: true
         processor:         pim_import_export.processor.product
-<<<<<<< HEAD
 
 jobs:
     order: 90
     csv:
         processor:         pim_import_export.processor.job_instance
     yml:
-        processor:         pim_import_export.processor.job_instance
-=======
->>>>>>> bf446661
+        processor:         pim_import_export.processor.job_instance