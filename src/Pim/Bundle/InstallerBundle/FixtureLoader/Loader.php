<?php

namespace Pim\Bundle\InstallerBundle\FixtureLoader;

use Doctrine\Common\Persistence\ObjectManager;
use Symfony\Component\EventDispatcher\EventDispatcherInterface;
use Oro\Bundle\BatchBundle\Item\ItemProcessorInterface;
use Oro\Bundle\BatchBundle\Item\ItemReaderInterface;
use Pim\Bundle\ImportExportBundle\Cache\EntityCache;
use Pim\Bundle\InstallerBundle\Event\FixtureLoaderEvent;

/**
 * Fixture Loader
 *
 * @author    Antoine Guigan <antoine@akeneo.com>
 * @copyright 2013 Akeneo SAS (http://www.akeneo.com)
 * @license   http://opensource.org/licenses/osl-3.0.php  Open Software License (OSL 3.0)
 */
class Loader implements LoaderInterface
{
    /**
     * @staticvar string Start event name
     */
    const EVENT_STARTED = 'pim_installer.installer.fixture_loader.start';

    /**
     * @staticvar string End event name
     */
    const EVENT_COMPLETED = 'pim_installer.installer.fixture_loader.end';

    /**
     * @var ObjectManager
     */
    protected $objectManager;

    /**
     * @var ReaderInterface
     */
    protected $reader;

    /**
     * @var ItemProcessorInterface
     */
    protected $processor;

    /**
     * @var EntityCache
     */
    protected $entityCache;

    /**
     * @var EventDispatcherInterface
     */
    protected $eventDispatcher;

    /**
     * Constructor
     *
     * @param ObjectManager            $objectManager
     * @param EntityCache              $entityCache
     * @param ItemReaderInterface      $reader
     * @param ItemProcessorInterface   $processor
     * @param EventDispatcherInterface $eventDispatcher
     */
    public function __construct(
        ObjectManager $objectManager,
        EntityCache $entityCache,
        ItemReaderInterface $reader,
        ItemProcessorInterface $processor,
        EventDispatcherInterface $eventDispatcher
    ) {
        $this->objectManager = $objectManager;
        $this->entityCache = $entityCache;
        $this->reader = $reader;
        $this->processor = $processor;
        $this->eventDispatcher = $eventDispatcher;
    }

    /**
     * {@inheritdoc}
     */
    public function load($file)
    {
        $this->eventDispatcher->dispatch(static::EVENT_STARTED, new FixtureLoaderEvent($file));
        $this->reader->setFilePath($file);
        while ($data = $this->reader->read()) {
            $object = $this->processor->process($data);
            $this->objectManager->persist($object);
            $this->entityCache->setReference($object);
        }

        $this->objectManager->flush();
        $this->objectManager->clear();
        $this->entityCache->clear();
<<<<<<< HEAD
        
=======

>>>>>>> e37e5757
        $this->eventDispatcher->dispatch(static::EVENT_COMPLETED, new FixtureLoaderEvent($file));
    }
}<|MERGE_RESOLUTION|>--- conflicted
+++ resolved
@@ -92,11 +92,7 @@
         $this->objectManager->flush();
         $this->objectManager->clear();
         $this->entityCache->clear();
-<<<<<<< HEAD
-        
-=======
 
->>>>>>> e37e5757
         $this->eventDispatcher->dispatch(static::EVENT_COMPLETED, new FixtureLoaderEvent($file));
     }
 }