--- conflicted
+++ resolved
@@ -7,7 +7,7 @@
 use PhpSpec\ObjectBehavior;
 use Pim\Bundle\DataGridBundle\Datasource\DatasourceInterface;
 use Pim\Bundle\ElasticSearchBundle\Query\QueryBuilder as EsQueryBuilder;
-use Prophecy\Argument;
+
 
 /**
  * @require Pim\Bundle\ElasticSearchBundle\Query\QueryBuilder
@@ -37,20 +37,9 @@
         $configuration->offsetGetByPath('[source][locale_code]')->willReturn('en_US');
 
         $queryBuilder->leftJoin('p.family', 'family')->willReturn($queryBuilder);
-<<<<<<< HEAD
         $queryBuilder->leftJoin('family.translations', 'ft', 'WITH', 'ft.locale = :dataLocale')->willReturn($queryBuilder);
         $queryBuilder->addSelect('COALESCE(NULLIF(ft.label, \'\'), CONCAT(\'[\', family.code, \']\')) as familyLabel')->willReturn($queryBuilder);
         $queryBuilder->setParameter('dataLocale', 'en_US')->willReturn($queryBuilder);
-=======
-
-        $queryBuilder
-            ->leftJoin('family.translations', 'ft', 'WITH', 'ft.locale = :dataLocale')
-            ->willReturn($queryBuilder);
-
-        $queryBuilder
-            ->addSelect('COALESCE(NULLIF(ft.label, \'\'), CONCAT(\'[\', family.code, \']\')) as familyLabel')
-            ->shouldBeCalled();
->>>>>>> 2239a923
 
         $this->apply($datasource, $configuration);
     }
