'use strict';

define(
    [
        'jquery',
        'underscore',
        'oro/translator',
        'routing',
        'oro/datafilter/text-filter',
        'pim/formatter/choices/base',
        'pim/user-context',
        'pim/initselect2',
        'jquery.select2'
    ],
    function(
        $,
        _,
        __,
        Routing,
        TextFilter,
        ChoicesFormatter,
        UserContext,
        initSelect2
    ) {
        return TextFilter.extend({
            operatorChoices: [],
            choiceUrl: null,
            choiceUrlParams: {},
            emptyChoice: false,
            resultsPerPage: 20,
            events: {
                'click .AknDropdown-menuLink': '_onSelectOperator'
            },

            initialize: function(options) {
                _.extend(this.events, TextFilter.prototype.events);

                if (!_.isUndefined(options)) {
                    _.extend(this, _.pick(options, 'choiceUrl', 'choiceUrlParams', 'emptyChoice'));
                }

                if (_.isUndefined(this.emptyValue)) {
                    this.emptyValue = {
                        type: 'in',
                        value: ''
                    };
                }

                this.operatorChoices = {
                    'in': __('pim.grid.choice_filter.label_in_list'),
                    'empty': __('pim.grid.choice_filter.label_empty'),
                    'not empty': __('pim.grid.choice_filter.label_not_empty')
                };

                TextFilter.prototype.initialize.apply(this, arguments);
            },

            _onSelectOperator: function(e) {
                const value = $(e.currentTarget).find('.operator_choice').attr('data-value');
                this._highlightDropdown(value, '.operator');

                if (_.contains(['empty', 'not empty'], value)) {
                    this._disableInput();
                } else {
                    this._enableInput();
                }
                e.preventDefault();
            },

            _getSelect2Config: function() {
                var config = {
                    multiple: true,
                    width: '290px',
                    minimumInputLength: 0
                };

                if (null !== this.choiceUrl) {
                    config.ajax = {
                        url: Routing.generate(this.choiceUrl, this.choiceUrlParams),
                        cache: true,
                        data: function(term, page) {
                                return {
                                    search: term,
                                    options: {
                                        limit: this.resultsPerPage,
                                        page: page,
                                        locale: UserContext.get('catalogLocale')
                                    }
                                };
                            }.bind(this),
                        results: function(data) {
                                data.results = ChoicesFormatter.format(data);
                                data.more    = this.resultsPerPage === data.results.length;

                                return data;
                            }.bind(this)
                    };
                }

                return config;
            },

            _writeDOMValue: function(value) {
                if (_.contains(['empty', 'not empty'], value.type)) {
                    this._setInputValue(this.criteriaValueSelectors.value, []);
                } else {
                    this._setInputValue(this.criteriaValueSelectors.value, value.value);
                }
                this._setInputValue(this.criteriaValueSelectors.type, value.type);
                this._highlightDropdown(value.type, '.operator');

                return this;
            },

            _readDOMValue: function() {
                var operator = this.emptyChoice ? this.$('.active .operator_choice').data('value') : 'in';

                return {
                    value: _.contains(['empty', 'not empty'], operator) ? {} : this._getInputValue(this.criteriaValueSelectors.value),
                    type: operator
                };
            },

            /**
             * {@inheritdoc}
             */
            _renderCriteria: function(el) {
                TextFilter.prototype._renderCriteria.apply(this, arguments);

                this.$(this.criteriaValueSelectors.value).addClass('AknTextField--select2');
                initSelect2.init(this.$(this.criteriaValueSelectors.value), this._getSelect2Config());

                this._updateCriteriaHint();
            },

            _onClickCriteriaSelector: function(e) {
                e.stopPropagation();
                $('body').trigger('click');
                if (!this.popupCriteriaShowed) {
                    this._showCriteria();
                    this.$(this.criteriaValueSelectors.value).select2('open');
                } else {
                    this._hideCriteria();
                }
            },

            _onReadCriteriaInputKey: function(e) {
                if (e.which == 13) {
                    this.$(this.criteriaValueSelectors.value).select2('close');
                    this._hideCriteria();
                    this.setValue(this._formatRawValue(this._readDOMValue()));
                }
            },

            _getResults: function(identifiers) {
                var results = [];
                var params  = {options: {identifiers: identifiers}};

                $.ajax({
                    url: Routing.generate(this.choiceUrl, this.choiceUrlParams) + '?' + $.param(params),
                    success: function(data) {
                        results = ChoicesFormatter.format(data);
                    },
                    async: false
                });

                return results;
            },

            _getInputValue: function(input) {
                return this.$(input).select2('val');
            },

            _setInputValue: function(input, value) {
                this.$(input).select2('data', this._getResults(value));

                return this;
            },

            _updateDOMValue: function() {
                var currentValue = this.getValue();
                var data         = this.$(this.criteriaValueSelectors.value).select2('data');
                if (0 === _.difference(currentValue.value, _.pluck(data, 'id')).length) {
                    return;
                }

                return this._writeDOMValue(currentValue);
            },

            _formatDisplayValue: function(value) {
                if (_.isEmpty(value.value)) {
                    return value;
                }

                return {
                    value: _.pluck(
                        this.$(this.criteriaValueSelectors.value).select2('data'),
                        'text'
                    ).join(', ')
                };
            },

            _getCriteriaHint: function() {
<<<<<<< HEAD
                var operator = this.$('.active .operator_choice').data('value');
=======
                var operator = this.$('li.active .operator_choice').data('value');
                var type = this.getValue().type;

>>>>>>> 23ef650d
                if (_.contains(['empty', 'not empty'], operator)) {
                    return this.operatorChoices[operator];
                }

                if (_.contains(['empty', 'not empty'], type)) {
                    return this.operatorChoices[type];
                }

                var value = (arguments.length > 0) ? this._getDisplayValue(arguments[0]) : this._getDisplayValue();

                return !_.isEmpty(value.value) ? '"' + value.value + '"': this.placeholder;
            },

            /**
             * {@inheritdoc}
             */
            _enableInput: function() {
                this.$(this.criteriaValueSelectors.value).select2(this._getSelect2Config());

                TextFilter.prototype._enableInput.apply(this, arguments);
            },

            /**
             * {@inheritdoc}
             */
            _disableInput: function() {
                this.$(this.criteriaValueSelectors.value).val('').select2('destroy');

                TextFilter.prototype._disableInput.apply(this, arguments);
            }
        });
    }
);<|MERGE_RESOLUTION|>--- conflicted
+++ resolved
@@ -201,13 +201,8 @@
             },
 
             _getCriteriaHint: function() {
-<<<<<<< HEAD
                 var operator = this.$('.active .operator_choice').data('value');
-=======
-                var operator = this.$('li.active .operator_choice').data('value');
                 var type = this.getValue().type;
-
->>>>>>> 23ef650d
                 if (_.contains(['empty', 'not empty'], operator)) {
                     return this.operatorChoices[operator];
                 }
