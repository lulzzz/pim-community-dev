Item deleted: Elemento eliminado
Are you sure you want to delete this item?: ¿Está seguro de que desea borrar este elemento?
Delete Error: Error al eliminar
Are you sure you want to do remove selected items?: ¿Está seguro que desea eliminar los elementos seleccionados?
Selected items were removed.: Los elementos seleccionados fueron eliminados.
Selected items were not removed.: Los elementos seleccionados no se eliminaron.
Please, select items to remove.: Por favor, seleccionar los elementos a eliminar.
Cannot delete item.: No se puede eliminar el elemento.
Refresh Confirmation: Confirmación de la actualización
Your local changes will be lost. Are you sure you want to refresh grid?: Se perderán los cambios locales. ¿Está seguro que desea actualizar la grilla?
Reset Confirmation: Confirmación de reajuste
Your local changes will be lost. Are you sure you want to reset grid?: Se perderán los cambios locales. ¿Está seguro que desea actualizar la grilla?
Confirmation: Confirmación
edit: editar
copy: copiar
remove: eliminar
Status: Estado
All: Todos
Per page: Por página
Mass Action Confirmation: Confirmación de acción de masiva
Mass action performed.: Acción en masa realizada.
Mass action is not performed.: Acción en masa no realizada.
Please, select items to perform mass action.: Por favor, seleccionar los elementos para realizar la acción en masa.
Execution Confirmation: Confirmación de la ejecución
Are you sure you want to do this?: ¿Está seguro de quere hacer esto?
Action performed.: Acción realizada.
Action is not performed.: Acción no realizada.
Please, select item to perform action.: Por favor, seleccione elemento para realizar la acción.
View per page: Vista por página
oro.datagrid.entityHint: Entidad
oro.datagrid.noentities: No se encontraron registros
oro.datagrid.noresults: No se encontraron resultados. Intentar cambiar tu criterio de búsqueda.
oro.datagrid.nocolumns: Sin columnas configuradas para esta grilla
oro.datagrid.pagination.label: Página
oro.datagrid.pagination.totalPages: 'de {{ totalPages }}'
oro.datagrid.pagination.totalRecords: '{{ totalRecords }} registros'
oro.datagrid.action.reset: Reinicia
oro.datagrid.action.refresh: Actualizar
oro_datagrid.select.all: Todos
oro_datagrid.select.visible: Todo visible
oro_datagrid.select.none: Ninguno
pim.grid.ajax_choice_filter.label_empty: está vacía
pim.grid.choice_filter:
  label_empty: Está vacía
  label_in_list: En la lista
Available Columns: Columnas disponibles
Displayed Columns: Columnas mostradas
datagrid_view.columns.min_message: Debe seleccionar al menos una columna de datagrid para mostrar
pim_datagrid:
  column_configurator:
    label: Columnas
    title: Selección de columna
    all_groups: Todos los grupos
    search: Buscar
    clear: Restablecer
    displayed_columns: Columnas mostradas
    apply: Aplicar
    cancel: Cancelar
    remove_column: Quitar
  mass_action:
    delete:
      confirm_title: Confirmación de eliminación.
      confirm_ok: OK
      empty_selection: Ningún producto seleccionado.
pim.grid.mass_action.quick_export.title: Exportación rápida
pim.grid.action.launch.title: Ejecutar
pim.grid.action.show.title: Mostrar
Please select view: Por favor, seleccione Vista
<<<<<<< HEAD
Loading...: Cargando...
View: Vista
=======
Loading...: Cargando...
>>>>>>> 2db0683c
<|MERGE_RESOLUTION|>--- conflicted
+++ resolved
@@ -66,9 +66,7 @@
 pim.grid.action.launch.title: Ejecutar
 pim.grid.action.show.title: Mostrar
 Please select view: Por favor, seleccione Vista
-<<<<<<< HEAD
 Loading...: Cargando...
-View: Vista
-=======
-Loading...: Cargando...
->>>>>>> 2db0683c
+View: Visualizar
+from: desde
+to: hasta