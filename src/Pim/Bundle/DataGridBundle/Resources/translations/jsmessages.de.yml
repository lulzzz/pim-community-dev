Item deleted: Element gelöscht
Are you sure you want to delete this item?: Möchten Sie dieses Element wirklich löschen?
Delete Error: Fehler beim Löschen
Are you sure you want to do remove selected items?: Sind Sie sicher, dass Sie die gewählten Elemente entfernen möchten?
Selected items were removed.: Die ausgewählten Elemente wurden entfernt.
Selected items were not removed.: Die ausgewählten Elemente wurden nicht entfernt.
Please, select items to remove.: Bitte die Elemente auswählen, die entfernt werden sollen.
Cannot delete item.: Element kann nicht gelöscht werden.
Refresh Confirmation: Aktualisierungsbestätigung
Your local changes will be lost. Are you sure you want to refresh grid?: Ihre lokalen Änderungen gehen verloren. Sind Sie sicher, dass Sie die Tabelle aktualisieren möchten?
Reset Confirmation: Reset-Bestätigung
Your local changes will be lost. Are you sure you want to reset grid?: Ihre lokalen Änderungen gehen verloren. Sind Sie sicher, dass Sie die Tabelle zurücksetzen möchten?
Confirmation: Bestätigung
edit: Bearbeiten
copy: Kopieren
remove: Entfernen
Status: Status
All: Alle
Per page: Pro Seite
Mass Action Confirmation: Massenaktion-Bestätigung
Mass action performed.: Massenaktion durchgeführt.
Mass action is not performed.: Massenaktion nicht durchgeführt.
Please, select items to perform mass action.: Wählen Sie die Elemente zum Ausführen der Massenaktion.
Execution Confirmation: Ausführungsbestätigung
Are you sure you want to do this?: Sind Sie sicher, dass Sie das tun möchten?
Action performed.: Aktion ausgeführt.
Action is not performed.: Aktion nicht ausgeführt.
Please, select item to perform action.: Bitte Element zum Ausführen der Aktion wählen.
View per page: Pro Seite
Enabled: Aktiviert
Disabled: Deaktiviert
not_available: N/A
"Yes": true
"No": false
oro.datagrid.entityHint: Entität
oro.datagrid.noentities: Keine Einträge gefunden
oro.datagrid.noresults: "Für Ihre Suche wurden leider keine passenden Treffer gefunden."
oro.datagrid.noresults_subTitle: "Wiederholen Sie Ihre Suche mit anderen Suchkriterien."
oro.datagrid.nocolumns: Es sind keine Spalten für diese Tabelle konfiguriert
oro.datagrid.pagination.label: "Seite"
oro.datagrid.pagination.totalPages: "von {{ totalPages }}"
oro.datagrid.pagination.totalRecords: "{{ totalRecords }} Datensätze"
oro.datagrid.action.reset: "Zurücksetzen"
oro.datagrid.action.refresh: "Aktualisieren"
oro_datagrid.select.all: "Alle"
oro_datagrid.select.visible: "Alle sichtbaren"
oro_datagrid.select.none: "Keine"
oro_datagrid.select.select: "Auswählen"
pim.grid.ajax_choice_filter.label_empty: ist leer
pim.grid.ajax_choice_filter.label_not_empty: ist nicht leer
pim:
  grid:
    choice_filter:
      label_empty: ist leer
      label_not_empty: ist nicht leer
      label_in_list: in Liste
      operator: Operator
    price_filter:
      label: Währung
    category_filter:
      done: Fertig
Available Columns: Verfügbare Spalten
Displayed Columns: Ausgewählte Spalten
datagrid_view.columns.min_message: Sie müssen mindestens eine Spalte der Tabelle zur Anzeige auswählen
pim_datagrid:
  column_configurator:
    label: Spalten
    title: Spaltenauswahl anpassen
    all_groups: Alle Gruppen
    search: Suche
    clear: Zurücksetzen
    displayed_columns: Ausgewählte Spalten
    apply: Anwenden
    cancel: Abbrechen
    remove_column: Entfernen
    attribute_groups: Attributgruppen
  mass_action:
    delete:
      confirm_title: Löschen bestätigen
      confirm_ok: OK
      empty_selection: Kein Produkt ausgewählt
pim.grid.mass_action.quick_export.title: Schnell-Export
pim.grid.mass_action.quick_export.launched: Der Schnellexport wurde gestartet
pim.grid.action.launch.title: Starten
pim.grid.action.show.title: Anzeigen
Please select view: Bitte Ansicht auswählen
Loading...: Lädt...
View: Ansehen
from: von
to: bis
grid.view_selector:
  default_view: Standardansicht
  save_changes: Diese Ansicht speichern
  remove: Diese Ansicht löschen
  create_view: Ansicht erstellen
  create: Anlegen
  search: Suche
  views: Ansichten
  placeholder: Name der neuen Ansicht
  choose_label: Wählen Sie eine Bezeichnung für die Ansicht
  confirmation:
    remove: Sind Sie sicher, dass Sie diese Ansicht löschen möchten?
<<<<<<< HEAD
    delete: Löschbestätigung
grid.view_selector.flash.updated: Tabellen-Ansicht erfolgreich aktualisiert
=======
    delete: Löschen bestätigen
grid.view_selector.flash.updated: Listenansicht erfolgreich aktualisiert
>>>>>>> f3485847
Client ID: Client-ID
Secret: Secret<|MERGE_RESOLUTION|>--- conflicted
+++ resolved
@@ -100,12 +100,7 @@
   choose_label: Wählen Sie eine Bezeichnung für die Ansicht
   confirmation:
     remove: Sind Sie sicher, dass Sie diese Ansicht löschen möchten?
-<<<<<<< HEAD
-    delete: Löschbestätigung
-grid.view_selector.flash.updated: Tabellen-Ansicht erfolgreich aktualisiert
-=======
     delete: Löschen bestätigen
 grid.view_selector.flash.updated: Listenansicht erfolgreich aktualisiert
->>>>>>> f3485847
 Client ID: Client-ID
 Secret: Secret