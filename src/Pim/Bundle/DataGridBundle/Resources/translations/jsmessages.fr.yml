Item deleted: Élément supprimé
Are you sure you want to delete this item?: Êtes-vous certain(e) de vouloir supprimer cet élément ?
Delete Error: Erreur lors de la suppression
Are you sure you want to do remove selected items?: Êtes-vous sûr(e) de vouloir supprimer les éléments sélectionnés ?
Selected items were removed.: Les éléments sélectionnés ont bien été supprimés.
Selected items were not removed.: "Les éléments sélectionnés n'ont pas été supprimés."
Please, select items to remove.: Veuillez sélectionner des éléments à supprimer.
Cannot delete item.: "Impossible de supprimer l'élément."
Refresh Confirmation: "Confirmer l'actualisation"
Your local changes will be lost. Are you sure you want to refresh grid?: Vos modifications locales seront perdues. Êtes-vous certain(e) de vouloir actualiser la grille ?
Reset Confirmation: Confirmation de remise à zéro
Your local changes will be lost. Are you sure you want to reset grid?: Vos modifications locales seront perdues. Êtes-vous certain(e) de vouloir actualiser la grille ?
Confirmation: Confirmation
edit: modifier
copy: copier
<<<<<<< HEAD
remove: supprimer
=======
remove: Retirer
>>>>>>> d6db0695
Status: État
All: Tous
Per page: Par page
Mass Action Confirmation: "Confirmation de l'action de masse"
Mass action performed.: Action de masse effectuée.
Mass action is not performed.: "L'action de masse n'est pas effectuée."
Please, select items to perform mass action.: Veuillez sélectionner des éléments pour exécuter cette action de masse.
Execution Confirmation: "Confirmation de l'exécution"
Are you sure you want to do this?: Êtes-vous sûr(e) de que vouloir faire cela ?
Action performed.: Action exécutée.
Action is not performed.: "L'action n'a pas été exécutée."
Please, select item to perform action.: "Veuillez sélectionner des éléments afin d'effectuer l'action."
View per page: Par page
oro.datagrid.entityHint: Entité
oro.datagrid.noentities: Aucun enregistrement trouvé
oro.datagrid.noresults: Aucun résultat trouvé. Essayez de modifier vos critères de recherche.
oro.datagrid.nocolumns: Aucune colonne configurée pour cette grille
oro.datagrid.pagination.label: Page
oro.datagrid.pagination.totalPages: 'de {{ totalPages }}'
oro.datagrid.pagination.totalRecords: '{{ totalRecords }} éléments'
oro.datagrid.action.reset: Réinitialiser
oro.datagrid.action.refresh: Mettre à jour
oro_datagrid.select.all: Tous
oro_datagrid.select.visible: Tous les éléments visibles
oro_datagrid.select.none: Aucun
pim.grid.ajax_choice_filter.label_empty: est vide
pim.grid.choice_filter:
  label_empty: est vide
  label_in_list: dans la liste
Available Columns: Colonnes disponibles
Displayed Columns: Colonnes sélectionnées
datagrid_view.columns.min_message: Vous devez sélectionner au moins une colonne à afficher
pim_datagrid:
  column_configurator:
    label: Colonnes
    title: Sélection de colonnes
    all_groups: Tous les groupes
    search: Recherche
    clear: Réinitialiser
    displayed_columns: Colonnes sélectionnées
    apply: Appliquer
    cancel: Annuler
    remove_column: Supprimer
  mass_action:
    delete:
      confirm_title: Confirmation de la suppression
      confirm_ok: OK
      empty_selection: Aucun produit sélectionné
pim.grid.mass_action.quick_export.title: Export rapide
pim.grid.mass_action.quick_export.launched: "L'export rapide a été lancé"
pim.grid.action.launch.title: Démarrer
pim.grid.action.show.title: Afficher
Please select view: Veuillez sélectionner une vue
Loading...: Chargement en cours...
View: Afficher
from: à partir du
to: "jusqu'au"<|MERGE_RESOLUTION|>--- conflicted
+++ resolved
@@ -13,11 +13,7 @@
 Confirmation: Confirmation
 edit: modifier
 copy: copier
-<<<<<<< HEAD
 remove: supprimer
-=======
-remove: Retirer
->>>>>>> d6db0695
 Status: État
 All: Tous
 Per page: Par page
