--- conflicted
+++ resolved
@@ -4,11 +4,6 @@
 
 use Oro\Bundle\DataGridBundle\Datasource\Orm\OrmDatasource As OroOrmDatasource;
 use Oro\Bundle\DataGridBundle\Datagrid\DatagridInterface;
-<<<<<<< HEAD
-use Oro\Bundle\DataGridBundle\Datasource\Orm\QueryConverter\YamlConverter;
-use Pim\Bundle\DataGridBundle\Model\DatagridRepositoryInterface;
-=======
->>>>>>> b196be77
 
 /**
  * Basic PIM data source, allow to prepare query builder from repository
@@ -42,13 +37,6 @@
             $this->qb = $repository->createQueryBuilder('o');
         }
 
-        $queryConfig = array_intersect_key($config, array_flip(['query']));
-
-        if (!empty($queryConfig)) {
-            $converter = new YamlConverter();
-            $this->qb  = $converter->parse($queryConfig, $this->qb);
-        }
-
         $grid->setDatasource(clone $this);
     }
 }