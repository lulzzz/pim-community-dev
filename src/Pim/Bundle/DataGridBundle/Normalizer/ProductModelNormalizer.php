--- conflicted
+++ resolved
@@ -78,13 +78,8 @@
         $data['values'] = $this->normalizeValues($productModel->getValues(), $format, $context);
         $data['created'] = $this->normalizer->normalize($productModel->getCreated(), $format, $context);
         $data['updated'] = $this->normalizer->normalize($productModel->getUpdated(), $format, $context);
-<<<<<<< HEAD
-        $data['label'] = $productModel->getLabel($locale);
+        $data['label'] = $productModel->getLabel($locale, $channel);
         $data['image'] = $this->normalizeImage($closestImage, $context);
-=======
-        $data['label'] = $productModel->getLabel($locale, $channel);
-        $data['image'] = $this->normalizeImage($closestImage, $format, $context);
->>>>>>> f6270ad5
 
         $data['groups'] = null;
         $data['enabled'] = null;
