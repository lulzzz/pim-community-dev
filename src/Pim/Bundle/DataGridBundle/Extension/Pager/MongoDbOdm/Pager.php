<?php

namespace Pim\Bundle\DataGridBundle\Extension\Pager\MongoDbOdm;

use Doctrine\ODM\MongoDB\Query\Builder as QueryBuilder;
use Oro\Bundle\DataGridBundle\Extension\Pager\PagerInterface;
use Oro\Bundle\DataGridBundle\Extension\Pager\AbstractPager;
use Oro\Bundle\SecurityBundle\ORM\Walker\AclHelper;

/**
 * MongoDB ODM pager
 *
 * @author    Nicolas Dupont <nicolas@akeneo.com>
 * @copyright 2013 Akeneo SAS (http://www.akeneo.com)
 * @license   http://opensource.org/licenses/osl-3.0.php  Open Software License (OSL 3.0)
 */
class Pager extends AbstractPager implements PagerInterface
{
    /**
     * @var QueryBuilder
     */
    protected $qb;

    /**
     * @var AclHelper
     */
    protected $aclHelper;

    /**
<<<<<<< HEAD
=======
     * Constructor
     *
>>>>>>> 824ca329
     * @param AclHelper    $aclHelper
     * @param integer      $maxPerPage
     * @param QueryBuilder $qb
     */
    public function __construct(AclHelper $aclHelper, $maxPerPage = 10, QueryBuilder $qb = null)
    {
        $this->qb = $qb;
        parent::__construct($maxPerPage);
        $this->aclHelper = $aclHelper;
    }

    /**
     * {@inheritdoc}
     */
    public function init()
    {
        // throw new \RuntimeException("Not implemented yet ! ".__CLASS__."::".__METHOD__);
    }

    /**
     * {@inheritdoc}
     */
    public function getResults($hydrationMode = Query::HYDRATE_OBJECT)
    {
        throw new \RuntimeException("Not implemented yet ! ".__CLASS__."::".__METHOD__);
    }

    /**
     * {@inheritdoc}
     */
    protected function retrieveObject($offset)
    {
        throw new \RuntimeException("Not implemented yet ! ".__CLASS__."::".__METHOD__);
    }

    /**
     * @param QueryBuilder $qb
     *
     * @return $this
     */
    public function setQueryBuilder(QueryBuilder $qb)
    {
        $this->qb = $qb;

        return $this;
    }

    /**
     * @return QueryBuilder
     */
    public function getQueryBuilder()
    {
        return $this->qb;
    }
}<|MERGE_RESOLUTION|>--- conflicted
+++ resolved
@@ -27,11 +27,8 @@
     protected $aclHelper;
 
     /**
-<<<<<<< HEAD
-=======
      * Constructor
      *
->>>>>>> 824ca329
      * @param AclHelper    $aclHelper
      * @param integer      $maxPerPage
      * @param QueryBuilder $qb
