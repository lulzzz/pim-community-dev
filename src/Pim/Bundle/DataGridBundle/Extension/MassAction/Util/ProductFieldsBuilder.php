--- conflicted
+++ resolved
@@ -70,12 +70,6 @@
     public function getFieldsList($productIds)
     {
         $this->prepareAvailableAttributeIds($productIds);
-<<<<<<< HEAD
-        $attributeRepo  = $this->productManager->getAttributeRepository();
-        $attributesList = $attributeRepo->findBy(['id' => $this->getAttributeIds()]);
-        $fieldsList     = $this->prepareFieldsList($attributesList);
-=======
->>>>>>> e66089dc
 
         $attributes = $this->getAttributeIds();
 
