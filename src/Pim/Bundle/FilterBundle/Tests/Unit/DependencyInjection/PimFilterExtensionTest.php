--- conflicted
+++ resolved
@@ -48,23 +48,16 @@
     public function testLoad()
     {
         $expectedFilters = array(
-<<<<<<< HEAD
             'pim_filter.form.type.filter.category',
             'pim_filter.form.type.filter.currency',
-=======
->>>>>>> 51b5f817
             'pim_filter.form.type.filter.entity',
             'pim_filter.form.type.filter.locale',
             'pim_filter.form.type.filter.scope'
         );
 
         $this->extension->load($this->configs, $this->containerBuilder);
+        $this->assertCount(6, $this->containerBuilder->getServiceIds());
 
-<<<<<<< HEAD
-        $this->assertCount(6, $this->containerBuilder->getServiceIds());
-=======
-        $this->assertCount(5, $this->containerBuilder->getServiceIds());
->>>>>>> 51b5f817
         foreach ($expectedFilters as $expectedFilter) {
             $this->assertContains($expectedFilter, $this->containerBuilder->getServiceIds());
         }
