parameters:
    pim_filter.datasource.orm_adapter.class: Pim\Bundle\FilterBundle\Datasource\Orm\OrmFilterDatasourceAdapter
    pim_filter.datasource.product_orm_adapter.class: Pim\Bundle\FilterBundle\Datasource\Orm\OrmFilterProductDatasourceAdapter

    pim_filter.ajax_choice_filter.class:  Pim\Bundle\FilterBundle\Filter\AjaxChoiceFilter

    pim_filter.product_scope_filter.class:         Pim\Bundle\FilterBundle\Filter\Product\ScopeFilter
    pim_filter.product_groups_filter.class:        Pim\Bundle\FilterBundle\Filter\Product\GroupsFilter
    pim_filter.product_family_filter.class:        Pim\Bundle\FilterBundle\Filter\Product\FamilyFilter
    pim_filter.product_completeness_filter.class:  Pim\Bundle\FilterBundle\Filter\Product\CompletenessFilter
<<<<<<< HEAD
    pim_filter.product_category_filter.class:      Pim\Bundle\FilterBundle\Filter\CategoryFilter
    pim_filter.product_date_filter.class:          Pim\Bundle\FilterBundle\Filter\ProductValue\DateTimeRangeFilter
=======
    pim_filter.category_filter.class:              Pim\Bundle\FilterBundle\Filter\CategoryFilter
    pim_filter.product_date_filter.class:          Pim\Bundle\FilterBundle\Filter\ProductValue\DateRangeFilter
>>>>>>> fe9d0919
    pim_filter.product_enabled_filter.class:       Pim\Bundle\FilterBundle\Filter\Product\EnabledFilter
    pim_filter.product_in_group_filter.class:      Pim\Bundle\FilterBundle\Filter\Product\InGroupFilter
    pim_filter.product_is_associated_filter.class: Pim\Bundle\FilterBundle\Filter\Product\IsAssociatedFilter
    pim_filter.product_value_string.class:         Pim\Bundle\FilterBundle\Filter\ProductValue\StringFilter
    pim_filter.product_value_choice.class:         Pim\Bundle\FilterBundle\Filter\ProductValue\ChoiceFilter
    pim_filter.product_value_number.class:         Pim\Bundle\FilterBundle\Filter\ProductValue\NumberFilter
    pim_filter.product_value_date.class:           Pim\Bundle\FilterBundle\Filter\ProductValue\DateRangeFilter
    pim_filter.product_value_datetime.class:       Pim\Bundle\FilterBundle\Filter\ProductValue\DateTimeRangeFilter
    pim_filter.product_value_boolean.class:        Pim\Bundle\FilterBundle\Filter\ProductValue\BooleanFilter
    pim_filter.product_value_metric.class:         Pim\Bundle\FilterBundle\Filter\ProductValue\MetricFilter
    pim_filter.product_value_price.class:          Pim\Bundle\FilterBundle\Filter\ProductValue\PriceFilter

    # deprecated: will be removed in 1.6, use pim_filter.category_filter.class instead
    pim_filter.product_category_filter.class: Pim\Bundle\FilterBundle\Filter\CategoryFilter

services:
    pim_filter.ajax_choice_filter:
        class: %pim_filter.ajax_choice_filter.class%
        arguments:
            - '@form.factory'
            - '@pim_filter.product_utility'
        tags:
            - { name: oro_filter.extension.orm_filter.filter, type: ajax_choice }

    pim_filter.product_scope_filter:
        class: %pim_filter.product_scope_filter.class%
        arguments:
            - '@form.factory'
            - '@pim_filter.product_utility'
            - '@pim_catalog.context.catalog'
            - '@pim_user.context.user'
        tags:
            - { name: oro_filter.extension.orm_filter.filter, type: product_scope }

    pim_filter.product_category_filter:
        class: %pim_filter.category_filter.class%
        arguments:
            - '@form.factory'
            - '@pim_filter.product_utility'
            - '@pim_catalog.repository.category'
        tags:
            - { name: oro_filter.extension.orm_filter.filter, type: product_category }

    pim_filter.product_groups_filter:
        class: %pim_filter.product_groups_filter.class%
        arguments:
            - '@form.factory'
            - '@pim_filter.product_utility'
            - '@pim_user.context.user'
            - %pim_catalog.entity.group.class%
        tags:
            - { name: oro_filter.extension.orm_filter.filter, type: product_groups }

    pim_filter.product_family_filter:
        class: %pim_filter.product_family_filter.class%
        arguments:
            - '@form.factory'
            - '@pim_filter.product_utility'
        tags:
            - { name: oro_filter.extension.orm_filter.filter, type: product_family }

    pim_filter.product_completeness_filter:
        class: %pim_filter.product_completeness_filter.class%
        arguments:
            - '@form.factory'
            - '@pim_filter.product_utility'
        tags:
            - { name: oro_filter.extension.orm_filter.filter, type: product_completeness }

    pim_filter.product_date_filter:
        class: %pim_filter.product_date_filter.class%
        arguments:
            - '@form.factory'
            - '@pim_filter.product_utility'
        tags:
            - { name: oro_filter.extension.orm_filter.filter, type: product_date }

    pim_filter.product_enabled_filter:
        class: %pim_filter.product_enabled_filter.class%
        arguments:
            - '@form.factory'
            - '@pim_filter.product_utility'
        tags:
            - { name: oro_filter.extension.orm_filter.filter, type: product_enabled }

    pim_filter.product_in_group_filter:
        class: %pim_filter.product_in_group_filter.class%
        arguments:
            - '@form.factory'
            - '@pim_filter.product_utility'
            - '@pim_datagrid.datagrid.request.parameters_extractor'
        tags:
            - { name: oro_filter.extension.orm_filter.filter, type: product_in_group }

    pim_filter.product_is_associated_filter:
        class: %pim_filter.product_is_associated_filter.class%
        arguments:
            - '@form.factory'
            - '@pim_filter.product_utility'
            - '@pim_datagrid.datagrid.request.parameters_extractor'
            - '@pim_catalog.repository.association_type'
            - '@pim_catalog.repository.product'
        tags:
            - { name: oro_filter.extension.orm_filter.filter, type: product_is_associated }

    pim_filter.product_value_string:
        class: %pim_filter.product_value_string.class%
        arguments:
            - '@form.factory'
            - '@pim_filter.product_utility'
        tags:
            - { name: oro_filter.extension.orm_filter.filter, type: product_value_string }

    pim_filter.product_value_choice:
        class: %pim_filter.product_value_choice.class%
        arguments:
            - '@form.factory'
            - '@pim_filter.product_utility'
            - '@pim_user.context.user'
            - %pim_catalog.entity.attribute_option.class%
            - '@pim_catalog.repository.attribute'
        tags:
            - { name: oro_filter.extension.orm_filter.filter, type: product_value_choice }

    pim_filter.product_value_number:
        class: %pim_filter.product_value_number.class%
        arguments:
            - '@form.factory'
            - '@pim_filter.product_utility'
            - '@pim_catalog.repository.attribute'
        tags:
            - { name: oro_filter.extension.orm_filter.filter, type: product_value_number }

    pim_filter.product_value_date:
        class: %pim_filter.product_value_date.class%
        arguments:
            - '@form.factory'
            - '@pim_filter.product_utility'
        tags:
            - { name: oro_filter.extension.orm_filter.filter, type: product_value_date }

    pim_filter.product_value_datetime:
        class: %pim_filter.product_value_datetime.class%
        arguments:
            - '@form.factory'
            - '@pim_filter.product_utility'
        tags:
            - { name: oro_filter.extension.orm_filter.filter, type: product_value_datetime }

    pim_filter.product_value_boolean:
        class: %pim_filter.product_value_boolean.class%
        arguments:
            - '@form.factory'
            - '@pim_filter.product_utility'
        tags:
            - { name: oro_filter.extension.orm_filter.filter, type: product_value_boolean }

    pim_filter.product_value_metric:
        class: %pim_filter.product_value_metric.class%
        arguments:
            - '@form.factory'
            - '@pim_filter.product_utility'
            - '@translator'
            - '@akeneo_measure.manager'
        tags:
            - { name: oro_filter.extension.orm_filter.filter, type: product_value_metric }

    pim_filter.product_value_price:
        class: %pim_filter.product_value_price.class%
        arguments:
            - '@form.factory'
            - '@pim_filter.product_utility'
        tags:
            - { name: oro_filter.extension.orm_filter.filter, type: product_value_price }<|MERGE_RESOLUTION|>--- conflicted
+++ resolved
@@ -8,13 +8,8 @@
     pim_filter.product_groups_filter.class:        Pim\Bundle\FilterBundle\Filter\Product\GroupsFilter
     pim_filter.product_family_filter.class:        Pim\Bundle\FilterBundle\Filter\Product\FamilyFilter
     pim_filter.product_completeness_filter.class:  Pim\Bundle\FilterBundle\Filter\Product\CompletenessFilter
-<<<<<<< HEAD
-    pim_filter.product_category_filter.class:      Pim\Bundle\FilterBundle\Filter\CategoryFilter
     pim_filter.product_date_filter.class:          Pim\Bundle\FilterBundle\Filter\ProductValue\DateTimeRangeFilter
-=======
     pim_filter.category_filter.class:              Pim\Bundle\FilterBundle\Filter\CategoryFilter
-    pim_filter.product_date_filter.class:          Pim\Bundle\FilterBundle\Filter\ProductValue\DateRangeFilter
->>>>>>> fe9d0919
     pim_filter.product_enabled_filter.class:       Pim\Bundle\FilterBundle\Filter\Product\EnabledFilter
     pim_filter.product_in_group_filter.class:      Pim\Bundle\FilterBundle\Filter\Product\InGroupFilter
     pim_filter.product_is_associated_filter.class: Pim\Bundle\FilterBundle\Filter\Product\IsAssociatedFilter
@@ -26,9 +21,6 @@
     pim_filter.product_value_boolean.class:        Pim\Bundle\FilterBundle\Filter\ProductValue\BooleanFilter
     pim_filter.product_value_metric.class:         Pim\Bundle\FilterBundle\Filter\ProductValue\MetricFilter
     pim_filter.product_value_price.class:          Pim\Bundle\FilterBundle\Filter\ProductValue\PriceFilter
-
-    # deprecated: will be removed in 1.6, use pim_filter.category_filter.class instead
-    pim_filter.product_category_filter.class: Pim\Bundle\FilterBundle\Filter\CategoryFilter
 
 services:
     pim_filter.ajax_choice_filter:
