--- conflicted
+++ resolved
@@ -457,19 +457,16 @@
         $string = "";
         try {
             $message = "startTime=%s, endTime=%s, updatedTime=%s, status=%s,"
-                . "exitStatus=%s";
+                . "exitStatus=%s, job=%s";
             $string = sprintf(
                 $message,
                 $this->startTime->format() ,
                 $this->endTime->format(),
                 $this->updatedTime->format(),
                 $this->status,
-<<<<<<< HEAD
                 $this->exitStatus
-=======
                 $this->exitStatus,
                 $this->job->getCode()
->>>>>>> 26bb06f7
             );
         } catch (\Exception $e) {
             $string = $e->getMessage();
