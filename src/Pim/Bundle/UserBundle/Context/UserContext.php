<?php

namespace Pim\Bundle\UserBundle\Context;

use Oro\Bundle\UserBundle\Entity\User;
use Pim\Bundle\CatalogBundle\Manager\CategoryManager;
use Pim\Bundle\CatalogBundle\Manager\ChannelManager;
use Pim\Bundle\CatalogBundle\Manager\LocaleManager;
use Pim\Bundle\CatalogBundle\Model\CategoryInterface as CatalogCategoryInterface;
use Pim\Bundle\CatalogBundle\Model\LocaleInterface;
use Pim\Component\Classification\Model\CategoryInterface;
use Pim\Component\Classification\Repository\CategoryRepositoryInterface;
use Symfony\Component\HttpFoundation\Request;
use Symfony\Component\HttpFoundation\RequestStack;
use Symfony\Component\Security\Core\Authentication\Token\Storage\TokenStorageInterface;

/**
 * User context that provides access to user locale, channel and default category tree
 *
 * @author    Filips Alpe <filips@akeneo.com>
 * @copyright 2014 Akeneo SAS (http://www.akeneo.com)
 * @license   http://opensource.org/licenses/osl-3.0.php  Open Software License (OSL 3.0)
 */
class UserContext
{
    /** @staticvar string */
    const REQUEST_LOCALE_PARAM = 'dataLocale';

<<<<<<< HEAD
    /** @staticvar string */
    const USER_PRODUCT_CATEGORY_TYPE = 'product';

    /** @var SecurityContextInterface */
    protected $securityContext;
=======
    /** @var TokenStorageInterface */
    protected $tokenStorage;
>>>>>>> 4edbe6de

    /** @var LocaleManager */
    protected $localeManager;

    /** @var ChannelManager */
    protected $channelManager;

<<<<<<< HEAD
    /** @var Request */
    protected $request;
=======
    /** @var CategoryManager */
    protected $categoryManager;

    /** @var RequestStack */
    protected $requestStack;
>>>>>>> 4edbe6de

    /** @var array */
    protected $userLocales;

    /** @var CategoryRepositoryInterface */
    protected $productCategoryRepo;

    /** @var string */
    protected $defaultLocale;

    /**
<<<<<<< HEAD
     * @param SecurityContextInterface    $securityContext
     * @param LocaleManager               $localeManager
     * @param ChannelManager              $channelManager
     * @param CategoryRepositoryInterface $productCategoryRepo
     * @param string                      $defaultLocale
=======
     * @param TokenStorageInterface $tokenStorage
     * @param LocaleManager         $localeManager
     * @param ChannelManager        $channelManager
     * @param CategoryManager       $categoryManager
     * @param RequestStack          $requestStack
     * @param string                $defaultLocale
>>>>>>> 4edbe6de
     */
    public function __construct(
        TokenStorageInterface $tokenStorage,
        LocaleManager $localeManager,
        ChannelManager $channelManager,
<<<<<<< HEAD
        CategoryRepositoryInterface $productCategoryRepo,
        $defaultLocale
    ) {
        $this->securityContext     = $securityContext;
        $this->localeManager       = $localeManager;
        $this->channelManager      = $channelManager;
        $this->defaultLocale       = $defaultLocale;
        $this->productCategoryRepo = $productCategoryRepo;
=======
        CategoryManager $categoryManager,
        RequestStack $requestStack,
        $defaultLocale
    ) {
        $this->tokenStorage    = $tokenStorage;
        $this->localeManager   = $localeManager;
        $this->channelManager  = $channelManager;
        $this->categoryManager = $categoryManager;
        $this->requestStack    = $requestStack;
        $this->defaultLocale   = $defaultLocale;
>>>>>>> 4edbe6de
    }

    /**
     * Returns the current locale from the request or the user's catalog locale
     * or the first activated locale
     *
     * @throws \LogicException When there are no activated locales
     *
     * @return Locale
     */
    public function getCurrentLocale()
    {
        if (null !== $locale = $this->getRequestLocale()) {
            return $locale;
        }

        if (null !== $locale = $this->getUserLocale()) {
            return $locale;
        }

        if (null !== $locale = $this->getDefaultLocale()) {
            return $locale;
        }

        if ($locale = current($this->getUserLocales())) {
            return $locale;
        }

        throw new \LogicException('There are no activated locales');
    }

    /**
     * Returns the current locale code
     *
     * @return string
     */
    public function getCurrentLocaleCode()
    {
        return $this->getCurrentLocale()->getCode();
    }

    /**
     * Returns active locales
     *
     * @return Locale[]
     */
    public function getUserLocales()
    {
        if ($this->userLocales === null) {
            $this->userLocales = $this->localeManager->getActiveLocales();
        }

        return $this->userLocales;
    }

    /**
     * Returns the codes of active locales
     *
     * @return array
     */
    public function getUserLocaleCodes()
    {
        return array_map(
            function ($locale) {
                return $locale->getCode();
            },
            $this->getUserLocales()
        );
    }

    /**
     * Get user channel
     *
     * @return Channel
     */
    public function getUserChannel()
    {
        $catalogScope = $this->getUserOption('catalogScope');

        return $catalogScope ?: current($this->channelManager->getChannels());
    }

    /**
     * Get user channel code
     *
     * @return string
     */
    public function getUserChannelCode()
    {
        return $this->getUserChannel()->getCode();
    }

    /**
     * Get channel choices with user channel code first
     *
     * @return string[]
     */
    public function getChannelChoicesWithUserChannel()
    {
        $channelChoices  = $this->channelManager->getChannelChoices();
        $userChannelCode = $this->getUserChannelCode();

        if (array_key_exists($userChannelCode, $channelChoices)) {
            return [$userChannelCode => $channelChoices[$userChannelCode]] + $channelChoices;
        }

        return $channelChoices;
    }

    /**
     * Get user category tree
     *
     * @return CatalogCategoryInterface
     *
     * @deprecated Will be removed in 1.5. Please use getUserProductCategoryTree() instead.
     */
    public function getUserTree()
    {
        return $this->getUserProductCategoryTree();
    }

    /**
     * For the given $relatedEntity of category asked, return the default user category.
     *
     * @param string $relatedEntity
     *
     * @return CategoryInterface|null
     */
    public function getUserCategoryTree($relatedEntity)
    {
        if (static::USER_PRODUCT_CATEGORY_TYPE === $relatedEntity) {
            return $this->getUserProductCategoryTree();
        }

        return null;
    }

    /**
     * Get user product category tree
     *
     * @return \Pim\Bundle\CatalogBundle\Model\CategoryInterface
     */
    public function getUserProductCategoryTree()
    {
        $defaultTree = $this->getUserOption('defaultTree');

        return $defaultTree ?: current($this->productCategoryRepo->getTrees());
    }

    /**
     * Returns the request locale
     *
     * @return Locale|null
     */
    protected function getRequestLocale()
    {
        $request = $this->getCurrentRequest();
        if (null !== $request) {
            $localeCode = $request->get(self::REQUEST_LOCALE_PARAM);
            if ($localeCode) {
                $locale = $this->localeManager->getLocaleByCode($localeCode);
                if ($locale && $this->isLocaleAvailable($locale)) {
                    return $locale;
                }
            }
        }

        return null;
    }

    /**
     * Returns the user locale
     *
     * @return Locale|null
     */
    protected function getUserLocale()
    {
        $locale = $this->getUserOption('catalogLocale');

        return $locale && $this->isLocaleAvailable($locale) ? $locale : null;
    }

    /**
     * Returns the default application locale
     *
     * @return Locale|null
     */
    protected function getDefaultLocale()
    {
        return $this->localeManager->getLocaleByCode($this->defaultLocale);
    }

    /**
     * Checks if a locale is activated
     *
     * @param LocaleInterface $locale
     *
     * @return bool
     */
    protected function isLocaleAvailable(LocaleInterface $locale)
    {
        return $locale->isActivated();
    }

    /**
     * Get a user option
     *
     * @param string $optionName
     *
     * @return mixed|null
     */
    protected function getUserOption($optionName)
    {
        $token = $this->tokenStorage->getToken();

        if ($token !== null) {
            $user   = $token->getUser();
            $method = sprintf('get%s', ucfirst($optionName));

            if ($user && is_callable([$user, $method])) {
                $value = $user->$method();
                if ($value) {
                    return $value;
                }
            }
        }

        return null;
    }

    /**
     * Get current request
     *
     * @return Request|null
     */
    protected function getCurrentRequest()
    {
        return $this->requestStack->getCurrentRequest();
    }

    /**
     * Get authenticated user
     *
     * @return User|null
     */
    public function getUser()
    {
        if (null === $token = $this->tokenStorage->getToken()) {
            return null;
        }

        if (!is_object($user = $token->getUser())) {
            return null;
        }

        return $user;
    }
}<|MERGE_RESOLUTION|>--- conflicted
+++ resolved
@@ -3,7 +3,6 @@
 namespace Pim\Bundle\UserBundle\Context;
 
 use Oro\Bundle\UserBundle\Entity\User;
-use Pim\Bundle\CatalogBundle\Manager\CategoryManager;
 use Pim\Bundle\CatalogBundle\Manager\ChannelManager;
 use Pim\Bundle\CatalogBundle\Manager\LocaleManager;
 use Pim\Bundle\CatalogBundle\Model\CategoryInterface as CatalogCategoryInterface;
@@ -26,16 +25,11 @@
     /** @staticvar string */
     const REQUEST_LOCALE_PARAM = 'dataLocale';
 
-<<<<<<< HEAD
     /** @staticvar string */
     const USER_PRODUCT_CATEGORY_TYPE = 'product';
 
-    /** @var SecurityContextInterface */
-    protected $securityContext;
-=======
     /** @var TokenStorageInterface */
     protected $tokenStorage;
->>>>>>> 4edbe6de
 
     /** @var LocaleManager */
     protected $localeManager;
@@ -43,16 +37,8 @@
     /** @var ChannelManager */
     protected $channelManager;
 
-<<<<<<< HEAD
-    /** @var Request */
-    protected $request;
-=======
-    /** @var CategoryManager */
-    protected $categoryManager;
-
     /** @var RequestStack */
     protected $requestStack;
->>>>>>> 4edbe6de
 
     /** @var array */
     protected $userLocales;
@@ -64,46 +50,27 @@
     protected $defaultLocale;
 
     /**
-<<<<<<< HEAD
-     * @param SecurityContextInterface    $securityContext
+     * @param TokenStorageInterface       $tokenStorage
      * @param LocaleManager               $localeManager
      * @param ChannelManager              $channelManager
      * @param CategoryRepositoryInterface $productCategoryRepo
+     * @param RequestStack                $requestStack
      * @param string                      $defaultLocale
-=======
-     * @param TokenStorageInterface $tokenStorage
-     * @param LocaleManager         $localeManager
-     * @param ChannelManager        $channelManager
-     * @param CategoryManager       $categoryManager
-     * @param RequestStack          $requestStack
-     * @param string                $defaultLocale
->>>>>>> 4edbe6de
      */
     public function __construct(
         TokenStorageInterface $tokenStorage,
         LocaleManager $localeManager,
         ChannelManager $channelManager,
-<<<<<<< HEAD
         CategoryRepositoryInterface $productCategoryRepo,
-        $defaultLocale
-    ) {
-        $this->securityContext     = $securityContext;
-        $this->localeManager       = $localeManager;
-        $this->channelManager      = $channelManager;
-        $this->defaultLocale       = $defaultLocale;
-        $this->productCategoryRepo = $productCategoryRepo;
-=======
-        CategoryManager $categoryManager,
         RequestStack $requestStack,
         $defaultLocale
     ) {
-        $this->tokenStorage    = $tokenStorage;
-        $this->localeManager   = $localeManager;
-        $this->channelManager  = $channelManager;
-        $this->categoryManager = $categoryManager;
-        $this->requestStack    = $requestStack;
-        $this->defaultLocale   = $defaultLocale;
->>>>>>> 4edbe6de
+        $this->tokenStorage        = $tokenStorage;
+        $this->localeManager       = $localeManager;
+        $this->channelManager      = $channelManager;
+        $this->requestStack        = $requestStack;
+        $this->defaultLocale       = $defaultLocale;
+        $this->productCategoryRepo = $productCategoryRepo;
     }
 
     /**
