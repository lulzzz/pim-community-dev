pim_user:
  user:
    tab:
      general.title: Ogólne
      additional.title: Dodatkowe
      group_and_role.title: Grupy i Role
      password.title: Hasło
      business_unit.title: Jednostki biznesowe
<<<<<<< HEAD
      email_synchronization.title: Ustawienia synchronizacji poczty e-mail
=======
>>>>>>> 815a619a
      interfaces.title: Interfejsy
oro.user.controller:
  group.message.saved: Grupa zapisana
  role.message.saved: Rola zapisana
  user.message.saved: Użytkownik zapisany
  status.message.saved: Status zapisany
oro.user.grid.users:
  columns:
    username: Nazwa użytkownika
    email: Adres e-mail
    firstName: Imię
    lastName: Nazwisko
    createdAt: Data utworzenia
    updatedAt: Aktualizowano
    enabled: Status
oro.user.grid.roles:
  columns:
    label: Etykieta
oro.user.grid.groups:
  columns:
    name: Nazwa
pim_title:
  user.index: Użytkownicy
  user_role.index: Role
  user_group.index: Grupy
  system_configuration.index: Konfiguracja
user.title: Użytkownik
user.overview: Użytkownik
Users Management: Zarządzanie użytkownikami
Create user: Utwórz użytkownika
btn.create.user: Utwórz użytkownika
New user: Nowy użytkownik
Additional: Dodatkowe
Groups and Roles: Grupy i role
Username: Nazwa użytkownika
Password: Hasło
Re-enter password: Powtórz hasło
Name prefix: Prefiks nazwy
First name: Imię
Middle name: Drugie imię
Last name: Nazwisko
Name suffix: Sufiks nazwy
Date of birth: Data urodzenia
Avatar: Awatar
Additional emails: Dodatkowe adresy email
Add another email: Dodaj kolejny e-mail
Catalog locale: Język katalogu
Catalog scope: Zasięg katalogu
Default tree: Drzewo domyślne
Business Units: Jednostki biznesowe
Email synchronization settings: Ustawienia synchronizacji poczty e-mail
Host: Host
Port: Port
Ssl: SSL
Last logged in: Ostatnio zalogowany
Login count: Liczba logowań
Additional Information: Dodatkowe informacje
Interfaces: Interfejsy
Basic Information: Podstawowe informacje
Contact Information: Informacje kontaktowe
User name: Nazwa użytkownika
Birthday: Data urodzenia
API key: Klucz API
Ui locale: Język Interfejsu
UI locale: Język Interfejsu
User salt: Sól użytkownika
Current password: Aktualne hasło
New password: Nowe Hasło
Repeat new password: Nowe hasło (powtórz)
Generate key: Wygeneruj klucz
Primary: podstawowy
Removed user: Użytkownik usunięty
user:
  product_grid_filters: Filtry listy produktów
  default_product_grid_view:
    label: Widok domyślny listy produktów
  default_grid_view:
    none: Brak
Role: Rola
Owner: Właściciel
General: Ogólne
Entity: Encja
Save and close: Zapisz i zamknij
Has role: Ma rolę
role:
  edit: Edytowanie roli
  create: Utwórz rolę
btn.create.role: Utwórz rolę
rights:
  action: Uprawnienia
oro_security:
  acl_group:
    user: Użytkownicy
    role: Role
    group: Grupy użytkowników
  acl:
    user:
      view: Przeglądanie użytkowników
      create: Tworzenie użytkownika
      edit: Edycja użytkowników
      delete: Usuwanie użytkownika
    role:
      view: Przeglądanie ról
      create: Tworzenie roli
      edit: Edycja ról
      delete: Usuwanie roli
    group:
      view: Przeglądanie grup użytkowników
      create: Tworzenie grup użytkowników
(default): Domyślne uprawnienia encji
VIEW: Zobacz
CREATE: Utwórz
EDIT: Edytuj
DELETE: Usuń
ASSIGN: Przypisz
SHARE: Udostępnij
oro:
  security:
    access-level:
      BASIC: Użytkownik
      LOCAL: Jednostka biznesowa
      DEEP: Podział
      GLOBAL: Organizacja
      SYSTEM: System
      NONE: Brak
Create group: Utwórz grupę
btn.create.user-group: Utwórz grupę
Has group: Ma grupę
Save and Close: Zapisz i zamknij
user-group.overview: Grupy
Log in: Zaloguj się
Remember me on this computer: Zapamiętaj mnie na tym komputerze
Forgot your password?: Zapomniałeś hasła?
Username or Email: Login lub E-mail
Forgot Password: Zapomniałem hasła
Request: Żądanie
Check Email: Sprawdź Email
password_reset_email_sent: 'Wiadomość e-mail została wysłana na adres %email%. Zawiera ona link który należy kliknąć, aby zresetować hasło.'
Go to homepage: Przejdź do strony głównej<|MERGE_RESOLUTION|>--- conflicted
+++ resolved
@@ -3,13 +3,10 @@
     tab:
       general.title: Ogólne
       additional.title: Dodatkowe
-      group_and_role.title: Grupy i Role
+      group_and_role.title: Grupy i role
       password.title: Hasło
       business_unit.title: Jednostki biznesowe
-<<<<<<< HEAD
       email_synchronization.title: Ustawienia synchronizacji poczty e-mail
-=======
->>>>>>> 815a619a
       interfaces.title: Interfejsy
 oro.user.controller:
   group.message.saved: Grupa zapisana
@@ -23,7 +20,7 @@
     firstName: Imię
     lastName: Nazwisko
     createdAt: Data utworzenia
-    updatedAt: Aktualizowano
+    updatedAt: Data aktualizacji
     enabled: Status
 oro.user.grid.roles:
   columns:
@@ -92,9 +89,12 @@
 Owner: Właściciel
 General: Ogólne
 Entity: Encja
+Capabilities: Możliwości
 Save and close: Zapisz i zamknij
 Has role: Ma rolę
 role:
+  title: rola
+  overview: rola
   edit: Edytowanie roli
   create: Utwórz rolę
 btn.create.role: Utwórz rolę
@@ -119,6 +119,8 @@
     group:
       view: Przeglądanie grup użytkowników
       create: Tworzenie grup użytkowników
+      edit: Edycja grup użytkowników
+      delete: Usuwanie grup użytkowników
 (default): Domyślne uprawnienia encji
 VIEW: Zobacz
 CREATE: Utwórz
