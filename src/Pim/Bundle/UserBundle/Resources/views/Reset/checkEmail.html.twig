--- conflicted
+++ resolved
@@ -19,11 +19,4 @@
         </div>
     </form>
 </div>
-<<<<<<< HEAD
-
-<div class="AknLogin-footer AknFooter version-container muted">
-    {% embed 'PimDashboardBundle:Dashboard:version.html.twig' %}{% endembed %}
-</div>
-=======
->>>>>>> 1899134b
 {% endblock %}