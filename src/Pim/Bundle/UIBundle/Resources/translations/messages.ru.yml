--- conflicted
+++ resolved
@@ -21,9 +21,6 @@
 Delete: Удалить
 Save: Сохранить
 Cancel: Отмена
-<<<<<<< HEAD
-oro.form.choose_value: Выберите значение...
-=======
 Get help: Получить помощь
 My User: Мой аккаунт
 oro.form.choose_value: Выберите значение...
@@ -39,5 +36,4 @@
 Minimize the window to the pinbar: Сверните окно в pinbar
 Loading ...: Загрузка ...
 "Yes": Да
-"No": Нет
->>>>>>> c5a02030
+"No": Нет