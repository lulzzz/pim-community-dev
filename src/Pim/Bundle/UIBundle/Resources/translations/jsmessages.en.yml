--- conflicted
+++ resolved
@@ -43,11 +43,8 @@
 Currency: Currency
 
 jstree:
-<<<<<<< HEAD
-=======
     all:          All products
     unclassified: Unclassified products
->>>>>>> a34b668c
     product:
         all:          All products
         unclassified: Unclassified products
