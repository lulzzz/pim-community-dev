@import 'mixins';
@import 'variables';
@import 'icons';
@import 'header';
@import 'form';
@import 'jquery.wizard';

/* General **********************************************************************************************************/

body {
  background-color: @backgroundColor-white;
  color: @textColor;
}

#main, .container-fluid {
  padding: 0;
}

a {
  color: @color-purple_dark;
}
a:hover,
a:focus {
  color: darken(@color-purple_dark, 5%);
}

/* Grids */
.grid th a {color: #666666; }
.table-hover tbody tr:hover > td {background-color: @color-purple_hover; }
table.grid { margin-bottom: 0; }
.grid-container { overflow: visible; }
#pim_catalog_product_create {
  label {
    text-align: left;
    width: 200px;
  }
  .select2-search-field, .select2-container {
      width: 314px!important;
      min-width: 314px!important;
  }
  input {
    width: 300px;
  }
}
.filter-box select.filter-select-oro {
  height: 25px;
  line-height: 25px;
  width: 100px;
  padding-right: 0;
}

.ui-multiselect-menu.select-filter-widget .ui-multiselect-checkboxes label {
  &.ui-state-hover, &.ui-state-active {
    background-color: @color-purple_light;
  }
}

.filter-criteria .dropdown-menu li {
  > a,
  &.active > a {
    &:hover, &:focus, &:active {
      background: @color-purple_light;
    }
  }
  &.active > a {
    background: @textColor + #777;
  }
}

.dropdown-menu>li>a {
  color: @color-purple_light;
  &:hover, &:active {
    color: darken(@color-purple_light, 5%);
  }
}

.btn-group>.dropdown-menu li a:hover {
  background: @color-purple_light;
}

/* Tree */
.jstree-default {
  height: 100%;
  overflow: auto;
}

.jstree-root > a > .jstree-checkbox {
    display: none;
}

#tree_toolbar {
    display: block;
    background: #efefef url("../../oroui/img/bg-gray-box.png") repeat-x;
    border: solid #ccc;
    border-width: 1px 0;
    padding: 16px 20px 16px 20px;
    margin-bottom: 10px;
}

a.back-link i {
  vertical-align: middle;
}

.icon-collapse-alt, .icon-expand-alt {
  font-size: 14px;
}

.icon-bullet:before {
  content: "\2022";
  font-size: 2em;
  color: #777777;
}

code.flag-language {
  color: #000000;
  border: none;
  background-color: transparent;
  padding: 4px;
}

.btn.scope-filter {
  height: 28px;
  min-width: 130px;
  padding-right: 0px;
  padding-left: 5px;
}

/** Dashboard ********************************************************************************************************/
.dashboard {
  background: @backgroundColor
  .row {
    margin-top:20px;
  }
  #container > .container {
    padding-top: 30px;
  }
}

.dashboard-widget > div {
  height: 190px;
  border: 1px solid #b6b6b6;
  overflow: hidden;
  .border-radius(5px);
  .box-shadow(1px 1px 5px rgba(50, 50, 50, 0.2));
}

<<<<<<< HEAD
.mass-edit-form {
  padding: 25px;
  background-color: lighten(@color-light_grey, 4%);
  hr {
    height: 3px;
    border-top: 1px solid lighten(@color-light_grey, 5%);
    border-bottom: 1px solid lighten(@color-light_grey, 4%);
    background-color: lighten(@color-light_grey, 2%);
=======
/** jstree ***********************************************************************************************************/
.jstree {
  &.jstree-default .jstree-hovered {
    background: @color-purple_hover;
    border: 1px solid @color-purple_hover;
  }
  &.jstree-default .jstree-clicked {
    background: darken(@color-purple_hover, 5%);
    border: 1px solid darken(@color-purple_hover, 5%);
  }

  li.jstree-open > a:not(.jstree-loading) .jstree-icon {
    background:url("jstree/folder_standard_opened.png") 0px 0px no-repeat;
  }
  li.jstree-closed > a:not(.jstree-loading) .jstree-icon {
    background:url("jstree/folder_standard_closed.png") 0px 0px no-repeat;
  }
  li.jstree-leaf > a:not(.jstree-loading) .jstree-icon {
    background:url("jstree/folder_leaf.png") 0px 0px no-repeat;
  }
  li.jstree-unclassified > a:not(.jstree-loading) .jstree-icon {
    background:url("jstree/folder_unclassified.png") 0px 0px no-repeat;
>>>>>>> 34c1d2d5
  }
}<|MERGE_RESOLUTION|>--- conflicted
+++ resolved
@@ -144,7 +144,33 @@
   .box-shadow(1px 1px 5px rgba(50, 50, 50, 0.2));
 }
 
-<<<<<<< HEAD
+/** jstree ***********************************************************************************************************/
+.jstree {
+  &.jstree-default .jstree-hovered {
+    background: @color-purple_hover;
+    border: 1px solid @color-purple_hover;
+
+    &.jstree-default .jstree-clicked {
+      background: darken(@color-purple_hover, 5%);
+      border: 1px solid darken(@color-purple_hover, 5%);
+    }
+
+    li.jstree-open > a:not(.jstree-loading) .jstree-icon {
+      background:url("jstree/folder_standard_opened.png") 0px 0px no-repeat;
+    }
+    li.jstree-closed > a:not(.jstree-loading) .jstree-icon {
+      background:url("jstree/folder_standard_closed.png") 0px 0px no-repeat;
+    }
+    li.jstree-leaf > a:not(.jstree-loading) .jstree-icon {
+      background:url("jstree/folder_leaf.png") 0px 0px no-repeat;
+    }
+    li.jstree-unclassified > a:not(.jstree-loading) .jstree-icon {
+      background:url("jstree/folder_unclassified.png") 0px 0px no-repeat;
+    }
+  }
+}
+
+/** mass-edition *****************************************************************************************************/
 .mass-edit-form {
   padding: 25px;
   background-color: lighten(@color-light_grey, 4%);
@@ -153,29 +179,5 @@
     border-top: 1px solid lighten(@color-light_grey, 5%);
     border-bottom: 1px solid lighten(@color-light_grey, 4%);
     background-color: lighten(@color-light_grey, 2%);
-=======
-/** jstree ***********************************************************************************************************/
-.jstree {
-  &.jstree-default .jstree-hovered {
-    background: @color-purple_hover;
-    border: 1px solid @color-purple_hover;
-  }
-  &.jstree-default .jstree-clicked {
-    background: darken(@color-purple_hover, 5%);
-    border: 1px solid darken(@color-purple_hover, 5%);
-  }
-
-  li.jstree-open > a:not(.jstree-loading) .jstree-icon {
-    background:url("jstree/folder_standard_opened.png") 0px 0px no-repeat;
-  }
-  li.jstree-closed > a:not(.jstree-loading) .jstree-icon {
-    background:url("jstree/folder_standard_closed.png") 0px 0px no-repeat;
-  }
-  li.jstree-leaf > a:not(.jstree-loading) .jstree-icon {
-    background:url("jstree/folder_leaf.png") 0px 0px no-repeat;
-  }
-  li.jstree-unclassified > a:not(.jstree-loading) .jstree-icon {
-    background:url("jstree/folder_unclassified.png") 0px 0px no-repeat;
->>>>>>> 34c1d2d5
   }
 }