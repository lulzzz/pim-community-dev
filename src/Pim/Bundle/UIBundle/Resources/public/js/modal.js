/* global define */
define(['underscore', 'backbone', 'oro/translator', 'backbone/bootstrap-modal'],
function(_, Backbone, __) {
    'use strict';

    /**
     * Implementation of Bootstrap Modal
     * Oro extension of Bootstrap Modal wrapper for use with Backbone.
     *
     * @export  oro/modal
     * @class   oro.Modal
     * @extends Backbone.BootstrapModal
     */
    return Backbone.BootstrapModal.extend({
<<<<<<< HEAD
        open: function () {
=======
        /** @property {String} */
        className: 'modal oro-modal-danger',

        open: function() {
>>>>>>> 2597e545
            Backbone.BootstrapModal.prototype.open.apply(this, arguments);

            this.once('cancel', _.bind(function() {
                this.$el.trigger('hidden');
            }, this));
        }
    });
});<|MERGE_RESOLUTION|>--- conflicted
+++ resolved
@@ -12,14 +12,10 @@
      * @extends Backbone.BootstrapModal
      */
     return Backbone.BootstrapModal.extend({
-<<<<<<< HEAD
-        open: function () {
-=======
         /** @property {String} */
         className: 'modal oro-modal-danger',
 
         open: function() {
->>>>>>> 2597e545
             Backbone.BootstrapModal.prototype.open.apply(this, arguments);
 
             this.once('cancel', _.bind(function() {
