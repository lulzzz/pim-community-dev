/* jshint unused:vars */
define(
    ['jquery', 'underscore', 'jquery.select2'],
    function ($, _) {
        'use strict';
        return {
            resultsPerPage: 20,
            init: function ($target) {
                var self = this;

                $target.find('input.select2:not(.select2-offscreen)').each(function () {
                    var $el   = $(this);
                    var value = _.map(_.compact($el.val().split(',')), $.trim);
                    var tags  = _.map(_.compact($el.attr('data-tags').split(',')), $.trim);

                    tags = _.union(tags, value).sort();
                    $el.select2({ tags: tags, tokenSeparators: [',', ' '] });
                });

                $target.find('select.select2:not(.select2-offscreen)').each(function () {
                    var $el    = $(this);
                    var $empty = $el.children('[value=""]');

                    if ($empty.length && $empty.html()) {
                        $el.attr('data-placeholder', $empty.html());
                        $empty.html('');
                    }
                    $el.select2({ allowClear: true });
                });

                $target.find('input.pim-ajax-entity:not(.select2-offscreen)').each(function () {
                    self.initSelect.call(self, $(this));
                });
            },
            initSelect: function ($select) {
                var options = {
                    multiple: false,
                    allowClear: false
                };
                var self = this;
                var queryTimer;

                if ($select.attr('data-multiple')) {
                    options.multiple = true;
                }
                if (!options.multiple) {
                    if (!$select.attr('data-required')) {
                        options.allowClear = true;
                    }
                    options.placeholder = ' ';
                }

                options.minimumInputLength = $select.attr('data-min-input-length');
                options.query = function (options) {
                    var page = 1;

                    if (options.context && options.context.page) {
                        page = options.context.page;
                    }

<<<<<<< HEAD
                    var key = [options.term, page, selectId].join('_');
                    var cachedData = self.cacheDataSource[key];

                    if (cachedData) {
                        options.callback({
                            results: cachedData.results,
                            more: cachedData.results.length === self.resultsPerPage,
                            context: {
                                page: page + 1
                            }
                        });
                    } else {
                        window.clearTimeout(queryTimer);
                        queryTimer = window.setTimeout(function () {
                            $.ajax({
                                url: $select.attr('data-url'),
                                data: {
                                    search: options.term,
                                    options: {
                                        limit: self.resultsPerPage,
                                        page: page
                                    }
                                },
                                dataType: 'json',
                                type: 'GET',
                                success: function (data) {
                                    self.cacheDataSource[key] = data;

                                    options.callback({
                                        results: data.results,
                                        more: data.results.length === self.resultsPerPage,
                                        context: {
                                            page: page + 1
                                        }
                                    });
                                }
                            });
                        }, 400);
                    }
=======
                    window.clearTimeout(queryTimer);
                    queryTimer = window.setTimeout(function () {
                        $.ajax({
                            url: $select.attr('data-url'),
                            data: {
                                search: options.term,
                                options: {
                                    limit: self.resultsPerPage,
                                    page: page
                                }
                            },
                            dataType: 'json',
                            type: 'GET',
                            success: function (data) {
                                options.callback({
                                    results: data.results,
                                    more: data.results.length === self.resultsPerPage,
                                    context: {
                                        page: page + 1
                                    }
                                });
                            }
                        });
                    }, 400);
>>>>>>> a34b668c
                };
                options.initSelection = function (element, callback) {
                    var choices = $.parseJSON($select.attr('data-choices'));

                    callback(choices);
                };
                $select.select2(options);
            },
            getSelectOptions: function (data, options) {
                return data;
            },
            getAjaxParameters: function ($select) {
                return {};
            },
            hasCachableResults: function ($select) {
                return true;
            },
            matchLocalResults: function (data, term) {
                var matchingResults = _.filter(data.results, function (result) {
                    return $.fn.select2.defaults.matcher(term, result.text);
                });

                return _.extend({}, data, { results: matchingResults });
            }
        };
    }
);<|MERGE_RESOLUTION|>--- conflicted
+++ resolved
@@ -58,47 +58,6 @@
                         page = options.context.page;
                     }
 
-<<<<<<< HEAD
-                    var key = [options.term, page, selectId].join('_');
-                    var cachedData = self.cacheDataSource[key];
-
-                    if (cachedData) {
-                        options.callback({
-                            results: cachedData.results,
-                            more: cachedData.results.length === self.resultsPerPage,
-                            context: {
-                                page: page + 1
-                            }
-                        });
-                    } else {
-                        window.clearTimeout(queryTimer);
-                        queryTimer = window.setTimeout(function () {
-                            $.ajax({
-                                url: $select.attr('data-url'),
-                                data: {
-                                    search: options.term,
-                                    options: {
-                                        limit: self.resultsPerPage,
-                                        page: page
-                                    }
-                                },
-                                dataType: 'json',
-                                type: 'GET',
-                                success: function (data) {
-                                    self.cacheDataSource[key] = data;
-
-                                    options.callback({
-                                        results: data.results,
-                                        more: data.results.length === self.resultsPerPage,
-                                        context: {
-                                            page: page + 1
-                                        }
-                                    });
-                                }
-                            });
-                        }, 400);
-                    }
-=======
                     window.clearTimeout(queryTimer);
                     queryTimer = window.setTimeout(function () {
                         $.ajax({
@@ -123,7 +82,6 @@
                             }
                         });
                     }, 400);
->>>>>>> a34b668c
                 };
                 options.initSelection = function (element, callback) {
                     var choices = $.parseJSON($select.attr('data-choices'));
