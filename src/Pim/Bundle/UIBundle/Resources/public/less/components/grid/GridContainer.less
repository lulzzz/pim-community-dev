@import '../../base/variables';

.AknGridContainer {
  &--withCheckbox {
    margin-left: -40px;
  }

  &-noData {
    min-height: ~"calc(100vh - 300px)";
    display: flex;
    flex-direction: column;
    justify-content: center;
    align-items: center;
    line-height: 32px;
    overflow: hidden;
  }

  &-noDataImage {
    background: url("../../../images/illustration-attribute.svg") no-repeat center center;
    height: 200px;
    width: 200px;
    margin-bottom: 30px;
  }

  &-noDataTitle {
    font-size: @AknAltTitleFontSize;
    color: @AknDarkBlue;
    text-align: center;
    margin-bottom: 20px;
  }

  &-noDataSubtitle {
    max-width: 600px;
    color: @AknSlateGrey;
    font-size: @AknFontSizeBigger;
    line-height: 24px;
    text-align: center;
  }

  &--withoutNoDataPanel &-noData {
    display: none;
  }

<<<<<<< HEAD
  &--expanded {
    max-width: 800px;
    margin: 0 auto;
=======
  &-noData--small {
    min-height: auto;
  }

  &-noData--small &-noDataImage {
    height: 115px;
    background-size: 150px 150px;
  }

  &-noData--small &-noDataTitle {
    font-size: @AknTitleFontSize;
>>>>>>> f070418b
  }
}<|MERGE_RESOLUTION|>--- conflicted
+++ resolved
@@ -41,11 +41,6 @@
     display: none;
   }
 
-<<<<<<< HEAD
-  &--expanded {
-    max-width: 800px;
-    margin: 0 auto;
-=======
   &-noData--small {
     min-height: auto;
   }
@@ -57,6 +52,10 @@
 
   &-noData--small &-noDataTitle {
     font-size: @AknTitleFontSize;
->>>>>>> f070418b
+  }
+
+  &--expanded {
+    max-width: 800px;
+    margin: 0 auto;
   }
 }