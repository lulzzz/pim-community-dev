config:
    shim:
        jquery-ui:
            deps:
                - jquery
        jquery-ui-timepicker:
            deps:
                - jquery-ui
        jquery.numeric:
            deps:
                - jquery
        jquery.select2:
            deps:
                - jquery
        jquery.jstree:
            deps:
                - jquery
        jstree/jquery.hotkeys:
            deps:
                - jquery.jstree
        bootstrap:
            deps:
                - jquery
        underscore:
            exports: _
        backbone:
            deps:
                - jquery
                - underscore
            exports: Backbone
        backbone/bootstrap-modal:
            deps:
                - jquery
                - underscore
                - backbone
        jquery-ui-full:
            deps:
                - jquery
        jquery.slimbox:
            deps:
                - jquery
        bootstrap.bootstrapswitch:
            deps:
                - jquery
        bootstrap.bootstrapsdatepicker:
            deps:
                - jquery
        jquery.sidebarize:
            deps:
                - jquery
    map:
        '*':
            jquery: oro/jquery-setup
            jquery-ui: oro/jquery-ui-datepicker-l10n
            jquery-ui-timepicker: oro/jquery-ui-timepicker-l10n
        oro/jquery-setup:
            jquery: jquery
        oro/jquery-ui-datepicker-l10n:
            jquery-ui: jquery-ui
        oro/jquery-ui-timepicker-l10n:
            jquery-ui-timepicker: jquery-ui-timepicker

    paths:
        text:                          pimui/lib/text/text
        json:                          pimui/lib/json2/json2
        base64:                        pimui/lib/base64/base64
        jquery:                        pimui/lib/jquery/jquery-1.10.2
        jquery-ui:                     pimui/lib/jquery-ui/jquery-ui.min
        jquery-ui-timepicker:          pimui/lib/jquery-ui-timepicker-addon
        jquery.numeric:                pimui/lib/jquery-numeric/jquery.numeric
        jquery.select2:                pimui/lib/select2/select2
        jquery.jstree:                 pimui/lib/jstree/jquery.jstree
        jstree/jquery.hotkeys:         pimui/lib/jstree/jquery.hotkeys
        bootstrap:                     pimui/lib/bootstrap/js/bootstrap
        underscore:                    pimui/lib/underscore/underscore
        backbone:                      pimui/lib/backbone/backbone
        backbone/bootstrap-modal:      pimui/lib/backbone.bootstrap-modal
        oro/app:                       pimui/js/app
        oro/error:                     pimui/js/error
        oro/init-layout:               pimui/js/init-layout
        oro/jquery-setup:              pimui/js/jquery-setup
        oro/jquery-ui-datepicker-l10n: pimui/js/jquery-ui-datepicker-l10n
        oro/jquery-ui-timepicker-l10n: pimui/js/jquery-ui-timepicker-l10n
        oro/layout:                    pimui/js/layout
        oro/mediator:                  pimui/js/mediator
        oro/messenger:                 pimui/js/messenger
        oro/modal:                     pimui/js/modal
        oro/delete-confirmation:       pimui/js/delete-confirmation
        oro/tools:                     pimui/js/tools

        oro/form/state:                pimui/js/form/state.js

<<<<<<< HEAD
        jquery-ui-full:                 pimui/lib/jquery-ui/jquery-ui-1.10.3.custom.min
        jquery.slimbox:                 pimui/js/slimbox2
        bootstrap.bootstrapswitch:      pimui/lib/bootstrap-switch/bootstrap.switch
        bootstrap.bootstrapsdatepicker: pimui/lib/bootstrap-datepicker/js/bootstrap-datepicker.js
        tinymce:                        pimui/lib/tinymce/tinymce.min
        wysiwyg:                        pimui/js/pim-wysiwyg
        datepicker:                     pimui/js/pim-datepicker
        jquery.sidebarize:              pimui/js/jquery.sidebarize
        pim/ui:                         pimui/js/pim-ui
        pim/initselect2:                pimui/js/pim-initselect2
        pim/dialog:                     pimui/js/pim-dialog
        pim/formupdatelistener:         pimui/js/pim-formupdatelistener
        pim/saveformstate:              pimui/js/pim-saveformstate
        pim/fileinput:                  pimui/js/pim-fileinput
        pim/dialogform:                 pimui/js/pim-dialogform
=======
        jquery-ui-full:            pimui/lib/jquery-ui/jquery-ui-1.10.3.custom.min
        jquery.slimbox:            pimui/js/slimbox2
        bootstrap.bootstrapswitch: pimui/lib/bootstrap-switch/bootstrap.switch
        tinymce:                   pimui/lib/tinymce/tinymce.min
        wysiwyg:                   pimui/js/pim-wysiwyg
        datepicker:                pimui/js/pim-datepicker
        jquery.sidebarize:         pimui/js/jquery.sidebarize
        pim/ui:                    pimui/js/pim-ui
        pim/initselect2:           pimui/js/pim-initselect2
        pim/dialog:                pimui/js/pim-dialog
        pim/formupdatelistener:    pimui/js/pim-formupdatelistener
        pim/saveformstate:         pimui/js/pim-saveformstate
        pim/fileinput:             pimui/js/pim-fileinput
        pim/dialogform:            pimui/js/pim-dialogform
        oro/error:                 pimui/js/pim-error
>>>>>>> 0d1eb548
<|MERGE_RESOLUTION|>--- conflicted
+++ resolved
@@ -90,7 +90,6 @@
 
         oro/form/state:                pimui/js/form/state.js
 
-<<<<<<< HEAD
         jquery-ui-full:                 pimui/lib/jquery-ui/jquery-ui-1.10.3.custom.min
         jquery.slimbox:                 pimui/js/slimbox2
         bootstrap.bootstrapswitch:      pimui/lib/bootstrap-switch/bootstrap.switch
@@ -106,20 +105,4 @@
         pim/saveformstate:              pimui/js/pim-saveformstate
         pim/fileinput:                  pimui/js/pim-fileinput
         pim/dialogform:                 pimui/js/pim-dialogform
-=======
-        jquery-ui-full:            pimui/lib/jquery-ui/jquery-ui-1.10.3.custom.min
-        jquery.slimbox:            pimui/js/slimbox2
-        bootstrap.bootstrapswitch: pimui/lib/bootstrap-switch/bootstrap.switch
-        tinymce:                   pimui/lib/tinymce/tinymce.min
-        wysiwyg:                   pimui/js/pim-wysiwyg
-        datepicker:                pimui/js/pim-datepicker
-        jquery.sidebarize:         pimui/js/jquery.sidebarize
-        pim/ui:                    pimui/js/pim-ui
-        pim/initselect2:           pimui/js/pim-initselect2
-        pim/dialog:                pimui/js/pim-dialog
-        pim/formupdatelistener:    pimui/js/pim-formupdatelistener
-        pim/saveformstate:         pimui/js/pim-saveformstate
-        pim/fileinput:             pimui/js/pim-fileinput
-        pim/dialogform:            pimui/js/pim-dialogform
-        oro/error:                 pimui/js/pim-error
->>>>>>> 0d1eb548
+        oro/error:                      pimui/js/pim-error