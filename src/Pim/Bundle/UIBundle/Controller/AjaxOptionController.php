<?php

namespace Pim\Bundle\UIBundle\Controller;

use Pim\Bundle\UIBundle\Entity\Repository\OptionRepositoryInterface;
use Pim\Component\ReferenceData\Repository\ReferenceDataRepositoryInterface;
use Symfony\Bridge\Doctrine\RegistryInterface;
use Symfony\Component\HttpFoundation\JsonResponse;
use Symfony\Component\HttpFoundation\Request;

/**
 * Controller for ajax choices
 *
 * @author    Antoine Guigan <antoine@akeneo.com>
 * @copyright 2013 Akeneo SAS (http://www.akeneo.com)
 * @license   http://opensource.org/licenses/osl-3.0.php  Open Software License (OSL 3.0)
 */
class AjaxOptionController
{
    /** @var RegistryInterface */
    protected $doctrine;

    /**
     * Constructor
     *
     * @param RegistryInterface $doctrine
     */
    public function __construct(RegistryInterface $doctrine)
    {
        $this->doctrine = $doctrine;
    }

    /**
     * Returns a JSON response containing options
     *
     * @param Request $request
     *
     * @return JsonResponse
     */
    public function listAction(Request $request)
    {
        $query = $request->query;
<<<<<<< HEAD

        if (null === $query->get('collectionId') && $query->get('class') === 'PimCatalogBundle:AttributeOption') {
            $code = $query->get('collectionCode');

            $attribute = $this->doctrine->getRepository('PimCatalogBundle:Attribute')->findOneByIdentifier($code);

            $collectionId = $attribute->getId();
        } else {
            $collectionId = $query->get('collectionId');
        }

        $choices = $this->doctrine->getRepository($query->get('class'))
            ->getOptions(
=======
        $repository = $this->doctrine->getRepository($query->get('class'));

        if ($repository instanceof OptionRepositoryInterface) {
            $choices = $repository->getOptions(
                $query->get('dataLocale'),
                $query->get('collectionId'),
                $query->get('search'),
                $query->get('options', [])
            );
        } elseif ($repository instanceof ReferenceDataRepositoryInterface) {
            $choices['results'] = $repository->findBySearch(
                $query->get('search'),
                $query->get('options', [])
            );
        } elseif (method_exists($repository, 'getOptions')) {
            $choices = $repository->getOptions(
>>>>>>> 912e53a0
                $query->get('dataLocale'),
                $collectionId,
                $query->get('search'),
                $query->get('options', [])
            );
        } else {
            throw new \LogicException(
                sprintf(
                    'The repository of the class "%s" can not retrieve options via Ajax.',
                    $query->get('class')
                )
            );
        }

        return new JsonResponse($choices);
    }
}<|MERGE_RESOLUTION|>--- conflicted
+++ resolved
@@ -40,21 +40,6 @@
     public function listAction(Request $request)
     {
         $query = $request->query;
-<<<<<<< HEAD
-
-        if (null === $query->get('collectionId') && $query->get('class') === 'PimCatalogBundle:AttributeOption') {
-            $code = $query->get('collectionCode');
-
-            $attribute = $this->doctrine->getRepository('PimCatalogBundle:Attribute')->findOneByIdentifier($code);
-
-            $collectionId = $attribute->getId();
-        } else {
-            $collectionId = $query->get('collectionId');
-        }
-
-        $choices = $this->doctrine->getRepository($query->get('class'))
-            ->getOptions(
-=======
         $repository = $this->doctrine->getRepository($query->get('class'));
 
         if ($repository instanceof OptionRepositoryInterface) {
@@ -71,9 +56,8 @@
             );
         } elseif (method_exists($repository, 'getOptions')) {
             $choices = $repository->getOptions(
->>>>>>> 912e53a0
                 $query->get('dataLocale'),
-                $collectionId,
+                $query->get('collectionId'),
                 $query->get('search'),
                 $query->get('options', [])
             );
