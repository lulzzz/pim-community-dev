--- conflicted
+++ resolved
@@ -212,42 +212,6 @@
     }
 
     /**
-<<<<<<< HEAD
-     * {@inheritdoc}
-     */
-    public function buildAttributeFormTypes(FormFactoryInterface $factory, AbstractAttribute $attribute)
-    {
-        $properties = $this->defineCustomAttributeProperties($attribute);
-
-        $types = array();
-
-        foreach ($properties as $property) {
-            $fieldType = 'text';
-            if (isset($property['fieldType'])) {
-                $fieldType = $property['fieldType'];
-            }
-            $data = null;
-            if (isset($property['data'])) {
-                $data = $property['data'];
-            }
-            $options = array();
-            if (isset($property['options'])) {
-                $options = $property['options'];
-            }
-            if (!isset($options['required'])) {
-                $options['required'] = false;
-            }
-            $options['auto_initialize'] = false;
-
-            $types[] = $factory->createNamed($property['name'], $fieldType, $data, $options);
-        }
-
-        return $types;
-    }
-
-    /**
-=======
->>>>>>> 27652d81
      * Define custom properties used in attribute form
      *
      * Each property must be an array with a 'name' key that matches the name of the property
