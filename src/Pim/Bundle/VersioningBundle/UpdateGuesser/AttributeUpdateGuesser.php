<?php

namespace Pim\Bundle\VersioningBundle\UpdateGuesser;

use Doctrine\ORM\EntityManager;
use Doctrine\Common\Persistence\ManagerRegistry;
<<<<<<< HEAD
=======
use Pim\Bundle\CatalogBundle\Model\AttributeInterface;
>>>>>>> cb8a4d71

/**
 * Attribute update guesser
 *
 * @author    Filips Alpe <filips@akeneo.com>
 * @copyright 2014 Akeneo SAS (http://www.akeneo.com)
 * @license   http://opensource.org/licenses/osl-3.0.php  Open Software License (OSL 3.0)
 */
class AttributeUpdateGuesser implements UpdateGuesserInterface
{
    /** @var ManagerRegistry */
    protected $registry;

    /** @var string */
    protected $productClass;

    /**
     * @param ManagerRegistry $registry
     * @param string          $productClass
     */
    public function __construct(ManagerRegistry $registry, $productClass)
    {
        $this->registry     = $registry;
        $this->productClass = $productClass;
    }

    /**
     * {@inheritdoc}
     */
    public function supportAction($action)
    {
        return $action === UpdateGuesserInterface::ACTION_DELETE;
    }

    /**
     * {@inheritdoc}
     */
    public function guessUpdates(EntityManager $em, $entity, $action)
    {
<<<<<<< HEAD
        //TODO: remove on 1.3
        return [];
=======
        $pendings = array();
        if ($entity instanceof AttributeInterface) {
            set_time_limit(0);
            $products = $this
                ->registry
                ->getRepository($this->productClass)
                ->findAllWithAttribute($entity);

            foreach ($products as $product) {
                $pendings[] = $product;
            }
        }

        return $pendings;
>>>>>>> cb8a4d71
    }
}<|MERGE_RESOLUTION|>--- conflicted
+++ resolved
@@ -4,10 +4,7 @@
 
 use Doctrine\ORM\EntityManager;
 use Doctrine\Common\Persistence\ManagerRegistry;
-<<<<<<< HEAD
-=======
 use Pim\Bundle\CatalogBundle\Model\AttributeInterface;
->>>>>>> cb8a4d71
 
 /**
  * Attribute update guesser
@@ -47,24 +44,7 @@
      */
     public function guessUpdates(EntityManager $em, $entity, $action)
     {
-<<<<<<< HEAD
         //TODO: remove on 1.3
         return [];
-=======
-        $pendings = array();
-        if ($entity instanceof AttributeInterface) {
-            set_time_limit(0);
-            $products = $this
-                ->registry
-                ->getRepository($this->productClass)
-                ->findAllWithAttribute($entity);
-
-            foreach ($products as $product) {
-                $pendings[] = $product;
-            }
-        }
-
-        return $pendings;
->>>>>>> cb8a4d71
     }
 }