--- conflicted
+++ resolved
@@ -103,14 +103,7 @@
     ) {
         $fromValue = $fromProduct->getValue($fromAttribute->getCode(), $fromLocale, $fromScope);
         if (null !== $fromValue) {
-<<<<<<< HEAD
             $fromDataGetter = $this->getValueGetterName($fromValue, $fromAttribute);
-=======
-            $toValue = $toProduct->getValue($toAttribute->getCode(), $toLocale, $toScope);
-            if (null === $toValue) {
-                $toValue = $this->productBuilder->addOrReplaceProductValue($toProduct, $toAttribute, $toLocale, $toScope);
-            }
->>>>>>> 2239a923
 
             $this->productBuilder->addProductValue(
                 $toProduct,
