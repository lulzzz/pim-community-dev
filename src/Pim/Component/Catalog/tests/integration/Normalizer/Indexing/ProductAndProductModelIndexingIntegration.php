--- conflicted
+++ resolved
@@ -55,14 +55,11 @@
             ],
             'at_least_complete' => [],
             'at_least_incomplete' => [],
-<<<<<<< HEAD
-            'label'         => [],
-=======
             'ancestors' => [
                 'ids' => [],
                 'codes' => [],
             ],
->>>>>>> 4580d885
+            'label'         => [],
             'document_type' => ProductModelInterface::class,
             'attributes_for_this_level' => ['a_text']
         ];
@@ -108,14 +105,11 @@
             ],
             'at_least_complete' => [],
             'at_least_incomplete' => [],
-<<<<<<< HEAD
-            'label'         => [],
-=======
             'ancestors' => [
                 'ids' => ['product_model_150'],
                 'codes' => ['qux'],
             ],
->>>>>>> 4580d885
+            'label'         => [],
             'document_type' => ProductModelInterface::class,
             'attributes_for_this_level' => ['a_simple_select']
         ];
@@ -167,14 +161,11 @@
                     ],
                 ],
             ],
-<<<<<<< HEAD
-            'label'         => [],
-=======
             'ancestors' => [
                 'ids' => ['product_model_151', 'product_model_150'],
                 'codes' => ['quux', 'qux'],
             ],
->>>>>>> 4580d885
+            'label'         => [],
             'document_type' => ProductInterface::class,
             'attributes_for_this_level' => ['sku', 'a_yes_no']
         ];
@@ -203,16 +194,12 @@
             'family_variant'            => null,
             'parent'                    => null,
             'values'                    => [],
-<<<<<<< HEAD
-            'label'                     => [],
-            'document_type'             => ProductInterface::class,
-=======
             'ancestors' => [
                 'ids' => [],
                 'codes' => [],
             ],
+            'label'                     => [],
             'document_type'              => ProductInterface::class,
->>>>>>> 4580d885
             'attributes_for_this_level' => ['sku'],
         ];
 
@@ -453,14 +440,11 @@
                     ],
                 ],
             ],
-<<<<<<< HEAD
-            'label' => [],
-=======
             'ancestors' => [
                 'ids' => [],
                 'codes' => [],
             ],
->>>>>>> 4580d885
+            'label' => [],
             'document_type' => ProductInterface::class,
             'attributes_for_this_level' => [
                 123,
