<?php

namespace Pim\Component\Catalog\Updater\Remover;

use Akeneo\Component\StorageUtils\Exception\InvalidPropertyException;
use Pim\Component\Catalog\Model\AttributeInterface;
use Pim\Component\Catalog\Validator\AttributeValidatorHelper;
use Symfony\Component\OptionsResolver\OptionsResolver;

/**
 * Abstract attribute remover
 *
 * @author    Willy Mesnage <willy.mesnage@akeneo.com>
 * @copyright 2015 Akeneo SAS (http://www.akeneo.com)
 * @license   http://opensource.org/licenses/osl-3.0.php  Open Software License (OSL 3.0)
 */
abstract class AbstractAttributeRemover implements AttributeRemoverInterface
{
    /** @var array */
    protected $supportedTypes = [];

    /** @var AttributeValidatorHelper */
    protected $attrValidatorHelper;

    /** @var OptionsResolver */
    protected $resolver;

    /**
     * @param AttributeValidatorHelper $attrValidatorHelper
     */
    public function __construct(AttributeValidatorHelper $attrValidatorHelper)
    {
        $this->attrValidatorHelper = $attrValidatorHelper;
        $this->resolver = new OptionsResolver();
        $this->configureOptions($this->resolver);
    }

    /**
     * {@inheritdoc}
     */
    public function supportsAttribute(AttributeInterface $attribute)
    {
        return in_array($attribute->getAttributeType(), $this->supportedTypes);
    }

    /**
<<<<<<< HEAD
=======
     * Check locale and scope are valid
     *
     * @param AttributeInterface $attribute
     * @param string             $locale
     * @param string             $scope
     *
     * @throws InvalidPropertyException
     */
    protected function checkLocaleAndScope(AttributeInterface $attribute, $locale, $scope)
    {
        try {
            $this->attrValidatorHelper->validateLocale($attribute, $locale);
            $this->attrValidatorHelper->validateScope($attribute, $scope);
        } catch (\LogicException $e) {
            throw InvalidPropertyException::expectedFromPreviousException(
                $attribute->getCode(),
                static::class,
                $e
            );
        }
    }

    /**
>>>>>>> 2239a923
     * Configure the option resolver
     *
     * @param OptionsResolver $resolver
     */
    protected function configureOptions(OptionsResolver $resolver)
    {
        $resolver->setRequired(['locale', 'scope']);
    }
}<|MERGE_RESOLUTION|>--- conflicted
+++ resolved
@@ -2,7 +2,6 @@
 
 namespace Pim\Component\Catalog\Updater\Remover;
 
-use Akeneo\Component\StorageUtils\Exception\InvalidPropertyException;
 use Pim\Component\Catalog\Model\AttributeInterface;
 use Pim\Component\Catalog\Validator\AttributeValidatorHelper;
 use Symfony\Component\OptionsResolver\OptionsResolver;
@@ -44,32 +43,6 @@
     }
 
     /**
-<<<<<<< HEAD
-=======
-     * Check locale and scope are valid
-     *
-     * @param AttributeInterface $attribute
-     * @param string             $locale
-     * @param string             $scope
-     *
-     * @throws InvalidPropertyException
-     */
-    protected function checkLocaleAndScope(AttributeInterface $attribute, $locale, $scope)
-    {
-        try {
-            $this->attrValidatorHelper->validateLocale($attribute, $locale);
-            $this->attrValidatorHelper->validateScope($attribute, $scope);
-        } catch (\LogicException $e) {
-            throw InvalidPropertyException::expectedFromPreviousException(
-                $attribute->getCode(),
-                static::class,
-                $e
-            );
-        }
-    }
-
-    /**
->>>>>>> 2239a923
      * Configure the option resolver
      *
      * @param OptionsResolver $resolver
