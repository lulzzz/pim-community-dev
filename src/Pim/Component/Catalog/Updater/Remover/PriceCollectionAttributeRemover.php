--- conflicted
+++ resolved
@@ -2,13 +2,9 @@
 
 namespace Pim\Component\Catalog\Updater\Remover;
 
-<<<<<<< HEAD
-use Pim\Component\Catalog\Builder\ProductBuilderInterface;
-use Pim\Component\Catalog\Exception\InvalidArgumentException;
-=======
 use Akeneo\Component\StorageUtils\Exception\InvalidPropertyException;
 use Akeneo\Component\StorageUtils\Exception\InvalidPropertyTypeException;
->>>>>>> 2239a923
+use Pim\Component\Catalog\Builder\ProductBuilderInterface;
 use Pim\Component\Catalog\Model\AttributeInterface;
 use Pim\Component\Catalog\Model\ProductInterface;
 use Pim\Component\Catalog\Repository\CurrencyRepositoryInterface;
@@ -71,10 +67,6 @@
         array $options = []
     ) {
         $options = $this->resolver->resolve($options);
-<<<<<<< HEAD
-=======
-        $this->checkLocaleAndScope($attribute, $options['locale'], $options['scope']);
->>>>>>> 2239a923
         $this->checkData($attribute, $data);
 
         $this->removePrices($product, $attribute, $data, $options['locale'], $options['scope']);
@@ -112,12 +104,8 @@
      * @param AttributeInterface $attribute
      * @param mixed              $data
      *
-<<<<<<< HEAD
-     * @throws InvalidArgumentException
-=======
      * @throws InvalidPropertyTypeException
      * @throws InvalidPropertyException
->>>>>>> 2239a923
      */
     protected function checkData(AttributeInterface $attribute, $data)
     {
