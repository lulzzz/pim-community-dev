--- conflicted
+++ resolved
@@ -7,7 +7,6 @@
 use Akeneo\Component\StorageUtils\Exception\UnknownPropertyException;
 use Akeneo\Component\StorageUtils\Repository\IdentifiableObjectRepositoryInterface;
 use Akeneo\Component\StorageUtils\Updater\ObjectUpdaterInterface;
-use Doctrine\Common\Collections\ArrayCollection;
 use Doctrine\Common\Util\ClassUtils;
 use Pim\Component\Catalog\AttributeTypes;
 use Pim\Component\Catalog\Factory\AttributeRequirementFactory;
@@ -148,13 +147,10 @@
 
     /**
      * @param FamilyInterface $family
-<<<<<<< HEAD
-     * @param array           $data
-     *
-     * @throws InvalidPropertyException
-=======
-     * @param array           $newRequirements
->>>>>>> 1899134b
+     * @param array           $newRequirements The requirements for each channel. For example:
+     *                                         ['mobile' => ['attr1', 'attr2'], 'tabled' => ['attr3']]
+     *
+     * @throws InvalidPropertyException
      */
     protected function setAttributeRequirements(FamilyInterface $family, array $newRequirements)
     {
@@ -172,19 +168,18 @@
         }
 
         foreach ($newRequirements as $channelCode => $requirements) {
-            foreach ($requirements as $attributeCode) {
-                $newRequirement = $this->createAttributeRequirement($family, $attributeCode, $channelCode);
-                $family->addAttributeRequirement($newRequirement);
-            }
-        }
-    }
-
-    /**
-     * @param FamilyInterface $family
-     * @param string          $attributeCode
+            $createdRequirements = $this->createAttributeRequirementsByChannel($family, $requirements, $channelCode);
+            foreach ($createdRequirements as $createdRequirement) {
+                $family->addAttributeRequirement($createdRequirement);
+            }
+        }
+    }
+
+    /**
+     * @param FamilyInterface $family
+     * @param array           $attributeCodes
      * @param string          $channelCode
      *
-<<<<<<< HEAD
      * @throws InvalidPropertyException
      *
      * @return array
@@ -215,30 +210,6 @@
     }
 
     /**
-     * @param FamilyInterface                 $family
-     * @param AttributeRequirementInterface[] $requirements
-     *
-     * @throws InvalidPropertyException
-     *
-     * @return AttributeRequirementInterface[]
-=======
-     * @return AttributeRequirementInterface
->>>>>>> 1899134b
-     */
-    protected function createAttributeRequirement(FamilyInterface $family, $attributeCode, $channelCode)
-    {
-        $attribute = $this->attributeRepository->findOneByIdentifier($attributeCode);
-        if (null === $attribute) {
-            throw new \InvalidArgumentException(
-                sprintf('Attribute with "%s" code does not exist', $attributeCode)
-            );
-        }
-
-<<<<<<< HEAD
-        return $requirements;
-    }
-
-    /**
      * @param FamilyInterface    $family
      * @param AttributeInterface $attribute
      * @param string             $channelCode
@@ -249,8 +220,6 @@
      */
     protected function createAttributeRequirement(FamilyInterface $family, AttributeInterface $attribute, $channelCode)
     {
-=======
->>>>>>> 1899134b
         $channel = $this->channelRepository->findOneByIdentifier($channelCode);
         if (null === $channel) {
             throw InvalidPropertyException::validEntityCodeExpected(
