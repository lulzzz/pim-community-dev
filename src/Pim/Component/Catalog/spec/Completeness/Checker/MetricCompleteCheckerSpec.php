--- conflicted
+++ resolved
@@ -24,19 +24,11 @@
         LocaleInterface $locale
     ) {
         $productValue->getAttribute()->willReturn($attribute);
-<<<<<<< HEAD
-        $attribute->getAttributeType()->willReturn(AttributeTypes::METRIC);
+        $attribute->getType()->willReturn(AttributeTypes::METRIC);
         $this->supportsValue($productValue, $channel, $locale)->shouldReturn(true);
 
-        $attribute->getAttributeType()->willReturn('other');
+        $attribute->getType()->willReturn('other');
         $this->supportsValue($productValue, $channel, $locale)->shouldReturn(false);
-=======
-        $attribute->getType()->willReturn('pim_catalog_metric');
-        $this->supportsValue($productValue)->shouldReturn(true);
-
-        $attribute->getType()->willReturn('other');
-        $this->supportsValue($productValue)->shouldReturn(false);
->>>>>>> 837c81fd
     }
 
     public function it_successfully_checks_complete_metric(
