--- conflicted
+++ resolved
@@ -66,20 +66,7 @@
         $eventDispatcher,
         FamilyInterface $tshirtFamily
     ) {
-<<<<<<< HEAD
         $eventDispatcher->dispatch(ProductEvents::CREATE, Argument::any())->shouldBeCalled();
-=======
-        $attributeRepository->getIdentifier()->willReturn($skuAttribute);
-
-        $skuAttribute->getCode()->willReturn('sku');
-        $skuAttribute->getType()->willReturn('pim_catalog_identifier');
-        $skuAttribute->getBackendType()->willReturn('varchar');
-        $skuAttribute->isLocalizable()->willReturn(false);
-        $skuAttribute->isScopable()->willReturn(false);
-        $skuAttribute->isLocaleSpecific()->willReturn(false);
-        $skuAttribute->isBackendTypeReferenceData()->willReturn(false);
-        $eventDispatcher->dispatch(ProductEvents::CREATE, Argument::any());
->>>>>>> 837c81fd
 
         $familyRepository->findOneByIdentifier("tshirt")->willReturn($tshirtFamily);
         $tshirtFamily->getId()->shouldBeCalled();
