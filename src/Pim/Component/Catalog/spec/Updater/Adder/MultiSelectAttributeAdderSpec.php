<?php

namespace spec\Pim\Component\Catalog\Updater\Adder;

<<<<<<< HEAD
use Doctrine\Common\Collections\ArrayCollection;
use Doctrine\Common\Collections\Collection;
=======
use Akeneo\Component\StorageUtils\Exception\InvalidPropertyException;
use Akeneo\Component\StorageUtils\Exception\InvalidPropertyTypeException;
use Akeneo\Component\StorageUtils\Repository\IdentifiableObjectRepositoryInterface;
>>>>>>> 2239a923
use PhpSpec\ObjectBehavior;
use Pim\Component\Catalog\Builder\ProductBuilderInterface;
use Pim\Component\Catalog\Exception\InvalidArgumentException;
use Pim\Component\Catalog\Model\AttributeInterface;
use Pim\Component\Catalog\Model\AttributeOptionInterface;
use Pim\Component\Catalog\Model\ProductInterface;
use Pim\Component\Catalog\Model\ProductValueInterface;

class MultiSelectAttributeAdderSpec extends ObjectBehavior
{
    function let(ProductBuilderInterface $builder)
    {
        $this->beConstructedWith($builder, ['pim_catalog_multiselect']);
    }

    function it_is_a_adder()
    {
        $this->shouldImplement('Pim\Component\Catalog\Updater\Adder\AdderInterface');
    }

    function it_supports_multi_select_attributes(
        AttributeInterface $multiSelectAttribute,
        AttributeInterface $textareaAttribute
    ) {
        $multiSelectAttribute->getAttributeType()->willReturn('pim_catalog_multiselect');
        $this->supports($multiSelectAttribute)->shouldReturn(true);

        $textareaAttribute->getAttributeType()->willReturn('pim_catalog_textarea');
        $this->supports($textareaAttribute)->shouldReturn(false);
    }

    function it_throws_an_error_if_attribute_data_is_not_an_array(
        AttributeInterface $attribute,
        ProductInterface $product
    ) {
        $attribute->getCode()->willReturn('attributeCode');

        $data = 'not an array';

        $this->shouldThrow(
<<<<<<< HEAD
            InvalidArgumentException::arrayExpected(
                'attributeCode',
                'adder',
                'multi select',
                'string'
=======
            InvalidPropertyTypeException::validArrayStructureExpected(
                'attributeCode',
                'one of the option codes is not a string, "array" given',
                'Pim\Component\Catalog\Updater\Adder\MultiSelectAttributeAdder',
                $data
            )
        )->during('addAttributeData', [$product, $attribute, $data, ['locale' => 'fr_FR', 'scope' => 'mobile']]);
    }

    function it_throws_an_error_if_an_option_code_is_unknown_on_attribute_data_set(
        $attrOptionRepository,
        ProductInterface $product,
        AttributeInterface $attribute
    ) {
        $attribute->getCode()->willReturn('attributeCode');

        $data = ['unknown code'];

        $attrOptionRepository
            ->findOneByIdentifier('attributeCode.unknown code')
            ->shouldBeCalledTimes(1)
            ->willReturn(null);

        $this->shouldThrow(
            InvalidPropertyException::validEntityCodeExpected(
                'attributeCode',
                'option code',
                'The option does not exist',
                'Pim\Component\Catalog\Updater\Adder\MultiSelectAttributeAdder',
                'unknown code'
>>>>>>> 2239a923
            )
        )->during('addAttributeData', [$product, $attribute, $data, ['locale' => 'fr_FR', 'scope' => 'mobile']]);
    }

    function it_adds_attribute_data_on_multiselect_value_to_a_product_value(
        $builder,
        AttributeInterface $attribute,
        ProductInterface $product1,
        ProductInterface $product2,
        ProductValueInterface $productValue,
        ArrayCollection $optionsValue,
        AttributeOptionInterface $option,
        \ArrayIterator $valuesIterator
    ) {
        $locale = 'fr_FR';
        $scope = 'mobile';

        $attribute->getCode()->willReturn('attributeCode');

        $product1->getValue('attributeCode', $locale, $scope)->willReturn($productValue);
        $product2->getValue('attributeCode', $locale, $scope)->willReturn(null);

        $productValue->getOptions()->shouldBeCalledTimes(1)->willReturn($optionsValue);
        $optionsValue->getIterator()->willReturn($valuesIterator);
        $valuesIterator->rewind()->shouldBeCalled();
        $valuesIterator->valid()->willReturn(true, true, false);
        $valuesIterator->current()->willReturn($option);
        $valuesIterator->next()->shouldBeCalled();

        $option->getCode()->willReturn('previousOptionCode');

        $builder
<<<<<<< HEAD
            ->addProductValue($product1, $attribute, $locale, $scope, ['optionCode', 'previousOptionCode'])
            ->shouldBeCalled();
=======
            ->addOrReplaceProductValue($product2, $attribute, $locale, $scope)
            ->willReturn($productValue);
>>>>>>> 2239a923

        $builder
            ->addProductValue($product2, $attribute, $locale, $scope, ['optionCode'])
            ->shouldBeCalled();

        $this->addAttributeData($product1, $attribute, ['optionCode'], ['locale' => $locale, 'scope' => $scope]);
        $this->addAttributeData($product2, $attribute, ['optionCode'], ['locale' => $locale, 'scope' => $scope]);
    }
}<|MERGE_RESOLUTION|>--- conflicted
+++ resolved
@@ -2,17 +2,10 @@
 
 namespace spec\Pim\Component\Catalog\Updater\Adder;
 
-<<<<<<< HEAD
+use Akeneo\Component\StorageUtils\Exception\InvalidPropertyTypeException;
 use Doctrine\Common\Collections\ArrayCollection;
-use Doctrine\Common\Collections\Collection;
-=======
-use Akeneo\Component\StorageUtils\Exception\InvalidPropertyException;
-use Akeneo\Component\StorageUtils\Exception\InvalidPropertyTypeException;
-use Akeneo\Component\StorageUtils\Repository\IdentifiableObjectRepositoryInterface;
->>>>>>> 2239a923
 use PhpSpec\ObjectBehavior;
 use Pim\Component\Catalog\Builder\ProductBuilderInterface;
-use Pim\Component\Catalog\Exception\InvalidArgumentException;
 use Pim\Component\Catalog\Model\AttributeInterface;
 use Pim\Component\Catalog\Model\AttributeOptionInterface;
 use Pim\Component\Catalog\Model\ProductInterface;
@@ -50,44 +43,10 @@
         $data = 'not an array';
 
         $this->shouldThrow(
-<<<<<<< HEAD
-            InvalidArgumentException::arrayExpected(
+            InvalidPropertyTypeException::arrayExpected(
                 'attributeCode',
-                'adder',
-                'multi select',
-                'string'
-=======
-            InvalidPropertyTypeException::validArrayStructureExpected(
-                'attributeCode',
-                'one of the option codes is not a string, "array" given',
                 'Pim\Component\Catalog\Updater\Adder\MultiSelectAttributeAdder',
                 $data
-            )
-        )->during('addAttributeData', [$product, $attribute, $data, ['locale' => 'fr_FR', 'scope' => 'mobile']]);
-    }
-
-    function it_throws_an_error_if_an_option_code_is_unknown_on_attribute_data_set(
-        $attrOptionRepository,
-        ProductInterface $product,
-        AttributeInterface $attribute
-    ) {
-        $attribute->getCode()->willReturn('attributeCode');
-
-        $data = ['unknown code'];
-
-        $attrOptionRepository
-            ->findOneByIdentifier('attributeCode.unknown code')
-            ->shouldBeCalledTimes(1)
-            ->willReturn(null);
-
-        $this->shouldThrow(
-            InvalidPropertyException::validEntityCodeExpected(
-                'attributeCode',
-                'option code',
-                'The option does not exist',
-                'Pim\Component\Catalog\Updater\Adder\MultiSelectAttributeAdder',
-                'unknown code'
->>>>>>> 2239a923
             )
         )->during('addAttributeData', [$product, $attribute, $data, ['locale' => 'fr_FR', 'scope' => 'mobile']]);
     }
@@ -120,13 +79,8 @@
         $option->getCode()->willReturn('previousOptionCode');
 
         $builder
-<<<<<<< HEAD
             ->addProductValue($product1, $attribute, $locale, $scope, ['optionCode', 'previousOptionCode'])
             ->shouldBeCalled();
-=======
-            ->addOrReplaceProductValue($product2, $attribute, $locale, $scope)
-            ->willReturn($productValue);
->>>>>>> 2239a923
 
         $builder
             ->addProductValue($product2, $attribute, $locale, $scope, ['optionCode'])
