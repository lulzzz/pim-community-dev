<?php

namespace spec\Pim\Component\Catalog\Updater;

use Akeneo\Component\StorageUtils\Exception\InvalidObjectException;
use Akeneo\Component\StorageUtils\Exception\InvalidPropertyException;
use Akeneo\Component\StorageUtils\Exception\UnknownPropertyException;
use PhpSpec\ObjectBehavior;
use Pim\Bundle\CatalogBundle\Entity\FamilyTranslation;
use Pim\Component\Catalog\Factory\AttributeRequirementFactory;
use Pim\Component\Catalog\AttributeTypes;
use Pim\Component\Catalog\Model\AttributeInterface;
use Pim\Component\Catalog\Model\AttributeRequirementInterface;
use Pim\Component\Catalog\Model\ChannelInterface;
use Pim\Component\Catalog\Model\FamilyInterface;
use Pim\Component\Catalog\Repository\AttributeRepositoryInterface;
use Pim\Component\Catalog\Repository\AttributeRequirementRepositoryInterface;
use Pim\Component\Catalog\Repository\ChannelRepositoryInterface;
use Pim\Component\Catalog\Repository\FamilyRepositoryInterface;
use Prophecy\Argument;
use Symfony\Component\PropertyAccess\Exception\NoSuchPropertyException;

class FamilyUpdaterSpec extends ObjectBehavior
{
    function let(
        FamilyRepositoryInterface $familyRepository,
        AttributeRepositoryInterface $attributeRepository,
        ChannelRepositoryInterface $channelRepository,
        AttributeRequirementFactory $attrRequiFactory,
        AttributeRequirementRepositoryInterface $attributeRequirementRepo
    ) {
        $this->beConstructedWith(
            $familyRepository,
            $attributeRepository,
            $channelRepository,
            $attrRequiFactory,
            $attributeRequirementRepo
        );
    }

    function it_is_initializable()
    {
        $this->shouldHaveType('Pim\Component\Catalog\Updater\FamilyUpdater');
    }

    function it_is_a_updater()
    {
        $this->shouldImplement('Akeneo\Component\StorageUtils\Updater\ObjectUpdaterInterface');
    }

    function it_throws_an_exception_when_trying_to_update_anything_else_than_a_family()
    {
        $this->shouldThrow(
            InvalidObjectException::objectExpected(
                'stdClass',
                'Pim\Component\Catalog\Model\FamilyInterface'
            )
        )->during(
            'update',
            [new \stdClass(), []]
        );
    }

    function it_updates_a_family(
        $attrRequiFactory,
        $channelRepository,
        $attributeRequirementRepo,
        FamilyTranslation $translation,
        FamilyInterface $family,
        AttributeRepositoryInterface $attributeRepository,
        AttributeInterface $skuAttribute,
        AttributeInterface $nameAttribute,
        AttributeInterface $descAttribute,
        AttributeInterface $priceAttribute,
        AttributeRequirementInterface $skuMobileRqrmt,
        AttributeRequirementInterface $nameMobileRqrmt,
        AttributeRequirementInterface $skuPrintRqrmt,
        AttributeRequirementInterface $namePrintRqrmt,
        AttributeRequirementInterface $descPrintRqrmt,
        ChannelInterface $mobileChannel,
        ChannelInterface $printChannel
    ) {
        $values = [
            'code'                   => 'mycode',
            'attributes'             => ['sku', 'name', 'description', 'price'],
            'attribute_as_label'     => 'name',
            'attribute_requirements' => [
                'mobile' => ['sku', 'name'],
                'print'  => ['name', 'description'],
            ],
            'labels'                 => [
                'fr_FR' => 'Moniteurs',
                'en_US' => 'PC Monitors',
            ],
        ];

        $family->getAttributeRequirements()->willReturn([$skuMobileRqrmt, $skuPrintRqrmt]);
        $family->getAttributes()->willReturn([$skuAttribute, $nameAttribute, $descAttribute, $priceAttribute]);
        $family->removeAttribute($nameAttribute)->shouldBeCalled();
        $family->removeAttribute($priceAttribute)->shouldBeCalled();
        $family->removeAttribute($descAttribute)->shouldBeCalled();
        $family->getId()->willReturn(42);

        $skuAttribute->getId()->willReturn(1);
        $nameAttribute->getId()->willReturn(2);
        $descAttribute->getId()->willReturn(3);
        $priceAttribute->getId()->willReturn(4);

        $skuMobileRqrmt->getAttribute()->willReturn($skuAttribute);
        $skuMobileRqrmt->getChannelCode()->willReturn('mobile');

        $skuAttribute->getCode()->willReturn('sku');
        $skuAttribute->getAttributeType()->willReturn(AttributeTypes::IDENTIFIER);

        $skuPrintRqrmt->getAttribute()->willReturn($skuAttribute);
        $skuPrintRqrmt->getChannelCode()->willReturn('print');

        $family->removeAttributeRequirement($skuMobileRqrmt)->shouldNotBeCalled();
        $family->removeAttributeRequirement($skuPrintRqrmt)->shouldNotBeCalled();

        $attributeRepository->findOneByIdentifier('name')->willReturn($nameAttribute);
        $attributeRepository->findOneByIdentifier('description')->willReturn($descAttribute);

        $channelRepository->findOneByIdentifier('mobile')->willReturn($mobileChannel);
        $channelRepository->findOneByIdentifier('print')->willReturn($printChannel);

        $mobileChannel->getId()->willReturn(1);
        $printChannel->getId()->willReturn(2);

        $attributeRequirementRepo->findOneBy([
            'attribute' => 2,
            'channel' => 1,
            'family' => 42
        ])->willReturn($nameMobileRqrmt);
        $attributeRequirementRepo->findOneBy([
            'attribute' => 2,
            'channel' => 2,
            'family' => 42
        ])->willReturn(null);
        $attributeRequirementRepo->findOneBy([
            'attribute' => 3,
            'channel' => 2,
            'family' => 42
        ])->willReturn($descPrintRqrmt);

        $attrRequiFactory->createAttributeRequirement($nameAttribute, $printChannel, true)->willReturn($namePrintRqrmt);

        $family->addAttributeRequirement($nameMobileRqrmt)->shouldBeCalled();
        $family->addAttributeRequirement($descPrintRqrmt)->shouldBeCalled();
        $family->addAttributeRequirement($namePrintRqrmt)->shouldBeCalled();

        $attributeRepository->findOneByIdentifier('sku')->willReturn($skuAttribute);
        $attributeRepository->findOneByIdentifier('price')->willReturn($priceAttribute);

        $nameAttribute->getAttributeType()->willReturn(AttributeTypes::TEXT);
        $descAttribute->getAttributeType()->willReturn(AttributeTypes::TEXTAREA);
        $priceAttribute->getAttributeType()->willReturn(AttributeTypes::PRICE_COLLECTION);

        $family->setCode('mycode')->shouldBeCalled();

        $family->addAttribute($skuAttribute)->shouldBeCalled();
        $family->addAttribute($nameAttribute)->shouldBeCalled();
        $family->addAttribute($skuAttribute)->shouldBeCalled();
        $family->addAttribute($skuAttribute)->shouldBeCalled();

        $family->setLocale('en_US')->shouldBeCalled();
        $family->setLocale('fr_FR')->shouldBeCalled();
        $family->getTranslation()->willReturn($translation);

        $translation->setLabel('label en us');
        $translation->setLabel('label fr fr');

        $family->addAttribute($skuAttribute)->shouldBeCalled();
        $family->addAttribute($nameAttribute)->shouldBeCalled();
        $family->addAttribute($descAttribute)->shouldBeCalled();
        $family->addAttribute($priceAttribute)->shouldBeCalled();

        $family->setAttributeAsLabel($nameAttribute)->shouldBeCalled();

        $this->update($family, $values, []);
    }

    function it_does_not_remove_identifier_requirements_when_no_requirements_are_provided(
        FamilyInterface $family
    ) {
        $values = [
            'code' => 'mycode',
        ];

        $family->setCode('mycode')->shouldBeCalled();
        $family->setAttributeRequirements(Argument::any())->shouldNotBeCalled();

        $this->update($family, $values, []);
    }

    function it_does_not_remove_requirements_when_channel_column_is_missing(
        FamilyInterface $family,
        AttributeInterface $skuAttribute,
        AttributeRequirementInterface $skuMobileRqrmt,
        AttributeRequirementInterface $skuEcommerceRqrmt,
        AttributeRequirementInterface $nameEcommerceRqrmt
    ) {
        $values = [
            'requirements' => [
                'mobile' => ['sku']
            ]
        ];
        $family->getAttributeRequirements()->willReturn([
            'sku_ecommerce' => $skuEcommerceRqrmt,
            'name_ecommerce' => $nameEcommerceRqrmt,
            'sku_mobile' => $skuMobileRqrmt
        ]);

        $skuEcommerceRqrmt->getChannelCode()->willReturn('ecommerce');
        $skuMobileRqrmt->getChannelCode()->willReturn('mobile');
        $nameEcommerceRqrmt->getChannelCode()->willReturn('ecommerce');

        $skuMobileRqrmt->getAttribute()->willReturn($skuAttribute);

        $skuAttribute->getCode()->willReturn('sku');

        $family->removeAttributeRequirement($nameEcommerceRqrmt)->shouldNotBeCalled();
        $family->removeAttributeRequirement($skuEcommerceRqrmt)->shouldNotBeCalled();
        $family->removeAttributeRequirement($skuMobileRqrmt)->shouldNotBeCalled();

        $family->addAttributeRequirement($nameEcommerceRqrmt)->shouldNotBeCalled();
        $family->addAttributeRequirement($skuEcommerceRqrmt)->shouldNotBeCalled();
        $family->addAttributeRequirement($skuMobileRqrmt)->shouldNotBeCalled();

        $this->update($family, $values, []);
    }

    function it_does_not_remove_identifier_requirements_when_empty_requirements_are_provided(
        FamilyInterface $family,
        AttributeRequirementInterface $skuMobileRqrmt,
        AttributeRequirementInterface $skuPrintRqrmt
    ) {
        $values = [
<<<<<<< HEAD
            'code'                   => 'mycode',
            'attribute_requirements' => []
=======
            'requirements' => []
>>>>>>> 1899134b
        ];
        $family->getAttributeRequirements()->willReturn([$skuMobileRqrmt, $skuPrintRqrmt]);

        $skuMobileRqrmt->getChannelCode()->willReturn('mobile');
        $skuPrintRqrmt->getChannelCode()->willReturn('print');

        $family->removeAttributeRequirement($skuMobileRqrmt)->shouldNotBeCalled();
        $family->removeAttributeRequirement($skuPrintRqrmt)->shouldNotBeCalled();
        $family->addAttributeRequirement($skuMobileRqrmt)->shouldNotBeCalled();
        $family->addAttributeRequirement($skuPrintRqrmt)->shouldNotBeCalled();

        $this->update($family, $values, []);
    }

    function it_does_not_remove_identifier_requirements_when_other_requirements_are_provided(
        $attrRequiFactory,
        $channelRepository,
        $attributeRepository,
        $attributeRequirementRepo,
        FamilyInterface $family,
        AttributeInterface $skuAttribute,
        AttributeInterface $nameAttribute,
        AttributeInterface $descriptionAttribute,
        AttributeRequirementInterface $skuMobileRqrmt,
        AttributeRequirementInterface $skuPrintRqrmt,
        AttributeRequirementInterface $namePrintRqrmt,
        AttributeRequirementInterface $descPrintRqrmt,
        ChannelInterface $printChannel
    ) {
        $values = [
<<<<<<< HEAD
            'code'                   => 'mycode',
            'attribute_requirements' => [
=======
            'requirements' => [
>>>>>>> 1899134b
                'print' => ['name', 'description']
            ]
        ];

        $family->getAttributeRequirements()->willReturn([$skuMobileRqrmt, $skuPrintRqrmt]);

        $skuMobileRqrmt->getChannelCode()->willReturn('mobile');

        $skuPrintRqrmt->getChannelCode()->willReturn('print');
        $skuPrintRqrmt->getAttribute()->willReturn($skuAttribute);

        $skuAttribute->getCode()->willReturn('sku');
        $skuAttribute->getAttributeType()->willReturn(AttributeTypes::IDENTIFIER);

        $family->removeAttributeRequirement($skuMobileRqrmt)->shouldNotBeCalled();
        $family->removeAttributeRequirement($skuPrintRqrmt)->shouldNotBeCalled();

        $attributeRepository->findOneByIdentifier('name')->willReturn($nameAttribute);
        $attributeRepository->findOneByIdentifier('description')->willReturn($descriptionAttribute);

        $channelRepository->findOneByIdentifier('print')->willReturn($printChannel);

        $printChannel->getId()->willReturn('1');
        $nameAttribute->getId()->willReturn('1');
        $descriptionAttribute->getId()->willReturn('2');
        $family->getId()->willReturn('1');

        $attributeRequirementRepo->findOneBy([
            'attribute' => '1',
            'channel' => '1',
            'family' => '1'
        ])->willReturn(null);
        $attributeRequirementRepo->findOneBy([
            'attribute' => '2',
            'channel' => '1',
            'family' => '1'
        ])->willReturn(null);

        $attrRequiFactory->createAttributeRequirement($nameAttribute, $printChannel, true)->willReturn($namePrintRqrmt);
        $attrRequiFactory->createAttributeRequirement(
            $descriptionAttribute,
            $printChannel,
            true
        )->willReturn($descPrintRqrmt);

        $family->addAttributeRequirement($namePrintRqrmt)->shouldBeCalled();
        $family->addAttributeRequirement($descPrintRqrmt)->shouldBeCalled();

        $this->update($family, $values, []);
    }

    function it_throws_an_exception_if_attribute_does_not_exist(
        $attributeRepository,
        FamilyInterface $family,
        AttributeInterface $priceAttribute
    ) {
        $data = [
            'code'                   => 'mycode',
            'attributes'             => ['sku', 'name', 'description', 'price'],
            'attribute_as_label'     => 'name',
            'attribute_requirements' => [
                'mobile' => ['sku', 'name'],
                'print'  => ['sku', 'name', 'description'],
            ],
            'labels'                 => [
                'fr_FR' => 'Moniteurs',
                'en_US' => 'PC Monitors',
            ],
        ];

        $family->setCode('mycode')->shouldBeCalled();
        $family->getAttributes()->willReturn([$priceAttribute]);
        $family->removeAttribute($priceAttribute)->shouldBeCalled();

        $attributeRepository->findOneByIdentifier('sku')->willReturn(null);

        $this->shouldThrow(
            InvalidPropertyException::validEntityCodeExpected(
                'attributes',
                'code',
                'The attribute does not exist',
                'Pim\Component\Catalog\Updater\FamilyUpdater',
                'sku'
            )
        )->during('update', [$family, $data]);
    }

    public function it_throws_an_exception_if_required_attribute_does_not_exist(
        $attributeRepository,
        $channelRepository,
        FamilyInterface $family,
        AttributeInterface $attribute,
        ChannelInterface $channel
    ) {
        $data = [
            'code'                   => 'mycode',
            'attribute_requirements' => [
                'mobile' => ['sku', 'name'],
                'print'  => ['sku', 'name', 'description'],
            ]
        ];
        $family->getAttributeRequirements()->willReturn([]);
        $family->setCode('mycode')->shouldBeCalled();

        $attributeRepository->findOneByIdentifier('sku')->willReturn(null);
        $attributeRepository->findOneByIdentifier('name')->willReturn($attribute);
        $attributeRepository->findOneByIdentifier('description')->willReturn($attribute);
        $channelRepository->findOneByIdentifier('print')->willReturn($channel);
        $channelRepository->findOneByIdentifier('mobile')->willReturn($channel);

        $this->shouldThrow(
            InvalidPropertyException::validEntityCodeExpected(
                'attribute_requirements',
                'code',
                'The attribute does not exist',
                'Pim\Component\Catalog\Updater\FamilyUpdater',
                'sku'
            )
        )->during('update', [$family, $data]);
    }

    public function it_throws_an_exception_if_attribute_as_label_does_not_exist(
        $attributeRepository,
        FamilyInterface $family,
        AttributeInterface $priceAttribute
    ) {
        $data = [
            'attribute_as_label'     => 'unknown',
            'code'                   => 'mycode',
            'attributes'             => ['sku', 'name', 'description', 'price'],
            'attribute_requirements' => [
                'mobile' => ['sku', 'name'],
                'print'  => ['sku', 'name', 'description'],
            ],
            'labels'                 => [
                'fr_FR' => 'Moniteurs',
                'en_US' => 'PC Monitors',
            ],
        ];

        $attributeRepository->findOneByIdentifier('unknown')->willReturn(null);

        $this->shouldThrow(
            InvalidPropertyException::validEntityCodeExpected(
                'attributes',
                'code',
                'The attribute does not exist',
                'Pim\Component\Catalog\Updater\FamilyUpdater',
                'unknown'
            )
        )->during('update', [$family, $data]);
    }

    function it_throws_an_exception_if_channel_not_found(
        $channelRepository,
        $attributeRepository,
        AttributeInterface $attribute,
        FamilyInterface $family
    ) {
        $data = [
            'code'                   => 'mycode',
            'attribute_requirements' => [
                'mobile' => ['sku', 'name'],
                'print'  => ['sku', 'name', 'description'],
            ]
        ];
        $family->getAttributeRequirements()->willReturn([]);
        $family->setCode('mycode')->shouldBeCalled();

        $attributeRepository->findOneByIdentifier('sku')->willReturn($attribute);
        $attributeRepository->findOneByIdentifier('name')->willReturn($attribute);
        $attributeRepository->findOneByIdentifier('description')->willReturn($attribute);
        $attributeRepository->findOneByIdentifier('price')->willReturn($attribute);
        $channelRepository->findOneByIdentifier('print')->willReturn(null);
        $channelRepository->findOneByIdentifier('mobile')->willReturn(null);

        $this->shouldThrow(
            InvalidPropertyException::validEntityCodeExpected(
                'attribute_requirements',
                'code',
                'The channel does not exist',
                'Pim\Component\Catalog\Updater\FamilyUpdater',
                'mobile'
            )
        )->during('update', [$family, $data]);
    }

    function it_throws_an_exception_when_trying_to_update_a_non_existent_field(FamilyInterface $family) {
        $values = [
            'unknown_field' => 'field',
            'code'          => 'mycode',
            'parent'        => 'master',
        ];

        $this->shouldThrow(
                UnknownPropertyException::unknownProperty(
                    'unknown_field',
                    new NoSuchPropertyException()
                )
        )->during('update', [$family, $values, []]);
    }
}<|MERGE_RESOLUTION|>--- conflicted
+++ resolved
@@ -201,9 +201,10 @@
         AttributeRequirementInterface $nameEcommerceRqrmt
     ) {
         $values = [
-            'requirements' => [
+            'attribute_requirements' => [
                 'mobile' => ['sku']
-            ]
+            ],
+            'code'                   => 'mycode'
         ];
         $family->getAttributeRequirements()->willReturn([
             'sku_ecommerce' => $skuEcommerceRqrmt,
@@ -236,12 +237,7 @@
         AttributeRequirementInterface $skuPrintRqrmt
     ) {
         $values = [
-<<<<<<< HEAD
-            'code'                   => 'mycode',
-            'attribute_requirements' => []
-=======
             'requirements' => []
->>>>>>> 1899134b
         ];
         $family->getAttributeRequirements()->willReturn([$skuMobileRqrmt, $skuPrintRqrmt]);
 
@@ -272,12 +268,8 @@
         ChannelInterface $printChannel
     ) {
         $values = [
-<<<<<<< HEAD
-            'code'                   => 'mycode',
-            'attribute_requirements' => [
-=======
-            'requirements' => [
->>>>>>> 1899134b
+            'code'                   => 'mycode',
+            'attribute_requirements' => [
                 'print' => ['name', 'description']
             ]
         ];
