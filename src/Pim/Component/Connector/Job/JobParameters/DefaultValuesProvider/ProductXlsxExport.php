--- conflicted
+++ resolved
@@ -40,13 +40,8 @@
         $parameters['decimalSeparator'] = LocalizerInterface::DEFAULT_DECIMAL_SEPARATOR;
         $parameters['dateFormat'] = LocalizerInterface::DEFAULT_DATE_FORMAT;
         $parameters['linesPerFile'] = 10000;
-<<<<<<< HEAD
         $parameters['filters'] = ['data' => [], 'structure' => (object) []];
-=======
-        $parameters['families'] = null;
-        $parameters['product_identifier'] = null;
         $parameters['with_media'] = true;
->>>>>>> 0f514a31
 
         return $parameters;
     }
