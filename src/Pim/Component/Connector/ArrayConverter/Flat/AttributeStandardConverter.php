--- conflicted
+++ resolved
@@ -79,10 +79,7 @@
                 break;
             case 'sort_order':
             case 'max_characters':
-<<<<<<< HEAD
-=======
             case 'minimum_input_length':
->>>>>>> 1619631c
                 $convertedItem[$field] = ('' === $data) ? null : (int) $data;
                 break;
             case 'options':
