<?php

namespace Pim\Component\Connector\ArrayConverter\StandardToFlat\Product\ValueConverter;

/**
 * @author    Adrien Pétremann <adrien.petremann@akeneo.com>
 * @copyright 2016 Akeneo SAS (http://www.akeneo.com)
 * @license   http://opensource.org/licenses/osl-3.0.php Open Software License (OSL 3.0)
 */
class DateConverter extends AbstractValueConverter implements ValueConverterInterface
{
    /**
     * {@inheritdoc}
     *
     * Given a 'release_date' $attributeCode with this $data:
     * [
     *     [
     *         'locale' => null,
     *         'scope'  => null,
     *         'data'   => '2005-08-15'
     *     ],
     * ]
     *
     * It will return:
     * [
     *     'release_date' => '2005-08-15',
     * ]
     */
    public function convert($attributeCode, $data)
    {
        $convertedItem = [];

        foreach ($data as $value) {
            $flatName = $this->columnsResolver->resolveFlatAttributeName(
                $attributeCode,
                $value['locale'],
                $value['scope']
            );

            // TODO: Check if we have a timezoned date as input
<<<<<<< HEAD
            //            $date = \DateTime::createFromFormat(\DateTime::ATOM, $value['data']);
            //            $convertedItem[$flatName] = $date->format('Y-m-d');
=======
            // $date = \DateTime::createFromFormat(\DateTime::ATOM, $value['data']);
            // $convertedItem[$flatName] = $date->format('Y-m-d');
>>>>>>> 167918bc

            $convertedItem[$flatName] = $value['data'];
        }

        return $convertedItem;
    }
}<|MERGE_RESOLUTION|>--- conflicted
+++ resolved
@@ -38,13 +38,8 @@
             );
 
             // TODO: Check if we have a timezoned date as input
-<<<<<<< HEAD
-            //            $date = \DateTime::createFromFormat(\DateTime::ATOM, $value['data']);
-            //            $convertedItem[$flatName] = $date->format('Y-m-d');
-=======
             // $date = \DateTime::createFromFormat(\DateTime::ATOM, $value['data']);
             // $convertedItem[$flatName] = $date->format('Y-m-d');
->>>>>>> 167918bc
 
             $convertedItem[$flatName] = $value['data'];
         }
