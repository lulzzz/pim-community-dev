--- conflicted
+++ resolved
@@ -10,12 +10,8 @@
 use Symfony\Bundle\FrameworkBundle\Controller\Controller;
 use Symfony\Component\EventDispatcher\GenericEvent;
 use Symfony\Component\HttpFoundation\JsonResponse;
-<<<<<<< HEAD
-use Symfony\Component\Security\Core\User\UserInterface;
-=======
 use Symfony\Component\HttpFoundation\RedirectResponse;
 use Symfony\Component\HttpKernel\Exception\NotFoundHttpException;
->>>>>>> ae674fa0
 
 class UserController extends Controller
 {
@@ -91,9 +87,6 @@
      */
     public function updateAction($id)
     {
-<<<<<<< HEAD
-        return $this->update($id);
-=======
         $user = $this->get('pim_user.repository.user')->find($id);
         if (null === $user) {
             throw new NotFoundHttpException(sprintf('User with the ID "%s" does not exit', $id));
@@ -120,7 +113,6 @@
     public function indexAction()
     {
         return [];
->>>>>>> ae674fa0
     }
 
     /**
@@ -169,19 +161,7 @@
 
         $this->get('session')->remove('dataLocale');
 
-<<<<<<< HEAD
-            return new JsonResponse(
-                ['route' => 'oro_user_update', 'params' => ['id' => $user->getId()]]
-            );
-        }
-
-        return [
-            'form'      => $this->get('oro_user.form.user')->createView(),
-            'editRoute' => $updateRoute
-        ];
-=======
         return $user;
->>>>>>> ae674fa0
     }
 
     /**
