--- conflicted
+++ resolved
@@ -4,270 +4,10 @@
 {% block title %}{{ title }} - {{ parent() }}{% endblock %}
 
 {% block content %}
-<<<<<<< HEAD
     {% include 'PimProductBundle:ProductAttribute:form.html.twig' with { 'form': form, 'locales': locales, 'disabledLocales': disabledLocales } %}
-=======
-<form class="form-horizontal" action="{{ form.vars.value.id ?
-    path('pim_product_productattribute_edit', { id: form.vars.value.id }) :
-    path('pim_product_productattribute_create') }}" method="POST" class="form-register">
-    <div class="row-fluid">
-        <div class="form-row">
-            <h3 class="pull-left">{{ title|trans }}</h3>
-            <button class="btn btn-primary pull-right" type="submit">{{ 'Save'|trans }}</button>
-            {% if form.vars.value.id %}
-                <a class="btn pull-right" href="{{ path('pim_product_productattribute_remove', { id: form.vars.value.id }) }}">
-                    {{ "Delete" | trans }}
-                </a>
-            {% endif %}
-            <a class="pull-right return" href="{{ path('pim_product_productattribute_index') }}">
-                {{ "Back to list" | trans }}
-            </a>
-        </div>
-    </div>
-    <div id="form-navbar" class="navbar navbar-static scrollspy-nav">
-        <div class="navbar-inner">
-            <div class="row-fluid">
-                <ul class="nav">
-                    <li class="active"><a href="#form-parameters">{{ 'Parameters'|trans }}</a></li>
-                    <li class="active"><a href="#form-values">{{ 'Values'|trans }}</a></li>
-                    <li class="active"><a href="#form-rules">{{ 'Rules'|trans }}</a></li>
-
-                    {% if form.groups is defined %}
-                    <li><a href="#scroll-groups">{{ 'Groups'|trans }}</a></li>
-                    {% endif %}
-
-                    {% if form.rolesCollection is defined %}
-                    <li><a href="#scroll-roles">{{ 'Roles'|trans }}</a></li>
-                    {% endif %}
-                </ul>
-            </div>
-        </div>
-    </div>
-
-    <div class="row-fluid">
-        {% if form.vars.errors|length %}
-            <div class="alert alert-error">
-                {{ form_errors(form) }}
-            </div>
-        {% endif %}
-        <div data-spy="scroll" data-target="#form-navbar" data-offset="50" class="scrollspy row-fluid">
-            <div id="form-parameters">
-                <h3 class="scrollspy-title">{{ "Parameters"|trans }}</h3>
-                <div id="accordion1" class="accordion">
-                    <div class="accordion-group">
-                        <div class="accordion-heading">
-                            <a class="accordion-toggle" data-toggle="collapse" data=parent="#accordion1" href="#collapseOne">
-                                <i class="icon-chevron-up"></i>
-                                {{ "General parameters"|trans }}
-                            </a>
-                        </div>
-                        <div id="collapseOne" class="accordion-body in">
-                            <div class="accordion-inner">
-                                {{ form_row(form.code, { 'label': 'Name'|trans }) }}
-                                {{ form_row(form.attributeType) }}
-                                {{ form_row(form.scopable, { 'label': 'Scope'|trans }) }}
-                                {{ form_row(form.translatable) }}
-
-                                {% if form.unique is defined %}
-                                    {{ form_row(form.unique, { 'label': 'Unique value'|trans }) }}
-                                {% endif %}
-
-                                <div class="control-group">
-                                    <label class="control-label" for="limitLanguages">{{ 'Locale specific'|trans }}</label>
-                                    <div class="controls">
-                                        <div id="limitLanguages-switch" class="switch switch-small" data-on-label="{{ 'Yes'|trans }}" data-off-label="{{ 'No'|trans }}">
-                                            <input type="checkbox" name="limitLanguages" />
-                                        </div>
-                                    </div>
-                                </div>
-
-                                <div class="control-group" style="display: none;">
-                                    {{ form_label(form.availableLanguages, null, { 'label_attr': {'class': 'control-label'} }) }}
-                                    <div class="controls">
-                                        {{ form_widget(form.availableLanguages, {'attr' : { 'class': 'span4' }}) }}
-                                    </div>
-                                </div>
-
-                                {% set optionalFields = ['dateType', 'dateMin', 'dateMax',
-                                'negativeAllowed', 'decimalsAllowed', 'numberMin', 'numberMax',
-                                'valueCreationAllowed', 'maxCharacters', 'wysiwygEnabled',
-                                'metricType', 'defaultMetricUnit', 'allowedFileSources',
-                                'maxFileSize', 'allowedFileExtensions', 'validationRule',
-                                'validationRegexp', 'defaultValue'] %}
-
-                                {% for field in optionalFields %}
-                                    {% if form[field] is defined %}
-                                        {{ form_row(form[field]) }}
-                                    {% endif %}
-                                {% endfor %}
-
-                            </div>
-                        </div>
-                    </div>
-                    <div class="accordion-group">
-                        <div class="accordion-heading">
-                            <a class="accordion-toggle" data-toggle="collapse" data=parent="#accordion1" href="#collapseTwo">
-                                <i class="icon-chevron-up"></i>
-                                {{ "Backend parameters"|trans }}
-                            </a>
-                        </div>
-                        <div id="collapseTwo" class="accordion-body in">
-                            <div class="accordion-inner">
-                                <div class="control-group">
-                                    {{ form_label(form.group, 'Attribute group'|trans, { 'label_attr': {'class': 'control-label'} }) }}
-                                    <div class="controls">
-                                        {{ form_widget(form.group, { 'attr': { 'class': 'span4', 'data-placeholder': 'Choose a group'|trans }}) }}
-                                    </div>
-                                </div>
-
-                                {{ form_row(form.variant, { 'label': 'Variants behavior when edited'|trans }) }}
-
-                                {{ form_row(form.searchable) }}
-
-                                {{ form_row(form.useableAsGridColumn) }}
-
-                                {{ form_row(form.useableAsGridFilter) }}
-
                                 {{ form_row(form.sortOrder) }}
 
                                 </div>
-                            </div>
-                        </div>
-                    </div>
-                </div>
-            </div>
-
-            <div id="form-values">
-                <h3 class="scrollspy-title">{{ "Values"|trans }}</h3>
-                <div id="accordion2" class="accordion">
-                    <div class="accordion-group">
-                        <div class="accordion-heading">
-                            <a class="accordion-toggle" data-toggle="collapse" data=parent="#accordion2" href="#collapseThree">
-                                <i class="icon-chevron-up"></i>
-                                {{ "Label translations"|trans }}
-                            </a>
-                        </div>
-                        <div id="collapseThree" class="accordion-body in">
-                            <div class="accordion-inner">
-                                {{ form_row(form.name) }}
-                            </div>
-                        </div>
-                    </div>
-                    <div class="accordion-group">
-                        <div class="accordion-heading">
-                            <a class="accordion-toggle" data-toggle="collapse" data=parent="#accordion2" href="#collapseFour">
-                                <i class="icon-chevron-up"></i>
-                                {{ "Description"|trans }}
-                            </a>
-                        </div>
-                        <div id="collapseFour" class="accordion-body in">
-                            <div class="accordion-inner">
-                                <div class="control-group">
-                                    {{ form_row(form.description) }}
-                                </div>
-                            </div>
-                        </div>
-                    </div>
-                    {% if form.options is defined %}
-                        {% form_theme form 'PimProductBundle:Form:simple_layout.html.twig' %}
-                        <div class="accordion-group">
-                            <div class="accordion-heading">
-                                <a class="accordion-toggle" data-toggle="collapse" data=parent="#accordion2" href="#collapseFive">
-                                    <i class="icon-chevron-up"></i>
-                                    {{ "Options"|trans }}
-                                </a>
-                            </div>
-                            <div id="collapseFive" class="accordion-body in">
-                                <div class="accordion-inner">
-                                    <table id="sortable_options" class="table table-striped table-hover table-condensed options">
-                                        <thead>
-                                            <tr>
-                                                <th></th>
-                                                <th>{{ "Default value"|trans }}</th>
-                                                {% for locale in locales %}
-                                                    <th>{{ locale.code|trans }}</th>
-                                                {% endfor %}
-                                                {% if form.defaultValue is defined %}
-                                                    <th>{{ "Default value"|trans }}</th>
-                                                {% endif %}
-                                            </tr>
-                                        </thead>
-                                        <tbody>
-                                            {% for option in form.options %}
-                                                <tr class="att-option">
-                                                    <td class="handle">
-                                                        <i class="icon-list"></i>
-                                                        {{ form_row(option.sort_order) }}
-                                                    </td>
-                                                    <td>
-                                                        {{ form_row(option.defaultValue) }}
-                                                    </td>
-                                                    {% for i in 0..locales|length-1 %}
-                                                        <td>
-                                                            {% for value in option.optionValues %}
-                                                                {% if value.locale.vars.value == locales[i].code %}
-                                                                    {{ form_row(value.id) }}
-                                                                    {{ form_row(value.value) }}
-                                                                    {{ form_row(value.locale) }}
-                                                                {% endif %}
-                                                            {% endfor %}
-                                                        </td>
-                                                    {% endfor %}
-                                                    {% if form.defaultValue is defined %}
-                                                        <td>
-                                                            <input type="radio" name="default_option" {% if form.defaultValue.vars.value == option.vars.value.defaultValue %} checked="checked"{% endif %}>
-                                                        </td>
-                                                    {% endif %}
-                                                    {% if disabledLocales is not empty %}
-                                                        <td style="display:none;">
-                                                            {% for i in 0..disabledLocales|length-1 %}
-                                                                {% for value in option.optionValues %}
-                                                                    {% if value.locale.vars.value == disabledLocales[i].code %}
-                                                                        {{ form_row(value.id) }}
-                                                                        {{ form_row(value.locale) }}
-                                                                        {{ form_row(value.value) }}
-                                                                    {% endif %}
-                                                                {% endfor %}
-                                                            {% endfor %}
-                                                        </td>
-                                                    {% endif %}
-                                                </tr>
-                                            {% endfor %}
-                                        </tbody>
-                                    </table>
-                                </div>
-                            </div>
-                        </div>
-                        {% form_theme form 'PimUIBundle:Form:fields.html.twig' %}
-                    {% endif %}
-                </div>
-            </div>
-
-            <div id="form-rules">
-                <h3 class="scrollspy-title">{{ "Rules"|trans }}</h3>
-                <div id="accordion3" class="accordion">
-                    <div class="accordion-group">
-                        <div class="accordion-heading">
-                            <a class="accordion-toggle" data-toggle="collapse" data=parent="#accordion3" href="#collapseSix">
-                                <i class="icon-chevron-up"></i>
-                                {{ "Rules"|trans }}
-                            </a>
-                        </div>
-                        <div id="collapseSix" class="accordion-body in">
-                            <div class="accordion-inner">
-                                {{ form_row(form.required) }}
-                                {{ form_row(form.smart) }}
-                            </div>
-                        </div>
-                    </div>
-                </div>
-            </div>
-        </div>
-        {{ form_row(form.id) }}
-        {{ form_row(form._token) }}
-    </div>
-</form>
->>>>>>> 852e8d90
 {% endblock %}
 {% block javascripts %}
     {{ parent() }}
