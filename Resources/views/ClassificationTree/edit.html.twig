--- conflicted
+++ resolved
@@ -15,20 +15,6 @@
     <div class="row-fluid">
         {% include 'PimProductBundle:ClassificationTree:_tree-management-sidebar.html.twig' %}
         
-<<<<<<< HEAD
-        <div id="form-tab" class="span10">
-            <form action="{{ form.vars.value.id ?
-                path('pim_product_classificationtree_edit', { id: form.vars.value.id }) :
-                path('pim_product_classificationtree_create', { parent: parentId }) }}" method="POST" class="form-horizontal">
-                
-                <div class="row-fluid">
-                    <h3 class="pull-left">{{ title|trans }}</h3>
-                    <div class="pull-right">
-                        {% if form.vars.value.id %}
-                            <a class="btn" href="#" id="btn-delete-segment">{{ 'Delete' | trans }}</a>
-                        {% endif %}
-                        <button class="btn btn-primary" type="submit">{{ 'Save'|trans }}</button>
-=======
         <div class="tab-pane active" id="form-properties">
             <div id="accordion1" class="accordion">
                 <div class="accordion-group">
@@ -37,7 +23,6 @@
                             <i class="icon-collapse"></i>
                             {{ "General Properties"|trans }}
                         </a>
->>>>>>> 2c7ba80c
                     </div>
                 </div>
                 
@@ -54,71 +39,6 @@
                         </div>
                     </div>
                 </div>
-<<<<<<< HEAD
-                
-                <div class="row-fluid tab-content">
-                    {% if form.vars.errors|length %}
-                        <div class="alert alert-error">
-                            {{ form_errors(form) }}
-                        </div>
-                    {% endif %}
-                    
-                    <div class="tab-pane active" id="form-properties">
-                        <div id="accordion1" class="accordion">
-                            <div class="accordion-group">
-                                <div class="accordion-heading">
-                                    <a class="accordion-toggle" data-toggle="collapse" data=parent="#accordion1" href="#collapseOne">
-                                        <i class="icon-chevron-up"></i>
-                                        {{ "General Properties"|trans }}
-                                    </a>
-                                </div>
-                                <div id="collapseOne" class="accordion-body in">
-                                    <div class="accordion-inner">
-                                        <div class="control-group">
-                                            {{ form_row(form.code) }}
-                                            {% if form.isDynamic is defined %}
-                                                {{ form_row(form.isDynamic) }}
-                                            {% endif %}
-                                        </div>
-                                    </div>
-                                </div>
-                            </div>
-                            <div class="accordion-group">
-                                <div class="accordion-heading">
-                                    <a class="accordion-toggle" data-toggle="collapse" data=parent="#accordion1" href="#collapseTwo">
-                                        <i class="icon-chevron-up"></i>
-                                        {{ "Node values"|trans }}
-                                    </a>
-                                </div>
-                                <div id="collapseTwo" class="accordion-body in">
-                                    <div class="accordion-inner">
-                                        <div class="control-group">
-                                            {{ form_row(form.title) }}
-                                        </div>
-                                    </div>
-                                </div>
-                            </div>
-                        </div>
-                    </div>
-                    
-                    {% if parentId %}
-                    <div class="tab-pane" id="form-rules">
-                        <div id="accordion2" class="accordion">
-                            <div class="accordion-group">
-                                <div class="accordion-heading">
-                                    <a class="accordion-toggle" data-toggle="collapse" data=parent="#accordion2" href="#collapseThree">
-                                        <i class="icon-chevron-up"></i>
-                                        {{ "Rules"|trans }}
-                                    </a>
-                                </div>
-                                <div id="collapseThree" class="accordion-body in">
-                                    <div class="accordion-inner">
-                                        <div class="control-group">
-                                            Rules
-                                        </div>
-                                    </div>
-                                </div>
-=======
                 <div class="accordion-group">
                     <div class="accordion-heading">
                         <a class="accordion-toggle" data-toggle="collapse" data=parent="#accordion1" href="#collapseTwo">
@@ -151,7 +71,6 @@
                         <div class="accordion-inner">
                             <div class="control-group">
                                 Rules
->>>>>>> 2c7ba80c
                             </div>
                         </div>
                     </div>
