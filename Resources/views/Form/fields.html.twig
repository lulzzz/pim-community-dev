--- conflicted
+++ resolved
@@ -1,6 +1,5 @@
 {% extends 'form_div_layout.html.twig' %}
 
-<<<<<<< HEAD
 {% block pim_wysiwyg_widget %}
     {{ block('textarea_widget') }}
     <script type="text/javascript">
@@ -8,10 +7,7 @@
     </script>
 {% endblock %}
 
-{% block pim_translation_collection_row %}
-=======
 {% block pim_translatable_field_row %}
->>>>>>> 7eae5d1a
     {{ form_errors(form) }}
     {{ form_label(form) }}
     <table id="sortable_options" class="table table-striped table-hover table-condensed options">
