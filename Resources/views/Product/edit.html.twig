{% extends 'PimProductBundle::layout.html.twig' %}

{% set title = form.vars.value.id ? 'Edit product'|trans : 'Add product'|trans %}

{% block page_container %}
<div class="container-fluid">

    {% block content %}
    <div class="btn-group">
        <a class="btn dropdown-toggle" data-toggle="dropdown" href="#">
            <i class="icon-plus"></i> Add attributes
            <span class="caret"></span>
        </a>
        <div class="dropdown-menu">
            <form method="POST" action="{{ path('pim_product_product_addproductattributes', {'id': product.id}) }}">
                {{ form_widget(attributesForm.attributes) }}
                {{ form_widget(attributesForm._token) }}
                <input type="submit" value="Add" class="btn btn-mini" title="Add attributes"/>
            </form>
        </div>
    </div>

<<<<<<< HEAD
    {% form_theme form with 'OroUIBundle:Form:fields.html.twig' %}

    {% include 'PimProductBundle:ProductAttribute:_available-attributes-form.html.twig' with {
        'form': attributesForm,
        'action': path('pim_product_product_addproductattributes', {'id': product.id})
    } %}

    <form method="POST" class="form-horizontal" action="{{ form.vars.value.id ?
        path('pim_product_product_edit', { id: form.vars.value.id, dataLocale: dataLocale }) :
        path('pim_product_product_create', { dataLocale: dataLocale }) }}" {{ form_enctype(form) }}>
=======
    <form method="POST" class="form-horizontal" action="{{ path('pim_product_product_edit', { id: form.vars.value.id, dataLocale: dataLocale }) }}" {{ form_enctype(form) }}>
>>>>>>> 75229a4e

        <div class="navigation clearfix navbar-extra navbar-extra-right">
            <div class="row">
                {% if form.vars.value.id %}
                <div class="pull-right">
                    <div class="pull-right">
                        <div class="pull-left btn-group icons-holder">
                            <a class="btn" href="{{ path('pim_product_product_index') }}">{{ "Back to grid" | trans }}</a>
                        </div>
                        <div class="pull-left btn-group icons-holder">
                            <a href="javascript: void(0);" class="btn icons-holder-text" id="btn-delete-product" data-id="{{ form.vars.value.id }}" data-message="{{ 'Are you sure you want to delete this product ?'|trans }}" title="{{ 'Delete'|trans }}"><i class="icon-trash hide-text">{{ 'Remove'|trans }}</i>Delete</a>
                        </div>
                        <div class="pull-left customer-info-top-actions">
                            <div class="btn-group">
                                <a href="{{ path('pim_product_product_index') }}" class="btn">{{ 'Cancel'|trans }}</a>
                                <button type="submit" class="btn btn-primary"><i class="icon-ok icon-white hide-text">Save </i> {{ ' Save'|trans }}</button>
                            </div>
                        </div>
                    </div>
                </div>
                <div class="pull-left">
                    <div class="customer-info well-small" style="padding-left: 21px;">
                        <div class="customer-content pull-left">
                            <div class="clearfix-oro">
                                <div class="sub-title">{{ 'Products'|trans }}</div>
                                <span class="separator">/</span>
                                <h1 class="usser-name">{{ form.vars.value.sku }}</h1>
                            </div>

                            <ul class="inline">
                                <li><span id="updated" class="label label-warning">{{ 'The product has been updated.'|trans }}</span></li>
                            </ul>

                            <div class="btn-group">
                                <a class="btn dropdown-toggle" data-toggle="dropdown" href="#">
                                    Displayed channel
                                    <span class="caret"></span>
                                </a>
                                <ul class="dropdown-menu channel">
                                    {% for channel in channels %}
                                        <li><a href="#channel-{{ channel.code }}" data-scope="{{ channel.code }}">{{ channel.name }}</a></li>
                                    {% endfor %}
                                </ul>
                            </div>

                            <div class="btn-group">
                                <a class="btn dropdown-toggle" data-toggle="dropdown" href="#">
                                    Locale
                                    <span class="caret"></span>
                                </a>
                                <ul class="dropdown-menu">
                                    {% for language in form.vars.value.getActiveLanguages() %}
                                        <li><a href="?dataLocale={{ language.code }}">{{ language.code | trans }}</a></li>
                                    {% endfor %}
                                </ul>
                            </div>

                       </div>
                   </div>
                </div>
                {% else %}
                <div class="pull-left">
                    <div class="customer-info well-small">
                        <div class="customer-content">
                            <h1 class="usser-name">{{ title }}</h1>
                        </div>
                    </div>
                </div>
                {% endif %}
            </div>
        </div>
        <div class="layout-content">


                <div id="form-navbar" class="navbar navbar-static scrollspy-nav">
                    <div class="navbar-inner">
                        <div class="row-fluid">
                            <ul class="nav">
                                <li class="active"><a href="#attributes" data-toggle="tab">{{ 'Attributes' | trans }}</a></li>
                                <li class=""><a href="#variants" data-toggle="tab">{{ 'Variants' | trans }}</a></li>
                                <li class=""><a href="#associations" data-toggle="tab">{{ 'Associations' | trans }}</a></li>
                                <li class=""><a href="#localisations" data-toggle="tab">{{ 'Localisations' | trans }}</a></li>
                                <li class=""><a href="#history" data-toggle="tab">{{ 'History' | trans }}</a></li>
                            </ul>
                        </div>
                    </div>
                </div>

                <div class="row-fluid tab-content">
                    {% if form.vars.errors|length %}
                        <div class="alert alert-error">
                            {{ form_errors(form) }}
                        </div>
                    {% endif %}
                    <div class="tab-pane active" id="attributes">
                        <div class="span2">
                            <ul class="nav nav-list">
                                {% for group in product.orderedGroups %}
                                <li class="tab{% if loop.index == 1 %} active{% endif %}">
                                    <a href="#tabs-{{group.id}}" data-toggle="tab">{{ group.name|trans }}</a>
                                </li>
                                {% endfor %}
                            </ul>
                        </div>
                        <div class="span9 tab-content">
                            {{ form_row(form.id) }}
                            <div class="control-group">
                                {{ form_label(form.sku, null, { 'label_attr': {'class': 'control-label'} }) }}
                                <div class="controls">
                                    {{ form_widget(form.sku, {'attr' : { 'class': 'span4' } }) }}
                                </div>
                            </div>
                            {% set attributeCode = '' %}
                            {% for group in product.orderedGroups %}
                            <div id="tabs-{{ group.id }}" class="tab-pane{% if loop.index == 1 %} active{% endif %}">
                                <h3>{{ group.name|trans }}</h3>
                                <div> {# will generate a <div></div> for first iteration #}
                                    {% for formValue in form.values %}
                                        {% if formValue.vars.value.attribute.group is null %}
                                            {% set groupId = 0 %}
                                        {% else %}
                                            {% set groupId = formValue.vars.value.attribute.group.id %}
                                        {% endif %}
                                        {% if group.id == groupId %}
                                            {% if attributeCode != formValue.vars.value.attribute.code %}
                                                </div>
                                                <div class="{{ formValue.vars.value.attribute.scopable ? 'scopable' : '' }}" data-field="{{ formValue.vars.value.attribute.code }}">
                                            {% endif %}
                                            <div class="control-group">
                                                {{ form_widget(formValue, {'attr': {'data-scope': formValue.vars.value.scope}} ) }}
                                            </div>
                                            {% set attributeCode = formValue.vars.value.attribute.code %}
                                        {% endif %}
                                    {% endfor %}
                                </div>
                            </div>
                            {% endfor %}
                        </div>
                    </div>

                    <div class="tab-pane" id="variants"></div>

                    <div class="tab-pane" id="associations"></div>

                    <div class="tab-pane" id="localisations">
                        {{ form_row(form.languages) }}
                    </div>

                    <div class="tab-pane" id="history"></div>

                    {{ form_row(form.id) }}
                    {{ form_row(form._token) }}
            </div>
        </div>
    </form>
    {% endblock %}
</div>
{% endblock %}

{% block javascripts %}
    {{ parent() }}

    <script type="text/javascript" src="{{ asset('bundles/oroui/lib/backbone.bootstrap-modal.js') }}"></script>

    <script type="text/javascript">
    $(function() {
        var updated = false;

        $('#updated').css('display', 'none');
        $('input, textarea, select').change(function(event){
            updated = true;
            $('#updated').css('display', 'inline-block');
            $('input, textarea, select').unbind('change');
        });

        $(window).on('beforeunload', function(){
            if (updated) {
                return "{{ 'You will lose changes to the product if you leave the page.'|trans }}";
            }
        });

        $('button[type="submit"]').click(function(event) {
            $(window).unbind('beforeunload');
        });

        $('select').select2({ allowClear: true });
        $('input.multiselect').select2({ tags: $(this).val() });

        $('.tab-pan .control-group .select2-container').each(function() {
            $(this).addClass('span4');
            $(this).attr('style', 'margin-left:0px');
        });

        $('#btn-delete-product').click(function(event) {
            doAction = function() {
                window.location.href = "{{ path('pim_product_product_remove', { id: form.vars.value.id }) }}";
            };

            if (!_.isUndefined(Backbone.BootstrapModal)) {
                confirm = new Backbone.BootstrapModal({
                    title: "{{ 'Delete Confirmation' | trans }}",
                    content: "{{ 'Are you sure you want to delete this product' | trans }}"
                });
                confirm.on('ok', doAction);
                confirm.open();
            } else if (window.confirm(message)) {
                doAction();
            }
        });

        /**
         * Expand or collpase scopable fields group
         */
        $('.scopable').each(function() {
            $(this).children('.control-group').slice(1).hide();
        });

        $('#attributes').on('click', '.expand', function(event) {
            var field = $(this).data('field');
            $('.scopable[data-field="' + field + '"]').children('.control-group').show();
            $(this)
                .removeClass('expand')
                .addClass('collapse')
            ;
            $(this)
                .children('i')
                .removeClass('icon-chevron-down')
                .addClass('icon-chevron-up')
            ;
        });

        $('#attributes').on('click', '.collapse', function(event) {
            var field = $(this).data('field');
            $('.scopable[data-field="' + field + '"]').children('.control-group').slice(1).hide();
            $(this)
                .removeClass('collapse')
                .addClass('expand')
            ;
            $(this)
                .children('i')
                .removeClass('icon-chevron-up')
                .addClass('icon-chevron-down')
            ;
        });

        /**
         * Move scopable element which is of the selected displayed channel to the top
         * of its group of scopable elements
         */
        $('.channel a').click(function(event) {
            var selectedScope = $(this).data('scope');
            $('.scopable').each(function() {
                var field = $(this).data('field');

                $(this)
                    .find('div[data-scope="' + selectedScope + '"]')
                    .parents('.control-group')
                    .prependTo(this)
                ;

                $(this).children('.control-group').first().show();
                if ($('a[data-field="' + field + '"]').hasClass('expand')) {
                    $(this).children('.control-group').slice(1).hide();
                }
            });
        });

        $('.dropdown-menu').find('form').click(function (e) {
            e.stopPropagation();
        });
        $('#pim_available_product_attributes_attributes').select2('destroy');
    });
    </script>
    <link rel="stylesheet" href="{{ asset('bundles/pimui/css/select2.css') }}" />
{% endblock %}<|MERGE_RESOLUTION|>--- conflicted
+++ resolved
@@ -20,7 +20,6 @@
         </div>
     </div>
 
-<<<<<<< HEAD
     {% form_theme form with 'OroUIBundle:Form:fields.html.twig' %}
 
     {% include 'PimProductBundle:ProductAttribute:_available-attributes-form.html.twig' with {
@@ -28,12 +27,7 @@
         'action': path('pim_product_product_addproductattributes', {'id': product.id})
     } %}
 
-    <form method="POST" class="form-horizontal" action="{{ form.vars.value.id ?
-        path('pim_product_product_edit', { id: form.vars.value.id, dataLocale: dataLocale }) :
-        path('pim_product_product_create', { dataLocale: dataLocale }) }}" {{ form_enctype(form) }}>
-=======
     <form method="POST" class="form-horizontal" action="{{ path('pim_product_product_edit', { id: form.vars.value.id, dataLocale: dataLocale }) }}" {{ form_enctype(form) }}>
->>>>>>> 75229a4e
 
         <div class="navigation clearfix navbar-extra navbar-extra-right">
             <div class="row">
