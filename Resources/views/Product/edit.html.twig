--- conflicted
+++ resolved
@@ -17,25 +17,16 @@
                     Locale
                     <span class="caret"></span>
                 </a>
-<<<<<<< HEAD
-                {% if form.vars.value.id %}
-                    <a class="btn" href="#" id="btn-delete-product">
-                        {{ "Delete" | trans }}
-                    </a>
-                {% endif %}
-                <button class="btn btn-primary" type="submit">{{ 'Save'|trans }}</button>
-=======
                 <ul class="dropdown-menu">
                     {% for language in form.vars.value.getActiveLanguages() %}
                         <li><a href="?dataLocale={{ language.code }}">{{ language.fromLocale(app.request.locale) }}</a></li>
                     {% endfor %}
                 </ul>
->>>>>>> b5658146
             </div>
             <a class="btn" href="{{ path('pim_product_product_index') }}">
                 {{ "Back to list" | trans }}
             </a>
-            <a class="btn" href="{{ path('pim_product_product_remove', { id: form.vars.value.id }) }}">
+            <a class="btn" href="#" id="btn-delete-product">
                 {{ "Delete" | trans }}
             </a>
             <button class="btn btn-primary" type="submit">{{ 'Save'|trans }}</button>
@@ -113,29 +104,13 @@
         </div>
         {{ form_row(form.id) }}
         {{ form_row(form._token) }}
-<<<<<<< HEAD
-    </form>
-
-    <ul class="channels">
-        <li><a href="#" data-channel="ecommerce">ecommerce</a></li>
-        <li><a href="#" data-channel="mobile">mobile</a></li>
-    </ul>
-    
-    <div id="dialog-confirm" title="{{ 'Delete Confirmation' | trans }}">
-        <p>
-            <span class="ui-icon ui-icon-alert" style="float: left; margin: 0 7px 20px 0;"></span>
-            {{ 'Are you sure you want to delete this item ?' | trans }}
-        </p>
-    </div>
-=======
     </div>
 </form>
->>>>>>> b5658146
+
 {% endblock %}
 {% block javascripts %}
     {{ parent() }}
     
-    <script type="text/javascript" src="{{ asset('bundles/pimui/js/select2.js') }}"></script>
     <script type="text/javascript" src="{{ asset('bundles/oroui/lib/backbone.bootstrap-modal.js') }}"></script>
     
     <script type="text/javascript">
@@ -159,6 +134,14 @@
             $(window).unbind('beforeunload');
         });
 
+        $('select').select2({ allowClear: true });
+        $('input.multiselect').select2({ tags: $(this).val() });
+
+        $('.tab-pan .control-group .select2-container').each(function() {
+            $(this).addClass('span4');
+            $(this).attr('style', 'margin-left:0px');
+        });
+
         $('#btn-delete-product').click(function(event) {
             doAction = function() {
                 window.location.href = "{{ path('pim_product_product_remove', { id: form.vars.value.id }) }}";
@@ -175,18 +158,8 @@
                 doAction();
             }
         });
-
-        $('select').select2({ allowClear: true });
-        $('input.multiselect').select2({ tags: $(this).val() });
-
-        $('.tab-pan .control-group .select2-container').each(function() {
-            $(this).addClass('span4');
-            $(this).attr('style', 'margin-left:0px');
-        });
     });
 
     </script>
     <link rel="stylesheet" href="{{ asset('bundles/pimui/css/select2.css') }}" />
-    <script type="text/javascript" src="{{ asset('bundles/pimui/js/select2.js') }}"></script>
-    <script type="text/javascript" src="{{ asset('bundles/pimui/js/jquery-ui-1.10.0.min.js') }}"></script>
 {% endblock %}