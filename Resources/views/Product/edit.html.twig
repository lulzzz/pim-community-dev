{% extends 'PimProductBundle::layout.html.twig' %}

{% set title = form.vars.value.id ? 'Edit product'|trans : 'Add product'|trans %}

{% block page_container %}
<div class="container-fluid">

    {% block content %}
    <div class="btn-group">
        <a class="btn dropdown-toggle" data-toggle="dropdown" href="#">
            <i class="icon-plus"></i> Add attributes
            <span class="caret"></span>
        </a>
        <div class="dropdown-menu">
            <form method="POST" action="{{ path('pim_product_product_addproductattributes', {'id': product.id}) }}">
                {{ form_widget(attributesForm.attributes) }}
                {{ form_widget(attributesForm._token) }}
                <input type="submit" value="Add" class="btn btn-mini" title="Add attributes"/>
            </form>
        </div>
    </div>

<<<<<<< HEAD
    {% form_theme form with 'OroUIBundle:Form:fields.html.twig' %}

    {% include 'PimProductBundle:ProductAttribute:_available-attributes-form.html.twig' with {
        'form': attributesForm,
        'action': path('pim_product_product_addproductattributes', {'id': product.id})
    } %}
=======
    <div class="btn-group">
        <a class="btn dropdown-toggle" data-toggle="dropdown" href="#">
            <i class="icon-settings"></i>
            <span class="caret"></span>
        </a>
        <div class="dropdown-menu channel">
            <h5>{{ 'Scope'|trans }}</h5>
            <div class="controls">
                <label for="pim_product_default_channel">{{ 'Default channel'|trans }}</label>
                <select id="pim_product_default_channel">
                    {% for channel in channels %}
                        <option value="{{ channel.code }}" data-scope="{{ channel.code }}">{{ channel.name }}</option>
                    {% endfor %}
                </select>
                <a href="#" data-action="expand">{{ 'Expand all channels'|trans }}</a>
                <a href="#" data-action="collapse">{{ 'Collapse all channels'|trans }}</a>
            </div>
        </div>
    </div>
>>>>>>> b5c69675

    <form method="POST" class="form-horizontal" action="{{ path('pim_product_product_edit', { id: form.vars.value.id, dataLocale: dataLocale }) }}" {{ form_enctype(form) }}>

        <div class="navigation clearfix navbar-extra navbar-extra-right">
            <div class="row">
                {% if form.vars.value.id %}
                <div class="pull-right">
                    <div class="pull-right">
                        <div class="pull-left btn-group icons-holder">
                            <a class="btn" href="{{ path('pim_product_product_index') }}">{{ "Back to grid" | trans }}</a>
                        </div>
                        <div class="pull-left btn-group icons-holder">
                            <a href="javascript: void(0);" class="btn icons-holder-text" id="btn-delete-product" data-id="{{ form.vars.value.id }}" data-message="{{ 'Are you sure you want to delete this product ?'|trans }}" title="{{ 'Delete'|trans }}"><i class="icon-trash hide-text">{{ 'Remove'|trans }}</i>Delete</a>
                        </div>
                        <div class="pull-left customer-info-top-actions">
                            <div class="btn-group">
                                <a href="{{ path('pim_product_product_index') }}" class="btn">{{ 'Cancel'|trans }}</a>
                                <button type="submit" class="btn btn-primary"><i class="icon-ok icon-white hide-text">Save </i> {{ ' Save'|trans }}</button>
                            </div>
                        </div>
                    </div>
                </div>
                <div class="pull-left">
                    <div class="customer-info well-small" style="padding-left: 21px;">
                        <div class="customer-content pull-left">
                            <div class="clearfix-oro">
                                <div class="sub-title">{{ 'Products'|trans }}</div>
                                <span class="separator">/</span>
                                <h1 class="usser-name">{{ form.vars.value.sku }}</h1>
                            </div>

                            <ul class="inline">
                                <li><span id="updated" class="label label-warning">{{ 'The product has been updated.'|trans }}</span></li>
                            </ul>

                            <div class="btn-group">
                                <a class="btn dropdown-toggle" data-toggle="dropdown" href="#">
                                    Locale
                                    <span class="caret"></span>
                                </a>
                                <ul class="dropdown-menu">
                                    {% for language in form.vars.value.getActiveLanguages() %}
                                        <li><a href="?dataLocale={{ language.code }}">{{ language.code | trans }}</a></li>
                                    {% endfor %}
                                </ul>
                            </div>

                       </div>
                   </div>
                </div>
                {% else %}
                <div class="pull-left">
                    <div class="customer-info well-small">
                        <div class="customer-content">
                            <h1 class="usser-name">{{ title }}</h1>
                        </div>
                    </div>
                </div>
                {% endif %}
            </div>
        </div>
        <div class="layout-content">

                <div id="form-navbar" class="navbar navbar-static scrollspy-nav">
                    <div class="navbar-inner">
                        <div class="row-fluid">
                            <ul class="nav">
                                <li class="active"><a href="#attributes" data-toggle="tab">{{ 'Attributes' | trans }}</a></li>
                                <li class=""><a href="#variants" data-toggle="tab">{{ 'Variants' | trans }}</a></li>
                                <li class=""><a href="#associations" data-toggle="tab">{{ 'Associations' | trans }}</a></li>
                                <li class=""><a href="#localisations" data-toggle="tab">{{ 'Localisations' | trans }}</a></li>
                                <li class=""><a href="#history" data-toggle="tab">{{ 'History' | trans }}</a></li>
                            </ul>
                        </div>
                    </div>
                </div>

                <div class="row-fluid tab-content">
                    {% if form.vars.errors|length %}
                        <div class="alert alert-error">
                            {{ form_errors(form) }}
                        </div>
                    {% endif %}
                    <div class="tab-pane active" id="attributes">
                        <div class="span2">
                            <ul class="nav nav-list">
                                {% for group in product.orderedGroups %}
                                <li class="tab{% if loop.index == 1 %} active{% endif %}">
                                    <a href="#tabs-{{group.id}}" data-toggle="tab">{{ group.name|trans }}</a>
                                </li>
                                {% endfor %}
                            </ul>
                        </div>
                        <div class="span9 tab-content">
                            {{ form_row(form.id) }}
                            <div class="control-group">
                                {{ form_label(form.sku, null, { 'label_attr': {'class': 'control-label'} }) }}
                                <div class="controls">
                                    {{ form_widget(form.sku, {'attr' : { 'class': 'span4' } }) }}
                                </div>
                            </div>
                            {% set attributeCode = '' %}
                            {% for group in product.orderedGroups %}
                            <div id="tabs-{{ group.id }}" class="tab-pane{% if loop.index == 1 %} active{% endif %}">
                                <h3>{{ group.name|trans }}</h3>
                                <div> {# will generate a <div></div> for first iteration #}
                                    {% for formValue in form.values %}
                                        {% if formValue.vars.value.attribute.group is null %}
                                            {% set groupId = 0 %}
                                        {% else %}
                                            {% set groupId = formValue.vars.value.attribute.group.id %}
                                        {% endif %}
                                        {% if group.id == groupId %}
                                            {% if attributeCode != formValue.vars.value.attribute.code %}
                                                </div>
                                                <div class="{{ formValue.vars.value.attribute.scopable ? 'scopable' : '' }}" data-field="{{ formValue.vars.value.attribute.code }}">
                                            {% endif %}
                                            <div class="control-group">
                                                {{ form_widget(formValue, {'attr': {'data-scope': formValue.vars.value.scope}} ) }}
                                            </div>
                                            {% set attributeCode = formValue.vars.value.attribute.code %}
                                        {% endif %}
                                    {% endfor %}
                                </div>
                            </div>
                            {% endfor %}
                        </div>
                    </div>

                    <div class="tab-pane" id="variants"></div>

                    <div class="tab-pane" id="associations"></div>

                    <div class="tab-pane" id="localisations">
                        {{ form_row(form.languages) }}
                    </div>

                    <div class="tab-pane" id="history"></div>

                    {{ form_row(form.id) }}
                    {{ form_row(form._token) }}
            </div>
        </div>
    </form>
    {% endblock %}
</div>
{% endblock %}

{% block javascripts %}
    {{ parent() }}

    <script type="text/javascript" src="{{ asset('bundles/oroui/lib/backbone.bootstrap-modal.js') }}"></script>

    <script type="text/javascript">
    $(function() {
        var updated = false;

        $('#updated').css('display', 'none');
        $('form input, form textarea, form select').change(function(event){
            updated = true;
            $('#updated').css('display', 'inline-block');
            $('form input, form textarea, form select').unbind('change');
        });

        $(window).on('beforeunload', function(){
            if (updated) {
                return "{{ 'You will lose changes to the product if you leave the page.'|trans }}";
            }
        });

        $('button[type="submit"]').click(function(event) {
            $(window).unbind('beforeunload');
        });

        $('.tab-pan .control-group .select2-container').each(function() {
            $(this).addClass('span4');
            $(this).attr('style', 'margin-left:0px');
        });

        $('#btn-delete-product').click(function(event) {
            doAction = function() {
                window.location.href = "{{ path('pim_product_product_remove', { id: form.vars.value.id }) }}";
            };

            if (!_.isUndefined(Backbone.BootstrapModal)) {
                confirm = new Backbone.BootstrapModal({
                    title: "{{ 'Delete Confirmation' | trans }}",
                    content: "{{ 'Are you sure you want to delete this product' | trans }}"
                });
                confirm.on('ok', doAction);
                confirm.open();
            } else if (window.confirm(message)) {
                doAction();
            }
        });

        $('.dropdown-menu form, .dropdown-menu.channel').click(function (e) {
            e.stopPropagation();
        });

        // Destroy Select2 where it's not necessary
        $('#pim_available_product_attributes_attributes, #pim_product_default_channel').select2('destroy');

        $('#pim_product_default_channel').change(function() {
            $('.scopable').scopableField({ defaultScope: $(this).val() });
        });

        $('.dropdown-menu.channel a').click(function (e) {
            e.preventDefault();
            $('.scopable').scopableField($(this).data('action'));
        });

    });
    </script>
    <link rel="stylesheet" href="{{ asset('bundles/pimui/css/select2.css') }}" />
{% endblock %}<|MERGE_RESOLUTION|>--- conflicted
+++ resolved
@@ -6,28 +6,12 @@
 <div class="container-fluid">
 
     {% block content %}
-    <div class="btn-group">
-        <a class="btn dropdown-toggle" data-toggle="dropdown" href="#">
-            <i class="icon-plus"></i> Add attributes
-            <span class="caret"></span>
-        </a>
-        <div class="dropdown-menu">
-            <form method="POST" action="{{ path('pim_product_product_addproductattributes', {'id': product.id}) }}">
-                {{ form_widget(attributesForm.attributes) }}
-                {{ form_widget(attributesForm._token) }}
-                <input type="submit" value="Add" class="btn btn-mini" title="Add attributes"/>
-            </form>
-        </div>
-    </div>
-
-<<<<<<< HEAD
-    {% form_theme form with 'OroUIBundle:Form:fields.html.twig' %}
 
     {% include 'PimProductBundle:ProductAttribute:_available-attributes-form.html.twig' with {
         'form': attributesForm,
         'action': path('pim_product_product_addproductattributes', {'id': product.id})
     } %}
-=======
+
     <div class="btn-group">
         <a class="btn dropdown-toggle" data-toggle="dropdown" href="#">
             <i class="icon-settings"></i>
@@ -47,7 +31,6 @@
             </div>
         </div>
     </div>
->>>>>>> b5c69675
 
     <form method="POST" class="form-horizontal" action="{{ path('pim_product_product_edit', { id: form.vars.value.id, dataLocale: dataLocale }) }}" {{ form_enctype(form) }}>
 
@@ -110,6 +93,7 @@
             </div>
         </div>
         <div class="layout-content">
+
 
                 <div id="form-navbar" class="navbar navbar-static scrollspy-nav">
                     <div class="navbar-inner">
