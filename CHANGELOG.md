<<<<<<< HEAD
# 1.1.0 -

## Features
- Implement creating, updating, applying and removing datagrid views

## Improvements
- Removed useless ```app/entities``` directory
- Add a 'properties' field to the Attribute entity to allow easily adding new attribute type dependent properties
- Introduced custom ODM types to map document to one or many entities
- Define specific route and configuration for datagrid quick exports
- MongoDB support (WIP)

## Bug fixes
- Fixed verbose option always used
- Fixed issue on attribute option removal
- Fixed identifier is required attribute
- Fixed get common attributes with common values

## BC breaks
- Add an argument HydratorInterface in ProductDatasource constructor (MongoDBODM support)
- Add an argument $adapterClass (string for FQCN) in ProductFilterExtension and OrmFilterExtension constructors (MongoDBODM support)
- Remove deprecated fallback property of Locale entity
- Add a generateProductCompletenesses method on CompletenessGeneratorInterface, to generate completeness for one product
- Add setCompletenesses and getCompletenesses method on ProductInterface and Product class
- Add methods applyFilterByField, applySorterByField and update methods applyFilterByAttribute, applySorterByAttribute in ProductRepositoryInterface
- Move findAllByAttributes and findOneByWithValues from FlexibleEntityRepositoryInterface to ProductRepositoryInterface
- Move setFlexibleQueryBuilder, findAllByAttributes, findOneByWithValues, getFlexibleQueryBuilder, addJoinToValueTables, findAllByAttributesQB from FlexibleEntityRepository to ProductRepository (ORM)
- Move FilterBundle/Filter/ScopeFilter.php, ProductCompletenessFilter.php, ProductGroupsFilter.php, CategoryFilter.php -> FilterBundle/Filter/Product/ScopeFilter.php, CompletenessFilter, GroupsFilter.php, CategoryFilter.php
- Move FilterBundle/Resources/public/js/datafilter/filter/scope-filter.js, category-filter.js -> FilterBundle/Resources/public/js/datafilter/filter/product_scope-filter.js, product_category-filter.js
- Move FilterBundle/Filter/Flexible/FilterUtility.php -> Filter/ProductFilterUtility.php, remove the flexibleEntityName argument of applyFlexibleFilter, rename applyFlexibleFilter to applyFilterByAttribute
- Add methods applyFilterByGroupIds and applyFilterByFamilyIds in ProductRepositoryInterface
- ProductValueNonBlank renamed to ProductValueComplete
- Remove the AclHelper $aclHelper argument from the DataGridBundle/Extension/Pager/Orm/Pager.php constructor
- Moved CustomEntityBundle to its own repository
- Move `FlexibleEntityBundle/Doctrine/*` -> `CatalogBundle/Doctrine/ORM/*`, rename `FlexibleQueryBuilder*` to `ProductQueryBuilder*` and specialize the implementation
- Changes in the implementation of storing datagrid state - adding 'pim/datagrid/state-listener' to the datagrid configuration is no longer required, instead, the grid should be rendered with dataGrid.renderStatefulGrid()
- Move `FilterBundle/Filter/Flexible/*` -> `FilterBundle/Filter/ProductValue/*`
- Remove unused FilterBundle/Filter/ProductValue/EntityFilter
- Replace FlexibleManager by ProductManager in ContextConfigurator constructor arguments
- Replace tag `pim_flexibleentity.attributetype` by `pim_catalog.attribute_type`
- Replace service `@pim_flexibleentity.validator.attribute_constraint_guesser` by `@pim_catalog.validator.attribute_constraint_guesser`
- Replace the use of FlexibleValueInterface by ProductValueInterface in AttributeTypeInterface and AbstractAttributeType
- Update ProductValueInerface, add getData, setData and getAttribute methods

# 1.0.1
=======
# 1.0.2
## Bug Fixes
- Removed hardcoded attribute table from ORM/CompletenessGenerator.php

>>>>>>> 14aa8f12
## Bug Fixes
- Removed hardcoded Attribute from ChainedAttributeConstraintGuesser
- Removed hardcoded Attribute from ValidMetricValidator

# 1.0.0 - "Hare We Go" (2014-03-06)

## Features
- Uservoice integration
- Add a last operations widget on the dashboard
- Add new user as fixtures
- Auto-refresh job execution report page
- Add a checkbox to select all visible rows in entity association grids
- Add colors to channels and use them in scopable field labels to make them more compact

## Improvements
- Load choices for grid filters asynchronously
- Allow adding/removing attributes to mass edit attributes view without a page reload
- Propagate -v option to subcommands of install command
- Fix the versions of dependencies in composer.json
- Undisplay unwanted searchable elements in quick search
- Add icons for category and product in search view
- Prevent hydrating all attributes in the available attributes addition form
- Prevent hydrating all families in the product edition form
- Import conversion units for channels
- Product grid loading performance by hydrating as array and introduce selector extension
- Add a screen to select the attribute type before creating an attribute
- Create check-requirements, assets and database/fixtures commands and simplify install one
- Make documentation tested linking it to our behat scenarios

## Bug fixes
- Fixed non-updated values being displayed in the the audit history
- Fixed attribute group form state not being saved
- Do not display Id as an eligible attribute as label
- Fixed select field missing for scopable simple/multi select attributes in the product form
- Restored missing attributes translation
- Fixed the display of scopable metric attributes in the product edit form
- Fixed regression with resolve target entity on Category entity
- Fixed datepicker in date attribute form
- Fixed unwanted fields appearing in attribute creation form if server-side validation errors are present
- Fixed 500 response when submitting import launch form without selecting file to upload
- Fixed $field_catalogLocale linked bugs
- Fixed scopable value order in product form
- Restored unique variant axis constraint when saving product
- Fixed missing breadcrumbs for edit views
- Fixed lost hashnav when creating an attribute group
- Fixed a bug that prevented saving unchecked checkbox value in product edit form
- Fixed recovered attributes on mass edit action
- Fixed a bug with tooltips sometimes not appearing due to a conflict between bootstrap and jquery tooltip plugins

## BC breaks
- Remove the date type property of Attribute and simplify the pim_catalog_date attribute type to support date only (not date/datetime/time)
- Remove unnecessary AttributeManagerInterface and AttributeInterface in favor of AbstractAttribute
- Rename findByWithSortedAttribute to findOneByWithValues, add pre-select attributes and related translations to reduce number of lazy loaded queries when edit a product
- Rename findByWithAttributes to findAllByAttributes
- MeasureBundle has been moved from the BAP to an external repository (akeneo/measure-bundle).
- BatchBundle has been moved from the BAP to an external repository (akeneo/batch-bundle).
- Remove magic setter access to value (ex: $product->setDescription()), as it has multiple conceptual and
technical flaws (attribute codes are data, not a freeze structure, needed to maintain an full attribute cache in product
that made the entity too smart for its own good and created performances problem)
- Remove Product::createValue(). Can be replaced by calling ProductManager::createFlexibleValue() and setting attribute, scope and locale on the created value.
- Product datagrid, hydrate rows as arrays (in place of objects) to reduce the loading time
- Datagrid configuration, remove [flexible_entity] config to avoid to define the used entity twice
- Rename and move src/Pim/Bundle/EnrichBundle/Resources/views/Completeness/_datagridCompleteness.html.twig => DataGridBundle/Resources/views/Property/completeness.html.twig
- Delete classes ConfigureAssociationProductGridListener and AssociationProductColumnsConfigurator, we now use ConfigureFlexibleGridListener to configure product association grid
- Delete the HideColumnsListener, the ColumnConfigurator is now able to add only columns configured by the user
- Rename CompletenessFilter to ProductCompletenessFilter to be consistent, move also the related js file
- Changed signature of ProductRepository::getEligibleProductIds()
- Changed signature of GroupType::__construct()
- Changed signature of AssociationType::__construct()
- Removed AttributeRepository::findallWithGroups()
- Rename grid_extensions.yml, grid_actions.yml, grid_listeners.yml, grid_attribute_types.yml to extensions.yml, actions.yml, event_listeners.yml, attribute_types.yml

# 1.0.0-rc-1 - "Tortoise Beats Hare" (2014-02-06)

## Features
- Completenesses over channels and locales widget
- New command to install the PIM
- Price attributes can be scopable
- Popin to configure product datagrid columns

## Improvements
- Add missing translations
- New grid implementation
- Grids performances
- Quick export of selected products in the grid
- Status column in the product grid
- Thumbnail in product grid for attribute of type image

## Bug fixes
- Bug #658: Export all activated translations even if no value has been set
- Bug PIM-1892: Prevented the form subscriber to remove form fields if not valid
- Downgrade ICU lib to be compatible with RedHat 6 and CentOS 6
- Fix an issue with excessive url length when mass editing many products
- Products grid loaded twice the first time the screen is displayed
- The first tree is not displayed in the mass edit wizard
- When no group type exist, it's not possible to add Variant Group
- Job validation is applied twice (create import/export)
- Validation messages not visible in job creation popin (create import/export)
- Lose hashnav when I create a tree
- Fix completeness calculation on icecat demo dev data
- Application crash on some product validation fail
- In create product popin, no way to search for family (in select 2 field)
- Attribute export in csv shift columns instead of putting blank values
- Error with field_catalogLocale on first load
- Missing translations in page titles
- When adding a new option from product form, the new option is not in the select
- Category edit and page title not updated

## BC breaks
- Change some translation message keys
- Remove GridBundle, add a new DataGridBundle (based on OroPlatform changes)
- Change filters implementations in FilterBundle
- Update all PIM grids to use the new implementation (extensions for filter, sorter, pager, custom datasource, custom cell formatters)
- Rename TranslatableInterface and TranslatableListener by Localizable one in FlexibleEntityBundle
- Rename translatable attribute property by localizable
- FlexibleQueryBuilder has been rewritten to prepare the MongoDB support (add filters and sorters in FlexibleEntityBundle/Doctrine/ORM)
- FlexibleQueryBuilder is injected to ProductRepository
- ProductRepository is injected in ProductManager
- Remove deprecated flexible entity config which is now builded by flexible manager itself (use doctrine meta)
- Move controllers, forms, routing and views from CatalogBundle to EnrichBundle (rename routes, forms, acls, services)
- Introduce a BaseConnectorBundle and move readers, processors, writers, archivers and related configuration from ImportExportBundle
- Introduce a TransformBundle and move cache, converters, encoders, normalizers, transformers and related configuration from ImportExportBundle
- Renaming of services of ImportExport that have been moved (pim_transform_* and pim_base_connector_*)
- Move functionality related to user preferences from LocaleManager and ChannelManager to a dedicated UserContext
- Remove AbstractFlexibleValue::isMatching() method

# 1.0.0-beta-4 - "The Abominable Snow Rabbit" (2014-01-08)

## Features
- Import product associations (CSV)
- New translation mode : Compare and copy values within a product edit form
- Convert metric values into the conversion unit selected for the channel during export
- Allow filtering and sorting by metric values
- Allow to go back to the grid or create another product after saving one
- Add products to many groups through mass edit wizard
- Attribute options fixture
- Product associations fixture
- Fixtures can be in CSV (all fixtures except users and currencies)
- Fixture files can be imported through a command (all fixtures except users and currencies)
- Add quick create popin for jobs
- Add a WYSIWYG editor for TextArea attributes

## Improvements
- Improve the user experience for family management
- Update import / export detail view by adding a summary
- Improve installer to provide different data set (minimal or dev)
- Use a form extension to apply select2 only on specified fields
- Add real time versioning option in product import
- Merge the configuration of import/export job steps in the first tab of the edit view
- Implement save of base unit and data for metric entity
- Metric values are now exported in two distinct columns (value and unit)
- Metric values can now be imported through two distinct columns ([examples](https://github.com/akeneo/pim-community-dev/blob/42371c0d6c70801a4a23a7aa8cf87e18f417c4a8/features/import/import_products.feature#L170-L198))
- Ajaxify the completeness tab of product edit form
- Change the channel switcher and collapse/expand modes on product edit view
- Add a loading mask when loading quick creation form
- Allow to switch configuration between ORM and ODM
- Update OroPlatform from beta-1 to beta-5
- Move Batch Form Types to ImportExport bundle and refactor them to be able to configure any kind of job
- Don't display several UI elements when users don't have the corresponding rights
- Use aliases for subforms, no more manual instanciation to enhance extensibility
- Product prices can now be imported with a single column per currency

## Bug fixes
- Missing pending versionable entities
- Product edit form fails with memory limit for products contained in large groups
- When I delete a filter price or metric and add it again, the filter is not applied
- Translate metric units in select field
- Values of attributes with the type Number are displayed with .0000 on product edit
- Reduce metric field width
- Sort by metric value in product datagrid
- Constraint of unicity for products of a variant group
- When reimporting a product, history for this product shows Create instead of Update
- The completness calculation takes a lot of time after importing in IcecatDemo
- Apply select2 only on needed fields
- Inverse unit and data position for metric form field
- Unwanted popin when try to leave attribute edit view
- Display bug on channel selector with long labels
- Versioning is not called after import
- I can select a root of a tree in the mass-edit wizard
- Products with no completeness do not show in the grid when selecting All products
- Exporting products with an empty file attribute value fails
- The count of Write when I export products is wrong
- Attributes are created even with minimal install
- Error on disallowed decimal on price are not displayed at the right place
- Initial state of completeness filter is wrong
- Search should take account of ACLs
- Oro mapping issue with search item on beta-1
- Locale selector in the product header is sometimes too short
- Allow to remove a translation setting it to empty
- Completeness doesn't take into account currencies of channels

## BC breaks
- Change AbstractAttribute getters that return a boolean value to use the 'is' prefix instead of 'get'. The affected getters are 'getScopable', 'getTranslatable', 'getRequired', 'getUnique'.
- Product, ProductValue, Media and ProductPrice have switched from Pim\Bundle\CatalogBundle\Entity namespace to the Pim\Bundle\CatalogBundle\Model namespace, to pave the way for the MongoDB implementation
- AbstractEntityFlexible getValue method now returns null in place of false when there is now value related to attribute + locale + scope
- Completeness and Product are not linked any more via a Doctrine relationship. We are cutting the links between Product and other entities in order to pave the way to the ability to switch between MongoDB and ORM while using the same API (apart from Product repository).
- Same thing than above for Category
- Relation between Family and Product has been removed from Family side
- Remove PimDataAuditBundle
- Remove PimDemoBundle
- Move product metric in catalog bundle
- Change jobs.yml to batch_jobs.yml and change expected format to add services and parameters
- Rename getStorageManager in flexible manager and change related references
- Rename AttributeTypeManager to AttributeManager and change related references, move createAttribute, createAttributeOption, createAttributeOptionValue from ProductManager to AttributeManager
- Introduce AttributeManagerInterface and remove references to concrete class
- Change attribute type configuration, refactor the attribute type compiler pass and attribute type factory
- Remove getAttributeOptionValueRepository, getFlexibleValueRepository from FlexibleManager
- Attribute fixtures format has changed
- Product associations import/export format has changed.
- Rename Association to AssociationType and all properties/methods linked to this class.
- Rename ProductAssociation to Association
- Rename ProductAttribute to Attribute

# 1.0.0-beta-3 - "Hare Conditioned" (2013-12-04)

## Features
- History of changes for groups and variant groups
- History of changes for import / export profiles
- History of changes for channels
- Allow creating new options for simple select and multiselect attributes directly from the product edit form
- Add a default tree per user
- Introduce command "pim:completeness:calculate" size argument to manage number of completenesses to calculate
- Switching tree to see sub-categories products count and allow filtering on it
- Group types management
- Import/Export product groups (CSV)
- Import/Export associations (CSV)
- Export product associations (CSV)
- Import/Export attributes (CSV)
- Import/Export attribute options (CSV)
- Upload and import an archive (CSV and medias)
- Download an archive containing the exported products along with media
- Add the column "enabled" in the CSV file for products import/export and for versioning

## Improvements
- Export media into separated sub directories
- Separate product groups and variants management
- Display number of created/updated products during import
- Speed up completeness calculation
- Display the "has product" filter by default in the product grid of group edit view
- Display currency label in currencies datagrid
- Disable changing the code of all configuration-related entities
- Merge the directory and filename of export profiles into a single file path property

## Bug fixes
- Mass delete products
- Fix some issues with import ACL translations (issues#484)
- Add a message when trying to delete an attribute used by one or more variant groups instead of throwing an error
- Selection of products in mass edit
- Versioning of installed entities (from demo bundle)
- For csv export of products, only export values related to selected channel and related locales
- Fix locale activation/deactivation based on locales used by channels
- Fix issue with 100 products csv import

## BC breaks
- Command "pim:product:completeness-calculator" has been replaced into "pim:completeness:calculate"
- Refactor in ImportExport bundle for Readers, Writers and Processors

# 1.0.0-beta-2 - "Hold the Lion, Please" (2013-10-29)

## Features
- Manage variant groups
- CRUD actions on groups
- Manage association between groups and products
- CRUD actions on association entities
- Link products with associations
- Import medias from a CSV file containing name of files
- Export medias from a CSV file
- Apply rights on locales for users
- Do mass classification of products
- Define price attribute type with localizable property

## Improvements
- Upgrade to BAP Beta 1
- Homogenize title/label/name entity properties using label
- Mass actions respects ACL
- Improve Import/Export profile view
- Hide access to shortcut to everyone
- Number, date and datetime attributes can be defined as unique values
- Use server timezone instead of UTC timezone for datagrids
- Make upload widget work on FireFox
- Display skipped data errors on job report

## Bug fixes
- Fix sorting channels by categories
- Bug #324 : Translate group label, attribute label and values on locale switching
- Number of products in categories are not updated after deleting products
- Fix dashboard link to create import/export profile
- Fix price format different between import and enrich
- Fix channel datagrid result count
- Fix end date which is updated for all jobs
<|MERGE_RESOLUTION|>--- conflicted
+++ resolved
@@ -1,4 +1,3 @@
-<<<<<<< HEAD
 # 1.1.0 -
 
 ## Features
@@ -43,13 +42,11 @@
 - Replace the use of FlexibleValueInterface by ProductValueInterface in AttributeTypeInterface and AbstractAttributeType
 - Update ProductValueInerface, add getData, setData and getAttribute methods
 
-# 1.0.1
-=======
 # 1.0.2
 ## Bug Fixes
 - Removed hardcoded attribute table from ORM/CompletenessGenerator.php
 
->>>>>>> 14aa8f12
+# 1.0.1
 ## Bug Fixes
 - Removed hardcoded Attribute from ChainedAttributeConstraintGuesser
 - Removed hardcoded Attribute from ValidMetricValidator
