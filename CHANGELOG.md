--- conflicted
+++ resolved
@@ -1,14 +1,3 @@
-<<<<<<< HEAD
-# 1.2.*
-
-## Bug fixes
-- PIM-3718: load tinymce only on textarea click
-
-# 1.2.24 (2015-01-28)
-
-## Bug fixes
-- PIM-3712: Fix installation issue related to the tag of gedmo/doctrine-extensions v2.3.11, we freeze to v2.3.10
-=======
 # 1.3.x
 
 ## Features
@@ -199,7 +188,16 @@
 - PIM-3332: Fix incompatibility with overriden category due to usage of ParamConverter in ProductController
 - PIM-3069: Fix image file prefixes not well generated on product creation (import and fixtures)
 - PIM-3548: Do not use the absolute file path of a media
->>>>>>> 40891ef8
+
+# 1.2.*
+
+## Bug fixes
+- PIM-3718: load tinymce only on textarea click
+
+# 1.2.24 (2015-01-28)
+
+## Bug fixes
+- PIM-3712: Fix installation issue related to the tag of gedmo/doctrine-extensions v2.3.11, we freeze to v2.3.10
 
 # 1.2.23 (2015-01-23)
 
