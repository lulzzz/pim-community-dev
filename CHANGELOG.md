<<<<<<< HEAD
# 1.4.x

## Features

## Technical improvements
- In BaseConnector, revamp the Readers, Processors and Writers to import data, make them more simple and re-useable
- Use DEFERRED_EXPLICIT as Doctrine changeTrackingPolicy (for Attribute, Attribute Option)
- Continue to group persist()/flush() to the dedicated layer (SaverInterface) to avoid to have them everywhere in the stack 

## Bug fixes
- PIM-3874: clicking a category gives an error with only "list categories" permission
- PIM-3771: Create version when modifying variant group attribute
- PIM-2743: keep page per view on datagrids
- PIM-3758: Hide the category tree on products grid if user do not have the right to list categories
- PIM-3929: Categories with circular references are skipped in processor during import

## BC breaks
- Change the constructor of `Pim/Bundle/TransformBundle/Denormalizer/Structured/ProductValuesDenormalizer`, removed `Pim\Bundle\CatalogBundle\Repository\AttributeRepositoryInterface`, added `Akeneo\Bundle\StorageUtilsBundle\Doctrine\SmartManagerRegistry` as the second argument and `pim_catalog.entity.attribute.class` as the last argument
- Change the constructor of `Pim/Bundle/TransformBundle/Normalizer/Structured/GroupNormalizer`, added `Symfony\Component\Serializer\Normalizer\DenormalizerInterface` as the last argument
- Change the constructor of `Pim/Bundle/CatalogBundle/Doctrine/Common/Remover/AttributeRemover` to accept `Pim/Bundle/CatalogBundle/Builder/ProductTemplateBuilder` as the fourth argument and accept `Pim/Bundle/CatalogBundle/Entity/Repository/ProductTemplateRepository` as the fifth argument
- Move Pim/Bundle/CatalogBundle/Doctrine/MongoDBODM/{ → Repository}/CompletenessRepository.php
- Move Pim/Bundle/CatalogBundle/Doctrine/MongoDBODM/{ → Repository}/ProductCategoryRepository.php
- Move Pim/Bundle/CatalogBundle/Doctrine/MongoDBODM/{ → Repository}/ProductMassActionRepository.php
- Move Pim/Bundle/CatalogBundle/Doctrine/MongoDBODM/{ → Repository}/ProductRepository.php
- Move Pim/Bundle/CatalogBundle/Doctrine/ORM/{ → Repository}/AssociationRepository.php
- Move Pim/Bundle/CatalogBundle/{Entity → Doctrine/ORM}/Repository/AssociationTypeRepository.php
- Move Pim/Bundle/CatalogBundle/{Entity → Doctrine/ORM}/Repository/AttributeGroupRepository.php
- Move Pim/Bundle/CatalogBundle/{Entity → Doctrine/ORM}/Repository/AttributeOptionRepository.php
- Move Pim/Bundle/CatalogBundle/{Entity → Doctrine/ORM}/Repository/AttributeRepository.php
- Move Pim/Bundle/CatalogBundle/{Entity → Doctrine/ORM}/Repository/CategoryRepository.php
- Move Pim/Bundle/CatalogBundle/{Entity → Doctrine/ORM}/Repository/ChannelRepository.php
- Move Pim/Bundle/CatalogBundle/Doctrine/ORM/{ → Repository}/CompletenessRepository.php
- Move Pim/Bundle/CatalogBundle/{Entity → Doctrine/ORM}/Repository/CurrencyRepository.php
- Move Pim/Bundle/CatalogBundle/{Entity → Doctrine/ORM}/Repository/FamilyRepository.php
- Move Pim/Bundle/CatalogBundle/{Entity → Doctrine/ORM}/Repository/GroupRepository.php
- Move Pim/Bundle/CatalogBundle/{Entity → Doctrine/ORM}/Repository/GroupTypeRepository.php
- Move Pim/Bundle/CatalogBundle/{Entity → Doctrine/ORM}/Repository/LocaleRepository.php
- Move Pim/Bundle/CatalogBundle/Doctrine/ORM/{ → Repository}/ProductCategoryRepository.php
- Move Pim/Bundle/CatalogBundle/Doctrine/ORM/{ → Repository}/ProductMassActionRepository.php
- Move Pim/Bundle/CatalogBundle/Doctrine/ORM/{ → Repository}/ProductRepository.php
- Remove Pim/Bundle/CatalogBundle/ProductManager::createProductValue, saveProduct, saveAllProducts
- Add AttributeRepositoryInterface, FamilyRepositoryInterface, AssociationTypeRepositoryInterface and EventDispatcherInterface as arguments of the constructor of Pim/Bundle/CatalogBundle/Builder/ProductBuilder
- Remove ProductManager and add AttributeRepositoryInterface in arguments of the constructor of Pim/Bundle/CatalogBundle/Factory/FamilyFactory
- Remove ProductManager, add ProductBuilderInterface, ProductRepositoryInterface, $productClass and $productValueClass in arguments of the constructor of Pim/Bundle/TransformBundle/Transformer/ProductTransformer
- Remove ProductManager, add AttributeRepositoryInterface in arguments of the constructor of Pim/Bundle/CatalogBundle/Validator/Constraints/SingleIdentifierAttributeValidator
- Move Pim/Bundle/CatalogBundle/Updater/Setter/AbstractValueSetter.php → Pim/Bundle/CatalogBundle/Updater/Setter/AbstractAttributeSetter
- Remove AttributeRepositoryInterface argument from constructor of Pim/Bundle/CatalogBundle/Updater/Setter/SetterRegistryInterface, remove method get(
- Rename Pim/Bundle/CatalogBundle/Updater/Setter/BooleanValueSetter -> Pim/Bundle/CatalogBundle/Updater/Setter/BooleanAttributeSetter
- Rename Pim/Bundle/CatalogBundle/Updater/Setter/DateValueSetter -> Pim/Bundle/CatalogBundle/Updater/Setter/DateAttributeSetter
- Rename Pim/Bundle/CatalogBundle/Updater/Setter/MediaValueSetter -> Pim/Bundle/CatalogBundle/Updater/Setter/MediaAttributeSetter
- Rename Pim/Bundle/CatalogBundle/Updater/Setter/MetricValueSetter -> Pim/Bundle/CatalogBundle/Updater/Setter/MetricAttributeSetter
- Rename Pim/Bundle/CatalogBundle/Updater/Setter/MultiSelectValueSetter -> Pim/Bundle/CatalogBundle/Updater/Setter/MultiSelectAttributeSetter
- Rename Pim/Bundle/CatalogBundle/Updater/Setter/NumberValueSetter -> Pim/Bundle/CatalogBundle/Updater/Setter/NumberAttributeSetter
- Rename Pim/Bundle/CatalogBundle/Updater/Setter/PriceCollectionValueSetter -> Pim/Bundle/CatalogBundle/Updater/Setter/PriceCollectionAttributeSetter
- Rename Pim/Bundle/CatalogBundle/Updater/Setter/SimpleSelectValueSetter -> Pim/Bundle/CatalogBundle/Updater/Setter/SimpleSelectAttributeSetter
- Rename Pim/Bundle/CatalogBundle/Updater/Setter/TextValueSetter -> Pim/Bundle/CatalogBundle/Updater/Setter/TextAttributeSetter
- Remove setValue and supports from Pim/Bundle/CatalogBundle/Updater/Setter/SetterInterface
- Rename Pim/Bundle/CatalogBundle/Updater/Copier/CopierInterface -> Pim/Bundle/CatalogBundle/Updater/Copier/AttributeCopierInterface
- Rename Pim/Bundle/CatalogBundle/Updater/Copier/AbstractValueCopier -> src/Pim/Bundle/CatalogBundle/Updater/Copier/AbstractAttributeCopier
- Rename Pim/Bundle/CatalogBundle/Updater/Copier/BaseValueCopier -> src/Pim/Bundle/CatalogBundle/Updater/Copier/BaseAttributeCopier
- Rename Pim/Bundle/CatalogBundle/Updater/Copier/MediaValueCopier -> src/Pim/Bundle/CatalogBundle/Updater/Copier/MediaAttributeCopier
- Rename Pim/Bundle/CatalogBundle/Updater/Copier/MetricValueCopier -> src/Pim/Bundle/CatalogBundle/Updater/Copier/MetricAttributeCopier
- Rename Pim/Bundle/CatalogBundle/Updater/Copier/MultiSelectValueCopier -> src/Pim/Bundle/CatalogBundle/Updater/Copier/MultiSelectAttributeCopier
- Rename Pim/Bundle/CatalogBundle/Updater/Copier/PriceCollectionValueCopier -> src/Pim/Bundle/CatalogBundle/Updater/Copier/PriceCollectionAttributeCopier
- Rename Pim/Bundle/CatalogBundle/Updater/Copier/SimpleSelectValueCopier -> src/Pim/Bundle/CatalogBundle/Updater/Copier/SimpleSelectAttributeCopier
- Remove MediaManager from constructor of Pim\Bundle\CatalogBundle\Manager\ProductManager
- Remove deprecated handleMedia() and handleAllMedia() from Pim\Bundle\CatalogBundle\Manager\ProductManager
- Replace argument ProductManager by MediaManager in constructor of Pim\Bundle\BaseConnectorBundle\Writer\DirectToDB\MongoDB\ProductWriter
- Remove deprecated Pim/Bundle/BaseConnectorBundle/Reader/ORM/CursorReader
- Remove deprecated Pim/Bundle/BaseConnectorBundle/Reader/Doctrine/BulkProductReader and Pim/Bundle/BaseConnectorBundle/Reader/Doctrine/ObsoleteProductReader
- Remove deprecated Pim/Bundle/CatalogBundle/Repository/ReferableEntityRepositoryInterface and Pim/Bundle/CatalogBundle/Doctrine/ReferableEntityRepository
- Remove deprecated remove() from Pim/Bundle/CatalogBundle/Manager/AssociationTypeManager
- Remove deprecated remove() from Pim/Bundle/CatalogBundle/Manager/AttributeManager
- Remove deprecated remove() from Pim/Bundle/CatalogBundle/Manager/CategoryManager
- Remove deprecated remove() from Pim/Bundle/CatalogBundle/Manager/FamilyManager
- Remove deprecated remove() from Pim/Bundle/CatalogBundle/Manager/GroupManager
- Change arguments of Pim/Bundle/EnrichBundle/Controller/AssociationController to use AssociationTypeRepositoryInterface, ProductRepositoryInterface, ProductBuilderInterface, EngineInterface
- Remove arguments ChannelRepositoryInterface, LocaleRepositoryInterface, add argument AttributeValuesResolver in Pim/Bundle/CatalogBundle/Builder/ProductBuilder constructor
- Remove arguments DenormalizerInterface, ValidatorInterface, ObjectDetacherInterface, $class from the constructor of Pim/Bundle/BaseConnectorBundle/Processor/Denormalization/AbstractProcessor

# 1.3.x
=======
# 1.3.7 (2015-04-03)

## Bug fixes
- PIM-3961: Fix inconsistencies in unique value constraint validator
- PIM-3416: Fix less / more than date filter
- PIM-4019: option code is properly displayed during option deletion in attribute edit form

# 1.3.6 (2015-04-01)
>>>>>>> 5c9ff78a

## Bug fixes
- PIM-2401: Association grid, add the Is associated sorter (MongoDB impl)
- PIM-3926: Set explicit message for 403 error
- PIM-3938: Querying products with PQB and using Sorters will not return an ordered Cursor
- PIM-3956: Fix user can add an attribute in a group even if he does not have the permission
- PIM-3965: Fix groups without labels are not displayed in the product grid cell
- PIM-3971: Cache results for Select2 on product edit form
- PIM-4017: Fix save an empty media attribute with variant group
- PIM-3931: Remove db query from CsvReader constructor

## BC breaks
- Change the constructor of `Pim\Bundle\EnrichBundle\Form\Subscriber\AddAttributeTypeRelatedFieldsSubscriber` to include `Oro\Bundle\SecurityBundle\SecurityFacade`and `Pim\Bundle\CatalogBundle\Repository\AttributeGroupRepositoryInterface`

# 1.3.5 (2015-03-19)

## Bug fixes
- PIM-2874: Fix bad title on failed submit
- PIM-3836: Fix translations of a custom job label instance
- PIM-3909: Keep channel filter between product datagrid and edit form
- PIM-3925: Do not show system menu if no item allowed

# 1.3.4 (2015-03-11)

## Bug fixes
- PIM-3806: Delete an attribute from a product template
- PIM-3843: Product deletion raise an exception
- PIM-3786: Attribute type should not be blank for import
- PIM-3437: Fix applying datagrid views and columns when not using hash navigation
- PIM-3817: Fix error when mass editing after refreshing the grid
- PIM-3849, PIM-3880: Fix bad completeness scope on mass edit actions

## BC breaks
- Change the constructor of `Pim/Bundle/CatalogBundle/Doctrine/Common/Remover/AttributeRemover` to accept `Pim/Bundle/CatalogBundle/Builder/ProductTemplateBuilder` as the fourth argument and accept `Pim/Bundle/CatalogBundle/Entity/Repository/ProductTemplateRepository` as the fifth argument

# 1.3.3 (2015-03-02)

## Bug fixes
- PIM-3837: Fix XSS vulnerability on user form

# 1.3.2 (2015-02-27)

## Bug fixes
- PIM-3665: Remove media even if file not on filesystem
- PIM-3834: add missing cascade detach product -> associations, product -> completenesses
- PIM-3820: Attribute option translation not well handled on import
- PIM-3762: Fix the bug on image not well displayed on pdf export
- PIM-3307: Fix filter dropdown rendering

# 1.3.1 (2015-02-24)

## Bug fixes
- PIM-3775: Fix variant group import from an archive
- PIM-3783: Fix issue with Rest API and MediaNormalizer
- PIM-3791: Fix fatal error on MongoDB mass pending persister
- PIM-3757: Fix bugs on product query filter on multiple filter applied at once

# 1.3.0 - "Hare Force" (2015-02-12)

# 1.3.0-RC3 (2015-02-12)

## Technical improvements
- PIM-3482: clean composer.json

# 1.3.0-RC2 (2015-02-12)

## Bug fixes
- PIM-1235: Fix information message when trying to delete a category tree used by a channel
- PIM-3068: Darken navigation arrows in product grid
- PIM-2094: Regroup attributes validation properties in a subpanel
- PIM-3700: Fix comment display on long words
- PIM-2103: Display a loading when deleting a category tree
- PIM-3394: Improve forgotten password screen
- PIM-3398: Translate units on metric fields on product edit form
- PIM-3575: Sort csv column in a determinist way (alphabetically) on export
- PIM-3752: Fixed the hard coded entry `Select Job` on import/export creation
- PIM-3736: Fix wrong count of products in Variant group view
- PIM-3628: Fixed products not being versioned when modifing a metric, price or media value
- PIM-3753: Fix completeness filter

## BC breaks
- Add a TranslatorInterface argument in MetricType::__construct
- Change of constructor of `Pim/Bundle/CommentBundle/Form/Type/CommentType` to accept `Pim\Bundle\CommentBundle\Entity` as a string for the third argument
- Added new constructor to `Pim/Bundle/DataGridBundle/Form/Type/DatagridViewType` to accept `Pim\Bundle\DataGridBundle\Entity\DataGridView` as a string for the first argument
- Change the constructor of `Pim/Bundle/EnrichBundle/Form/Type/AssociationType` to accept `Pim\Bundle\CatalogBundle\Model\Product` as a string for the third argument
- Change the constructor of `Pim/Bundle/EnrichBundle/Form/Type/AssociationType` to accept `Pim\Bundle\CatalogBundle\Entity\AssociationType` as a string for the fourth
- Change the constructor of `Pim/Bundle/EnrichBundle/Form/Type/AssociationType` to accept `Pim\Bundle\CatalogBundle\Entity\Group` as a string for the fifth argument
- Change the constructor of `Pim/Bundle/EnrichBundle/Form/Type/AssociationType` to accept `Pim\Bundle\CatalogBundle\Model\Association` as a string for the sixth argument
- Added new constructor to `Pim/Bundle/EnrichBundle/Form/Type/AssociationTypeType` to accept `Pim\Bundle\CatalogBundle\Model\AssociationType` as a string for the first argument
- Added new constructor to `Pim/Bundle/EnrichBundle/Form/Type/AttributeGroupType` to accept `Pim\Bundle\CatalogBundle\Entity\AttributeGroup` as a string for the first argument
- Added new constructor to `Pim/Bundle/EnrichBundle/Form/Type/AttributeOptionCreateType` to accept `Pim\Bundle\CatalogBundle\Entity\AttributeOption` as a string for the first argument
- Added new constructor to `Pim/Bundle/EnrichBundle/Form/Type/AttributeOptionType` to accept `Pim\Bundle\CatalogBundle\Entity\AttributeOption` as a string for the first argument
- Added new constructor to `Pim/Bundle/EnrichBundle/Form/Type/AttributeOptionValueType` to accept `Pim\Bundle\CatalogBundle\Entity\AttributeOptionValue` as a string for the first argument
- Added new constructor to `Pim/Bundle/EnrichBundle/Form/Type/AttributeRequirementType` to accept `Pim\Bundle\CatalogBundle\Entity\AttributeRequirement` as a string for the first argument
- Change the constructor of `Pim/Bundle/EnrichBundle/Form/Type/AttributeType` to accept `Pim\Bundle\CatalogBundle\Entity\AttributeTranslation` as a string for the third argument
- Change the constructor of `Pim/Bundle/EnrichBundle/Form/Type/AttributeType` to accept `Pim\Bundle\CatalogBundle\Entity\Attribute` as a string for the fourth argument
- Change the constructor of `Pim/Bundle/EnrichBundle/Form/Type/AttributeType` to accept `Pim\Bundle\CatalogBundle\Entity\AttributeGroup` as a string for the fifth argument
- Change the constructor of `Pim/Bundle/EnrichBundle/Form/Type/AvailableAttributesType` to accept `Pim\Bundle\CatalogBundle\Entity\Attribute` as a string for the third argument
- Change the constructor of `Pim/Bundle/EnrichBundle/Form/Type/AvailableAttributesType` to accept `Pim\Bundle\CatalogBundle\Model\AvailableAttribute` as a string for the fourth argument
- Change the constructor of `Pim/Bundle/EnrichBundle/Form/Type/CategoryType` to accept `Pim\Bundle\CatalogBundle\Entity\Category` as a string for the first argument
- Change the constructor of `Pim/Bundle/EnrichBundle/Form/Type/CategoryType` to accept `Pim\Bundle\CatalogBundle\Entity\CategoryTranslation` as a string for the second argument
- Change the constructor of `Pim/Bundle/EnrichBundle/Form/Type/ChannelType` to accept `Pim\Bundle\CatalogBundle\Entity\Category` as a string for the fourth argument
- Change the constructor of `Pim/Bundle/EnrichBundle/Form/Type/ChannelType` to accept `Pim\Bundle\CatalogBundle\Entity\Channel` as a string for the fifth argument
- Change the constructor of `Pim/Bundle/EnrichBundle/Form/Type/FamilyType` to accept `Pim\Bundle\CatalogBundle\Entity\Attribute` as a string for the fourth argument
- Change the constructor of `Pim/Bundle/EnrichBundle/Form/Type/FamilyType` to accept `Pim\Bundle\CatalogBundle\Entity\Family` as a string for the fifth argument
- Change the constructor of `Pim/Bundle/EnrichBundle/Form/Type/GroupType` to accept `Pim\Bundle\CatalogBundle\Entity\Attribute` as a string for the second argument
- Change the constructor of `Pim/Bundle/EnrichBundle/Form/Type/GroupType` to accept `Pim\Bundle\CatalogBundle\Entity\Group` as a string for the third argument
- Added new constructor to `Pim/Bundle/EnrichBundle/Form/Type/GroupTypeType` to accept `Pim\Bundle\CatalogBundle\Entity\GroupType` as a string for the first argument
- Added new constructor to `Pim/Bundle/EnrichBundle/Form/Type/ImageType` to accept `Pim\Bundle\CatalogBundle\Entity\ProductMedia` as a string for the fist argument
- Added new constructor to `Pim/Bundle/EnrichBundle/Form/Type/MassEditAction/AddToGroupsType` to accept `Pim\Bundle\CatalogBundle\Entity\Group` as a string for the first argument
- Added new constructor to `Pim/Bundle/EnrichBundle/Form/Type/MassEditAction/AddToGroupsType` to accept `Pim\Bundle\EnrichBundle\MassEditAction\Operation\AddToGroups` as a string for the second argument
- Added new constructor to `Pim/Bundle/EnrichBundle/Form/Type/MassEditAction/AddToVariantGroupType` to accept `Pim\Bundle\CatalogBundle\Entity\Group` as a string for the first argument
- Added new constructor to `Pim/Bundle/EnrichBundle/Form/Type/MassEditAction/AddToVariantGroupType` to accept `Pim\Bundle\EnrichBundle\MassEditAction\Operation\AddToVariantGroup` as a second for the third argument
- Added new constructor to `Pim/Bundle/EnrichBundle/Form/Type/MassEditAction/ChangeFamilyType` to accept `Pim\Bundle\EnrichBundle\MassEditAction\Operation\ChangeFamily` as a string for the first argument
- Added new constructor to `Pim/Bundle/EnrichBundle/Form/Type/MassEditAction/ChangeStatusType` to accept `Pim\Bundle\EnrichBundle\MassEditAction\Operation\ChangeStatus` as a string for the first argument
- Change the constructor of `Pim/Bundle/EnrichBundle/Form/Type/MassEditAction/ClassifyType` to accept ` Pim\Bundle\EnrichBundle\MassEditAction\Operation\Classify` as a string for the second argument
- Change the constructor of `Pim/Bundle/EnrichBundle/Form/Type/MassEditAction/EditCommonAttributesType` to accept `Pim\Bundle\EnrichBundle\MassEditAction\Operation\EditCommonAttributes` as a string for the fifth argument
- Added new constructor to `Pim/Bundle/EnrichBundle/Form/Type/MassEditAction/SetAttributeRequirementsType` to accept `Pim\Bundle\EnrichBundle\MassEditAction\Operation\SetAttributeRequirements` as a string for the first argument
- Added new constructor to `Pim/Bundle/EnrichBundle/Form/Type/MediaType` to accept `Pim\Bundle\CatalogBundle\Model\ProductMedia` as a string for the first argument
- Added new constructor to `Pim/Bundle/EnrichBundle/Form/Type/MetricType` to accept `Pim\Bundle\CatalogBundle\Model\Metric` as a string for the first argument
- Change the constructor of `Pim/Bundle/EnrichBundle/Form/Type/PriceType` to accept `Pim\Bundle\CatalogBundle\Model\Price` as a string for the first argument
- Change the constructor of `Pim/Bundle/ImportExportBundle/Form/Type/JobInstanceType` to accept `Symfony\Component\Translation\TranslatorInterface` as for the second argument
- Change the constructor of `Pim/Bundle/BaseConnectorBundle/Writer/Doctrine/ProductWriter` to accept `Pim\Bundle\CatalogBundle\Manager\MediaManager` as for the first argument instead of `Pim\Bundle\CatalogBundle\Manager\ProductManager`
- Change the constructor of `Pim/Bundle/CatalogBundle/Manager/AssociationTypeManager` to remove the $eventDispatcher argument from the constructor
- Change the constructor of `Pim/Bundle/CatalogBundle/Manager/AttributeManager` to remove the $eventDispatcher argument from the constructor
- Change the constructor of `Pim/Bundle/CatalogBundle/Manager/CategoryManager` to remove the $eventDispatcher argument from the constructor
- Change the constructor of `Pim/Bundle/CatalogBundle/Manager/GroupManager` to remove the $eventDispatcher argument from the constructor
- Change the constructor of `Pim/Bundle/CatalogBundle/Manager/FamilyManager` to remove the $eventDispatcher argument from the constructor
- Change the constructor of `Pim/Bundle/EnrichBundle/Controller/AttributeGroupController` to accept `Akeneo\Component\StorageUtils\Remover\RemoverInterface` and `Akeneo\Component\StorageUtils\Saver\BulkSaverInterface` as for the fourteenth and fifteenth argument
- Change the constructor of `Pim/Bundle/EnrichBundle/Controller/CategoryTreeController` to accept `Akeneo\Component\StorageUtils\Remover\RemoverInterface` and `Akeneo\Component\StorageUtils\Saver\SaverInterface` as for the fourteenth and fifteenth argument
- Change the constructor of `Pim/Bundle/EnrichBundle/Controller/FamilyController` to accept `Akeneo\Component\StorageUtils\Remover\RemoverInterface` and `Akeneo\Component\StorageUtils\Saver\SaverInterface` as for the fourteenth and fifteenth argument
- Change the constructor of `Pim/Bundle/EnrichBundle/Controller/GroupController` to accept `Akeneo\Component\StorageUtils\Remover\RemoverInterface` as for the fourteenth  argument
- Change the constructor of `Pim/Bundle/EnrichBundle/Controller/ProductController` to accept `Akeneo\Component\StorageUtils\Remover\RemoverInterface` as for the fourteenth  argument
- Change the constructor of `Pim/Bundle/EnrichBundle/Controller/VariantGroupController` to accept `Akeneo\Component\StorageUtils\Remover\RemoverInterface` as for the fourteenth  argument
- Change the constructor of `Pim/Bundle/EnrichBundle/Controller/VariantGroupController` and remove `Pim\Bundle\CatalogBundle\Builder\ProductTemplateBuilderInterface`

# 1.3.0-RC1 (2015-02-03)

## Features
- Export a product as PDF
- Add a widget in the navigation bar to display notifications when import/export jobs finish
- Add the sequential edit for a selected list of products
- Add comments on a product
- Load dashboard widgets asynchronously and allow to refresh the data
- Add filters for image and file attributes
- Add values to variant group and be able to apply them on products belonging to the variant group
- Remove deprecated attribute property *Usable as a grid column* because all attributes are now useable as columns
- Refactor of the attribute options screen to handle more than 100 options (AJAX)
- Load all product grid filters asynchronously
- Improve the UI of the datagrid column configuration popin
- Enhance the display of permissions in the role permissions edit form
- Better display on batch warnings
- Redesign of the loading box
- Add an information message when there is no common attribute in the mass-edit
- Add ACL on entity history
- Add a notice in manage attribute groups and manage categories
- Re-design select all options in grid filters
- Display symbol and not code for currencies in the grid
- Enhance the product edit form header on small resolutions (1024)

## Technical improvements
- Provide a cleaner ProductQueryBuilder API to ease the selection of products
- Provide a ProductUpdater API to mass update products
- Introduce the 'pim_validator' service to be able to validate products and cascade on values with dynamic constraints
- Introduce commands to ease developer's life (`pim:product:query`, `pim:product:query-help`, `pim:product:update`, `pim:product:validate`)
- Add flat / csv denormalizers for product data
- Remove the fixed mysql socket location
- Switch to stability stable
- Base template has been moved from `app/Resources/views` to `PimEnrichBundle/Resources/views`
- Make classes of `Pim\Bundle\CatalogBundle\Model` consistent with the interfaces
- Move filter transformation to CatalogBundle
- Re-work `Pim\Bundle\ImportExportBundle\Controller\JobProfileController` to make it more readable
- Re-work the `Pim\Bundle\CatalogBundle\Doctrine\Query\ProductQueryBuilder` to provide a clear and extensible API to query products
- Normalize the managers by introducing 4 interfaces, `Akeneo\Component\Persistence\SaverInterface`, `Akeneo\Component\Persistence\BulkSaverInterface`, `Akeneo\Component\Persistence\RemoverInterface` and `Pim\Component\Persistence\BulkRemoverInterface`
- Add a view manager to help integrators to override and add elements to the UI (tabs, buttons, etc)
- Add a check on passed values in ORM filters
- Add a requirement regarding the need of the `exec()` function (for job executions)
- Use `Pim\Bundle\CatalogBundle\Model\ProductInterface` instead of `Pim\Bundle\CatalogBundle\Model\AbstractProduct`
- Use `Pim\Bundle\CatalogBundle\Model\ProductValueInterface` instead of `Pim\Bundle\CatalogBundle\Model\AbstractProductValue`
- Use `Pim\Bundle\CatalogBundle\Model\ProductPriceInterface` instead of `Pim\Bundle\CatalogBundle\Model\AbstractProductPrice`
- Use `Pim\Bundle\CatalogBundle\Model\ProductMediaInterface` instead of `Pim\Bundle\CatalogBundle\Model\AbstractMetric`
- Use `Pim\Bundle\CatalogBundle\Model\AttributeInterface` instead of `Pim\Bundle\CatalogBundle\Model\AbstractAttribute`
- Use `Pim\Bundle\CatalogBundle\Model\CompletenessInterface` instead of `Pim\Bundle\CatalogBundle\Model\AbstractCompleteness`
- Allow to generate many versions in a single request
- Introduce `Pim\Bundle\CatalogBundle\Model\GroupInterface` instead of `Pim\Bundle\CatalogBundle\Entity\Group`
- Use `Pim\Bundle\CatalogBundle\Model\AttributeOptionInterface` instead of `Pim\Bundle\CatalogBundle\Entity\AttributeOption`
- Use `Pim\Bundle\CatalogBundle\Model\AttributeOptionValueInterface` instead of `Pim\Bundle\CatalogBundle\Entity\AttributeOptionValue`
- Use `Pim\Bundle\CatalogBundle\Model\AttributeRequirementInterface` instead of `Pim\Bundle\CatalogBundle\Entity\AttributeRequirement`
- Use `Pim\Bundle\CatalogBundle\Model\AssociationTypeInterface` instead of `Pim\Bundle\CatalogBundle\Entity\AssociationType`
- Use `Pim\Bundle\CatalogBundle\Model\GroupTypeInterface` instead of `Pim\Bundle\CatalogBundle\Entity\GroupType`
- Use `Pim\Bundle\CatalogBundle\Model\AttributeGroupInterface` instead of `Pim\Bundle\CatalogBundle\Entity\AttributeGroup`
- Use `Pim\Bundle\CatalogBundle\Model\ChannelInterface` instead of `Pim\Bundle\CatalogBundle\Entity\Channel`
- Use `Pim\Bundle\CatalogBundle\Model\CurrencyInterface` instead of `Pim\Bundle\CatalogBundle\Entity\Currency`
- Removed `icecat_demo` from fixtures

## BC breaks
- Rename `Pim\Bundle\CatalogBundle\DependencyInjection\Compiler\ResolveDoctrineOrmTargetEntitiesPass` to `Pim\Bundle\CatalogBundle\DependencyInjection\Compiler\ResolveDoctrineTargetModelsPass`
- Rename `Pim\Bundle\CatalogBundle\DependencyInjection\Compiler\AbstractResolveDoctrineOrmTargetEntitiesPass` to `Pim\Bundle\CatalogBundle\DependencyInjection\Compiler\AbstractResolveDoctrineTargetModelsPass`
- Rename `Pim\Bundle\UIBundle\Form\Transformer\IntegerTransformer` to `Pim\Bundle\UIBundle\Form\Transformer\NumberTransformer`
- Remove useless applySorterByAttribute, applySorterByField from Pim\Bundle\CatalogBundle\Doctrine\ORM\ProductRepository
- Introduce ``Pim\Bundle\CatalogBundle\Doctrine\Query\ProductQueryBuilderInterface`
- Change visibility of `Pim\Bundle\CatalogBundle\Doctrine\Query\ProductQueryBuilder::addAttributeFilter`, `Pim\Bundle\CatalogBundle\Doctrine\Query\ProductQueryBuilder::addFieldFilter` from public to protected
- Change visibility of `Pim\Bundle\CatalogBundle\Doctrine\Query\ProductQueryBuilder::addAttributeSorter`, `Pim\Bundle\CatalogBundle\Doctrine\Query\ProductQueryBuilder::addFieldSorter` from public to protected
- Remove `ProductManager` from `ProductFilterUtility::__construct` argument
- Remove `ProductFilterUtility::getAttribute()`
- Two new methods have been added to `Pim\Bundle\DashboardBundle\Widget\WidgetInterface`: `getAlias` and `getData`
- Constructor of `Pim\Bundle\DashboardBundle\Controller\WidgetController` has been changed (most dependencies have been removed)
- Method `Pim\Bundle\DashboardBundle\Controller\WidgetController::showAction()` has been removed in favor of `listAction` to render all widgets and `dataAction` to provide widget data
- Constructors of `Pim\Bundle\DashboardBundle\Widget\CompletenessWidget` and `Pim\Bundle\DashboardBundle\Widget\LastOperationsWidget` have been changed
- `Pim\Bundle\DashboardBundle\Widget\Registry:add()` now accepts the widget (`WidgetInterface`) as the first argument and position as the second
- Remove CatalogContext argument from ProductQueryBuilder::__construct
- Remove ProductRepository from Datagrid Sorters __construct
- Remove deprecated ProductRepositoryInterface::getProductQueryBuilder
- Replace setProductQueryBuilder by setProductQueryFactory and add a getObjectManager in ProductRepositoryInterface
- Add a ProductQueryFactoryInterface argument in ProductDatasource::__construct
- Add a $productOrmAdapterClass argument in DatasourceAdapterResolver::__construct
- Remove is_default, translatable from attributeOption mapping
- Remove AttributeOption::setDefault, AttributeOption::isDefault
- Remove AttributeInterface::getDefaultOptions
- Remove $optionClass and $optionValueClass arguments from the AttributeManager::__construct
- Remove createAttributeOption, createAttributeOptionValue, getAttributeOptionClass from the attributeManager (now in the attributeOptionManager)
- Add a $attributeOptionManager argument in AttributeController::__construct
- Remove MediaManager argument from CsvProductWriter::__construct
- Update CsvProductWriter::copyMedia argument to replace AbstractProductMedia by an array
- Change constructor of `Pim\Bundle\BaseConnectorBundle\Processor\TransformerProcessor`. `Doctrine\Common\Persistence\ManagerRegistry` is used as fourth argument and is mandatory now. The data class is the fifth argument.
- Change constructor of `Pim\Bundle\CatalogBundle\Doctrine\ORM\Filter\*` and `Pim\Bundle\CatalogBundle\Doctrine\ORM\Sorter\*` to remove the CatalogContext
- Remove ProductRepositoryInterface::findOneBy (still a native support for ORM)
- Add ProductRepositoryInterface::findOneByIdentifier and findOneById
- Remove ProductRepositoryInterface::buildByScope
- Remove ProductRepositoryInterface::findByExistingFamily
- Remove ProductRepositoryInterface::findAllByAttributes
- Move CatalogBundle/Doctrine/ORM/CompletenessJoin and CatalogBundle/Doctrine/ORM/ValueJoin to CatalogBundle/Doctrine/ORM/Join
- Move CatalogBundle/Doctrine/ORM/CriteriaCondition to CatalogBundle/Doctrine/ORM/Condition
- Remove the 'defaultValue' property of attributes and `Pim/Bundle/CatalogBundle/Model/AttributeInterface::setDefaultValue()` and `getDefaultValue()`
- Refactor `Pim\Bundle\EnrichBundle\Controller\SequentialEditController`
- Remove the `Pim\Bundle\CatalogBundle\Doctrine\(ORM|MongoDBODM)\Filter\BaseFilter` to use proper dedicated filters
- The parameter `category_id` for the route `pim_enrich_product_listcategories` has been renamed to `categoryId`
- Change constructor of `Pim\Bundle\BaseConnectorBundle\Reader\File\CsvProductReader`. Now `FieldNameBuilder`, channel, locale and currency entity classes are mandatory.
- AttributeTypeRegistry replaces AttributeTypeFactory, changed constructors for AttributeManager, ProductValueFormFactory, AddAttributeTypeRelatedFieldsSubscriber
- Drop Pim\Bundle\CatalogBundle\Doctrine\EntityRepository, ORM repositories now extends Doctrine\ORM\EntityRepository, no more access to buildAll(), build() and buildOne()
- Replace AssociationTypeRepository::buildMissingAssociationTypes by AssociationTypeRepository::findMissingAssociationTypes
- Replace AttributeGroupRepository::buildAllWithTranslations by AttributeGroupRepository::findAllWithTranslations
- Replace GroupTypeRepository::buildAll by GroupTypeRepository::getAllGroupsExceptVariantQB
- In AttributeGroupHandler::_construct, replace ObjectManager argument by AttributeGroupManager
- Remove unused ProductManager::removeAll() method
- Add an ObjectManager argument in DatagridViewManager::__construct
- Change of constructor of `Pim\Bundle\EnrichBundle\Form\Handler\ChannelHandler` to accept `Pim\Bundle\CatalogBundle\Manager\ChannelManager` as third argument
- Change of constructor of `Pim\Bundle\EnrichBundle\Form\Handler\FamilyHandler` to accept `Pim\Bundle\CatalogBundle\Manager\FamilyManager` as third argument
- Change of constructor of `Pim\Bundle\EnrichBundle\Form\Handler\GroupHandler` to accept `Pim\Bundle\CatalogBundle\Manager\GroupManager` as third argument and `Pim\Bundle\CatalogBundle\Manager\ProductManager` as fourth argument
- Change of constructor of `Pim\Bundle\CatalogBundle\Manager\FamilyManager` to accept `Pim\Bundle\CatalogBundle\Manager\CompletenessManager` as sixth argument
- Change of constructor of `Pim\Bundle\CatalogBundle\Manager\ChannelManager` to accept `Pim\Bundle\CatalogBundle\Entity\Repository\ChannelRepository` as second argument and `Pim\Bundle\CatalogBundle\Manager\CompletenessManager` as third argument
- Use `Pim\Bundle\EnrichBundle\Form\Handler\HandlerInterface` in constructors of AssociationTypeController, AttributeController, AttributeGroupController, ChannelController, FamilyController, GroupController, GroupTypeController
- Change of constructor of `Pim\Bundle\EnrichBundle\Controller\FamilyController` to remove `Pim\Bundle\CatalogBundle\Manager\CompletenessManager` argument
- Remove ObjectManager first argument of `Pim\Bundle\EnrichBundle\Builder\ProductBuilder` constructor and delete method removeAttributeFromProduct
- Change of constructor of `Pim\Bundle\CatalogBundle\Doctrine\MongoDBODM\CompletenessGenerator` to accept `Pim\Bundle\CatalogBundle\Entity\Repository\ChannelRepository` as third argument to replace `Pim\Bundle\CatalogBundle\Manager\ChannelManager` argument
- Method `Pim\Bundle\CatalogBundle\Entity\Category::addProduct()`, `Pim\Bundle\CatalogBundle\Entity\Category::removeProduct()`, `Pim\Bundle\CatalogBundle\Entity\Category::setProducts()` have been removed.
- We now use uniqid() to generate filename prefix (on media attributes)
- Change of constructor of `Pim\Bundle\EnrichBundle\Controller\ChannelController` to add a `RemoverInterface` as last argument
- Change of constructor of `Pim\Bundle\EnrichBundle\Controller\GroupTypeController.php` to add a `RemoverInterface` as last argument
- `ProductPersister` and `BasePersister` has been replaced by `ProductSaver` in CatalogBundle
- Add methods `execute()`, `getQueryBuilder()`, `setQueryBuilder()` in `ProductQueryBuilderInterface`
- Add `MediaFactory` and `ObjectManager` arguments in MediaManager contructor
- Change of constructor `Pim\Bundle\EnrichBundle\MassEditAction\Operation\EditCommonAttributes` to remove arguments `Pim\Bundle\CatalogBundle\Builder\ProductBuilder` and  `Pim\Bundle\CatalogBundle\Factory\MetricFactory`. `Pim\Bundle\CatalogBundle\Updater\ProductUpdaterInterface` is expected as second argument and `Symfony\Component\Serializer\Normalizer\NormalizerInterface` is expected as last but one.
- Enabled field in normalized data is now a boolean in mongodb. You can migrate your database with the script located at `./upgrades/1.2-1.3/mongodb/migrate_statuses.php`
- Change constructor of `Pim\Bundle\CatalogBundle\Manager\ProductManager` to accept a `Pim\Component\Resource\Model\SaverInterface` as second argument. Add a `Pim\Component\Resource\Model\BulkSaverInterface` as third argument
- FieldNameBuilder constructor now expects $channelClass and $localeClass FQCN
- The Pim\Bundle\VersioningBundle\UpdateGuesser\AttributeUpdateGuesser has been removed
- IndexCreator constructor now expects a LoggerInterface as last argument
- Add methods isLocaleSpecific and getLocaleSpecificCodes in AttributeInterface
- AssociationTransformer constructor now expects a $associationTypeClass as last argument
- Inject the GroupFactory as las constructor argument in GroupController and VariantGroupController
- (Akeneo storage) The following constants have been moved:
  * `DOCTRINE_ORM` and `DOCTRINE_MONGODB_ODM` from `Pim\Bundle\CatalogBundle\DependencyInjection\PimCatalogExtension` are now located in `Akeneo\Bundle\StorageUtilsBundle\DependencyInjection\AkeneoStorageUtilsExtension`
  * `DOCTRINE_MONGODB`, `ODM_ENTITIES_TYPE` and `ODM_ENTITY_TYPE` from `Pim\Bundle\CatalogBundle\PimCatalogBundle` are now located in `Akeneo\Bundle\StorageUtilsBundle\AkeneoStorageUtilsBundle`
- (Akeneo storage) The container parameter `pim_catalog.storage_driver` has been deleted
- (Akeneo storage) The following services have been renamed:
  * `pim_catalog.event_subscriber.resolve_target_repository` has been renamed to `akeneo_storage_utils.event_subscriber.resolve_target_repository`
  * `pim_catalog.doctrine.smart_manager_registry` has been renamed to `akeneo_storage_utils.doctrine.smart_manager_registry`
  * `pim_catalog.doctrine.table_name_builder` has been renamed to `akeneo_storage_utils.doctrine.table_name_builder`
  * `pim_catalog.factory.referenced_collection` has been renamed to `akeneo_storage_utils.factory.referenced_collection`
  * `pim_catalog.event_subscriber.mongodb.resolve_target_repositories` has been renamed to `akeneo_storage_utils.event_subscriber.mongodb.resolve_target_repository`
  * `pim_catalog.event_subscriber.mongodb.entities_type` has been renamed to `akeneo_storage_utils.event_subscriber.mongodb.entities_type`
  * `pim_catalog.event_subscriber.mongodb.entity_type` has been renamed to `akeneo_storage_utils.event_subscriber.mongodb.entity_type`
  * `pim_catalog.mongodb.mongo_objects_factory` has been renamed to `akeneo_storage_utils.mongodb.mongo_objects_factory`
- (Akeneo storage) The following classes have been renamed or moved:
  * `Pim\Bundle\CatalogBundle\MongoDB\MongoObjectsFactory` becomes `Akeneo\Bundle\StorageUtilsBundle\MongoDB\MongoObjectsFactory`
  * `Pim\Bundle\CatalogBundle\MongoDB\Type\Entities` becomes `Akeneo\Bundle\StorageUtilsBundle\MongoDB\Type\Entities`
  * `Pim\Bundle\CatalogBundle\MongoDB\Type\Entity` becomes `Akeneo\Bundle\StorageUtilsBundle\MongoDB\Type\Entity`
  * `Pim\Bundle\CatalogBundle\DependencyInjection\Compiler\AbstractResolveDoctrineTargetModelsPass` becomes `Akeneo\Bundle\StorageUtilsBundle\DependencyInjection\Compiler\AbstractResolveDoctrineTargetModelPass`
  * `Pim\Bundle\CatalogBundle\DependencyInjection\Compiler\ResolveDoctrineTargetRepositoriesPass` becomes `Akeneo\Bundle\StorageUtilsBundle\DependencyInjection\Compiler\ResolveDoctrineTargetRepositoryPass`
  * `Pim\Bundle\CatalogBundle\Doctrine\ReferencedCollection` becomes `Akeneo\Bundle\StorageUtilsBundle\Doctrine\ReferencedCollection`
  * `Pim\Bundle\CatalogBundle\Doctrine\ReferencedCollectionFactory` becomes `Akeneo\Bundle\StorageUtilsBundle\Doctrine\ReferencedCollectionFactory`
  * `Pim\Bundle\CatalogBundle\Doctrine\SmartManagerRegistry` becomes `Akeneo\Bundle\StorageUtilsBundle\Doctrine\SmartManagerRegistry`
  * `Pim\Bundle\CatalogBundle\Doctrine\TableNameBuilder` becomes `Akeneo\Bundle\StorageUtilsBundle\Doctrine\TableNameBuilder`
  * `Pim\Bundle\CatalogBundle\EventSubscriber\MongoDBODM\EntitiesTypeSubscriber` becomes `Akeneo\Bundle\StorageUtilsBundle\EventSubscriber\MongoDBODM\EntitiesTypeSubscriber`
  * `Pim\Bundle\CatalogBundle\EventSubscriber\MongoDBODM\EntityTypeSubscriber` becomes `Akeneo\Bundle\StorageUtilsBundle\EventSubscriber\MongoDBODM\EntityTypeSubscriber`
  * `Pim\Bundle\CatalogBundle\EventSubscriber\ResolveTargetRepositorySubscriber` becomes `Akeneo\Bundle\StorageUtilsBundle\EventSubscriber\ResolveTargetRepositorySubscriber`
- ProductBuilder now takes `Pim\Bundle\CatalogBundle\Entity\Repository\ChannelRepository`, `Pim\Bundle\CatalogBundle\Entity\Repository\CurrencyRepository`, `Pim\Bundle\CatalogBundle\Entity\Repository\LocaleRepository` and not anymore Managers
- constructor of `Pim\Bundle\EnrichBundle\MassEditAction\Operator\ProductMassEditOperator` to remove ProductManager
- following constructors have been changed to add `Akeneo\Component\Persistence\BulkSaverInterface` as argument:
  * `Pim\Bundle\EnrichBundle\MassEditAction\Operation\ChangeStatus`
  * `Pim\Bundle\EnrichBundle\MassEditAction\Operation\EditCommonAttributes`
  * `Pim\Bundle\EnrichBundle\MassEditAction\Operation\Classify`
  * `Pim\Bundle\EnrichBundle\MassEditAction\Operation\ChangeFamily`
  * `Pim\Bundle\EnrichBundle\MassEditAction\Operation\AddToGroups`
- removeAttributesAction and addAttributesAction have been move from `Pim\Bundle\EnrichBundle\Controller\ProductController` to a dedicated `Pim\Bundle\EnrichBundle\Controller\ProductAttributeController`
- constructor of `Pim\Bundle\EnrichBundle\Controller\ProductController` has been updated and now receives `Akeneo\Component\Persistence\SaverInterface`, `Pim\Bundle\CatalogBundle\Manager\MediaManager` and `Pim\Bundle\EnrichBundle\Manager\SequentialEditManager` as extra arguments
- the method execute() of `Pim\Bundle\CatalogBundle\Doctrine\Query\ProductQueryBuilderInterface` now return a `Akeneo\Bundle\StorageUtilsBundle\Cursor\CursorInterface`
- Added a new parameter in `src/Pim/Bundle/CatalogBundle/Manager/MediaManager` that gives the uploaded directory
- constructor of `Pim\Bundle\EnrichBundle\Form\View\ProductFormView` has been updated and now receives `Pim\Bundle\EnrichBundle\Form\View\ViewUpdater\ViewUpdaterRegistry`
- constructor of `Pim\Bundle\TransformBundle\Transformer\ProductTransformer` has been updated and now receives `Pim\Bundle\CatalogBundle\Updater\ProductTemplateUpdaterInterface`
- You cannot add product to multiple variant group anymore
- constructor of `Pim\Bundle\CatalogBundle\Entity\Repository\GroupRepository` to add ProductTemplateUpdaterInterface and Validator interface
- rename buildProductValueForm to createProductValueForm in `Pim\Bundle\EnrichBundle\Form\Factory\ProductValueFormFactory`
- The method `setContext` for the class `src/Pim/Bundle/VersioningBundle/Manager/VersionManager` has been moved to `src/Pim/Bundle/VersioningBundle/Manager/VersionContext` and renamed setContextInfo
- The method `getContext` for the class `src/Pim/Bundle/VersioningBundle/Manager/VersionManager` has been moved to `src/Pim/Bundle/VersioningBundle/Manager/VersionContext` and renamed getContextInfo
- constructor of `Pim/Bundle/CatalogBundle/Doctrine/Common/Saver/GroupSaver` has been updated and now receives `Pim\Bundle\VersioningBundle\Manager\VersionContext` instead of `Pim\Bundle\VersioningBundle\Manager\VersionManager`
- constructor of `Pim/Bundle/VersioningBundle/Doctrine/AbstractPendingMassPersister` has been updated and now receives `Pim\Bundle\VersioningBundle\Manager\VersionContext`
- constructor of `Pim/Bundle/VersioningBundle/Doctrine/ORM/PendingMassPersister` has been updated and now receives `Pim\Bundle\VersioningBundle\Manager\VersionContext`
- constructor of `Pim/Bundle/VersioningBundle/EventSubscriber/AddVersionSubscriber` has been updated and now receives `Pim\Bundle\VersioningBundle\Manager\VersionContext`
- constructor of `src/Pim/Bundle/VersioningBundle/EventSubscriber/MongoDBODM/AddProductVersionSubscriber.php` has been updated and now receives `Pim\Bundle\VersioningBundle\Manager\VersionContext`
- constructor of `src/Pim/Bundle/CatalogBundle/Manager/GroupManager` has been updated and now receives `Pim\Bundle\CatalogBundle\Repository\ProductRepositoryInterface`
- Added `getProductsByGroup` method in `Pim/Bundle/CatalogBundle/Repository/ProductRepositoryInterface`

## Bug fixes
- PIM-3332: Fix incompatibility with overriden category due to usage of ParamConverter in ProductController
- PIM-3069: Fix image file prefixes not well generated on product creation (import and fixtures)
- PIM-3548: Do not use the absolute file path of a media
- PIM-3730: Fix variant group link on product edit page
- PIM-3632: Correctly show scopable attribute icons on scope change
- PIM-3583: Fix the bad parsed filter value with spaces

# 1.2.33 (2015-03-16)

# 1.2.32 (2015-03-11)

## Bug fixes
- PIM-3786: Attribute type should not be blank for import
- PIM-3437: Fix applying datagrid views and columns when not using hash navigation
- PIM-3844: Create popin keeps state in memory

# 1.2.31 (2015-03-06)

# 1.2.30 (2015-03-02)

## Bug fixes
- PIM-3837: Fix XSS vulnerability on user form

# 1.2.29 (2015-02-24)

# 1.2.28 (2015-02-20)

## Bug fixes
- PIM-3790: Fix WYSIWYG on folded scopable elements
- PIM-3785: Can not export Products/Published due to null medias

# 1.2.27 (2015-02-13)

## Bug fixes
- PIM-3779: Fix multiple WYSIWYG on same textarea element

# 1.2.26 (2015-02-12)

## Bug fixes
- PIM-3761: Fix WYSIWYG onClick behaviour, event correctly bind
- PIM-3632 : Correctly show scopable attribute icons on scope change

# 1.2.25 (2015-02-04)

## Bug fixes
- PIM-3718: load tinymce only on textarea click

# 1.2.24 (2015-01-28)

## Bug fixes
- PIM-3712: Fix installation issue related to the tag of gedmo/doctrine-extensions v2.3.11, we freeze to v2.3.10

# 1.2.23 (2015-01-23)

## Bug fixes
- PIM-3664: Fix product media stacktrace regression on missing media on filesystem during an export
- PIM-3677: Fix `Pim\Bundle\CatalogBundle\Doctrine\ReferencedCollection` saving problem

# 1.2.22 (2015-01-21)
- Crowdin Updated translations

# 1.2.21 (2015-01-16)

## Bug fixes
- PIM-3615: Context of the grid not applied in product form for an attribute type Date
- PIM-3638: Fix doctrine/cache 1.3.1 to fix Oro FilesystemCache issue

# 1.2.20 (2015-01-14)

## Bug fixes
- PIM-3603 Trigger saving wysiwyg editor contents when submitting product form manually

# 1.2.19 (2015-01-09)

## Bug fixes
- PIM-3556: Fix memory leak on versionning
- PIM-3548: Do not rely on the absolute file path of a media

# 1.2.18 (2014-12-23)

## Bug fixes
- PIM-3533: Fix wrong keys being generated for empty price attributes in normalized product snapshots
- PIM-3558: Fix order of options for multiselect attribute in product versionning and csv product export

## BC breaks
- PIM-3558: in the exported product csv file, we apply the sort order defined by the user to sort the options of a multiselect

# 1.2.17 (2014-12-19)
- PIM-3550: force the version of "doctrine/annotations" to "v1.2.1" to avoid the BC Break introduced with v1.2.2

# 1.2.16 (2014-12-17)

## Bug fixes
- PIM-3447: Enforce max database length limit on identifier, text and textarea attribute values
- PIM-3471: Add an error log when the max number of indexes is reached for the mongo product collection (MongoResultException is raised since Mongo 2.6.*)
- PIM-3369: Check on import if the couple channel/local exist
- PIM-3368: Add association type check on association import
- PIM-3377: Add a check if the specific locale exists on imports, and skip unused attribute column for locale specific on exports
- PIM-3458: When creating an attribute group, automatically set the sort order to the last one
- PIM-3420: Remove update guessers on attributes and attributes option to fix the versionning memory leak

## BC breaks
- PIM-3368: Add AssociationType class argument to the `Pim\Bundle\TransformBundle\Transformer\AssociationTransformer` constructor

## Improvements
- PIM-3448: Add the method `getAttributeGroupsFromAttributeCodes` in the `Pim\Bundle\CatalogBundle\Entity\Repository\AttributeGroupRepository`

# 1.2.15 (2014-12-10)

## Bug fixes
- PIM-3473: Fix date picker year range selection over next year
- PIM-3475: Fix attribute options sort order in import/export

## BC breaks
- Export of attribute options in CSV now include a sort_order column

# 1.2.14 (2014-12-03)

## Bug fixes
- PIM-3443: Fix prices not exported in quick export
- PIM-3446: Fix import export history with large amount of errors

# 1.2.13 (2014-11-26)

## Bug fixes
- PIM-3406: Fix boolean filter on Mongo implementation
- PIM-3430: Fix doctrine issue on prices when skip an item during the product import
- PIM-3358: Fix sprintf issue in an exception which prevents doctrine writer to deal with anything else than an object
- PIM-3326: Fix mongo filters with multiples values and empty on MongoDB
- PIM-3426: Fix common attributes edition on multi selects
- PIM-3434: Fix bug in product media manager when file does not exist on the filesystem
- PIM-3436: Fix WYSIWYG field on product edit form (load them asynchronously)
- PIM-3372: Add an error message when the locale is disabled during product import
- PIM-3370: Add an error message when the channel doesnt exist during product import
- PIM-3374: Add an error message when a channel is provided for a global attribute
- PIM-3375: Add an error message when a locale is provided for a global attribute
- PIM-3376: Add an error message when a channel and a locale are provided for a global attribute
- PIM-3393: Don't show the update view button for non-owners

# 1.2.12 (2014-11-13)

## Bug fixes
- PIM-3298: Fix issue with locale specific property of an attribute when edit and mass edit
- PIM-3229: Fix values for simple and multi select attributes with missing translations not being displayed in the grid
- PIM-3309: Fix check on product value uniqueness
- PIM-3288: Fix memory leak on product import (avoid to hydrate all products of a category when we add a category to a product)
- PIM-3354: Fix parameter alias in ORM ProductCategoryRepository

# 1.2.11 (2014-10-31)

## Bug fixes
- PIM-3308: Fix regression on unclassified filter
- PIM-3311: Fix creation of products with missing identifier during imports
- PIM-3312: Fix CSV import of product values with invalid channel, locale or currency

# 1.2.10 (2014-10-24)

## Bug fixes
- PIM-3221: Fix the possibility to update attributes on variant groups during import
- PIM-3283: Fix issue on the password reset
- PIM-3209: Fix issue on the extension validation during import
- PIM-3234: Fix performance issue on category filter

# 1.2.9 (2014-10-17)

## Bug fixes
- PIM-3254: Fix issue with inactive locales in exports
- PIM-3217: Fix missing filter groups in grid filter selector when two attribute groups have the same sort orders
- PIM-3281: Fix mass edit issue on localizable values, it uses user locale instead of selected locale
- PIM-3248: Fix completeness not being correctly calculated after removing a required attribute from a family
- PIM-3279: Fix performance issue with big group sets
- PIM-3266: Fix the flush of skipped items during an import that uses the `Pim\Bundle\BaseConnectorBundle\Processor\TransformerProcessor`. All your custom processors that uses the `TransformmerProcessor` should now inject the `Pim\Bundle\CatalogBundle\Doctrine\SmartManagerRegistry` to fix this issue too.
- PIM-3282: Fix the grid filters that can be set as json in the request

## BC breaks
- Two new arguments have been added to Pim\Bundle\FilterBundle\Filter\Product\GroupsFilter: `userContext` and `groupClass`

# 1.2.8 (2014-10-10)

## Bug fixes
- Fix memory leak in CSV quick export
- Fix memory leak when product with medias are exported in CSV
- Cannot display correctly all variant groups on grid

## Improvements
- avoid hydrating duplicate categories when applying category filter in product grid

# 1.2.7 (2014-10-01)

## Bug fixes
- Fix no warning message when leaving a product form after a submit with errors
- Stabilize composer.json (minimum-stability: stable) and fix monolog version issue

# 1.2.6 (2014-09-26)

## Bug fixes
- Fix installer fail on requirements when you change the archive and uploads folder
- Fix display of multi-byte characters in long form labels that are truncated
- Incorrect date display between export/import widget and job execution page and job history
- Fix archiver bug with yml imports
- Fix missing product versioning data when a category, attribute or attribute option linked to a product is removed

## BC breaks
- Added supports method in Pim\Bundle\BaseConnectorBundle\Archiver\ArchiverInterface
- Two new methods have been added to Pim\Bundle\CatalogBundle\Repository\ProductRepositoryInterface: `findAllWithAttribute` and `findAllWithAttributeOption`
- Constructor of Pim\Bundle\VersioningBundle\UpdateGuesser\AttributeOptionUpdateGuesser has been changed

## Improvements
- Add images in icecat_demo_dev installer fixtures
- Add sorter to the grid state

# 1.2.5 (2014-09-19)

## Bug fixes
- File that contains non UTF-8 characters can not be imported anymore
- Mimetype check on file import has been removed
- Incorrect written number after csv export

## Improvements
- Fixtures stop if warnings are encountered
- Errors and warnings for fixtures are displayed

# 1.2.4 (2014-09-11)

## Bug fixes
- Fixed job profile controller doing a global flush after launching job execution

# 1.2.3 (2014-09-08)

## Bug fixes
- association fixtures

# 1.2.2 (2014-09-05)

## Improvements
- CacheClearer splits into two services, one for Product and one for other entities

## Bug fixes
- association import with MongoDB fixes

# 1.2.1 (2014-09-03)

## Bug fixes
- large memory leak fixed for non product import (association, product group, attribute, categories, etc...)
- new associations were created at each import

## BC breaks
- protected postWrite method not called anymore from BaseConnectorBundle\\Writer\\Doctrine\\Writer.
 If you need it, override the write method, call the parent and add your code after.
- constructor of Pim\Bundle\BaseConnectorBundle\Writer\Doctrine\Writer has changed
- Pim\Bundle\TransformBundle\Cache\ProductCacheClearer has been renamed Pim\Bundle\TransformBundle\Cache\CacheClearer

# 1.2.0 (2014-08-28)

## Improvements

## Bug fixes
- Fix a bug on entity `Pim/Bundle/CatalogBundle/Model/AbstractProduct`

# 1.2.0-RC4

## Improvements
- Java dependency has been removed
- Add locale fallback to en_US

## Bug fixes
- Sort exported categories by tree and order inside the tree
- Return to the family index page after cancelling family mass edit instead of product index
- Fixed an error when all families are edited without any applied filters
- Fixed a bug that allowed to mass edit only 10 families
- Fixed category order in the categories tab of products
- Incomplete archives no longer appear as downloadable in the export execution details page
- Fixed Cascade delete on associations for MongoDB impl
- Fixed a bug on normalization of decimal attributes for MongoDB impl
- Fixed the 'Is associated' filter in the product association grids
- Fixed a bug where special characters were not well handled in product grid filter
- Fixed unique value validation for date attributes during import
- Fixed apply filter on channel tree on MongoDB implementation
- Fixed a bug on ProductCsvWriter
- Fixed a bug that causes product associations to be stored twice in MongoDB implementation

## BC breaks
- Replace ACLs `pim_enrich_family_add_atribute` and `pim_enrich_family_remove_atribute` with `pim_enrich_family_edit_attributes`. This ACL also enforces rights to edit attribute requirements.
- Changed JobExecutionArchivist to archive files generated by export before it is marked as completed
- JS and CSS are not minified anymore. We advise to use server side compression for bandwidth savings.

# 1.2.0-RC3

## Improvements
- Killed export process are now detected and displayed as failed
- CsvWriter can write files for any type of entity

## Bug fixes
- Fixed Mass edit on a never fulfilled price attribute
- Fix TinyMCE WYSIWYG editor generating 'fake' history due to html reformatting
- Fixed flat product normalizer and filtered values (with many filters)
- Make sure that the file path of export profiles is writable before allowing to execute
- Fixed bug with scopable boolean value not being saved
- Use `pim_number` form type to replace the use of `number` and fix issue with javascript validation on numbers with different formats

## BC breaks
- Remove `task` option from install command
- JobExecutionController now require the Akeneo\Bundle\BatchBundle\Manager\JobExecutionManager.
- InvalidItemsCsvArchiver is not injected in the constructors of ProductCsvReader and ProductReader
- CsvProductWriter should be used instead of CsvWriter for products
- Remove `pim_serializer.normalizer.get_set_method` defined as fallback normalizer

# 1.2.0-RC2

## Improvements
- Create a metric factory
- Improve UI for defining role permissions
- Throw exception on install command if fixture directory not found
- Setup `pim_catalog.storage_driver` in `pim_parameters.yml` instead of `config.yml`
- Load PIM configuration via the import of the file `pim.yml` instead of a preprend configuration
- Externalize non local PIM parameters in `pim_parameters.yml`
- Replace buttons by icons to manage datagrid views
- Add post create event on enrich part when an attribute group is created

## Bug fixes
- The message 'there are unsaved changes' is missing in the Role edit form
- Display a file attribute attribute as column in product grid displays Array
- History tab crashes when product imported without real time versioning
- Creating an attribute with the code "id" should be forbidden
- Switch not well displayed on other locales than en_US
- Associations are now well saved on product import

## BC breaks
- Remove backendStorage property on attribute entities
- Inject MetricFactory in `Pim\Bundle\CatalogBundle\AttributeType\MetricType`, `Pim\Bundle\EnrichBundle\MassEditAction\Operation\EditCommonAttribute` and `Pim\Bundle\TransformBundle\Transformer\Property\MetricTransformer` instead of metric entity class parameter
- MongoDB: Media are now part of the product as embedded document and not in an external collection. A migration script is provided. See the UPGRADE file.
- Change constructor of `Pim\Bundle\EnrichBundle\Form\Type\FamilyType` to add `DisableFamilyFieldsSubscriber` as third argument and `AddAttributeAsLabelSubscriber` as fourth argument
- Rename pim_catalog.datasource.smart and pim_catalog.datasource.product respectively by pim_datagrid.datasource.smart and pim_datagrid.datasource.product
- Add method setMassActionRepository and remove the MassActionRepositoryInterface from constructor
- Introduce a dedicated pim_webservice.serializer to handle REST API
- Rename ACL `pim_enrich_family_edit` to `pim_enrich_family_edit_properties`. This ACL now only check the access to the properties tab.
- Rename ACL `pim_enrich_product_edit` to `pim_enrich_product_edit_attributes`. This ACL now only check the access to the attributes tab.
- Added ProductCacheClearer to share cache clearing between product writers

# 1.2.0-RC1

## Features
- Add an option to automatically sort the choices of simple and multi select attributes
- Add a mass family edition operation to allow adding or changing attribute requirements on many families at once
- Allow filtering by empty values for attributes (text, textarea, number, date, simple and multiselect, prices and metrics) and for family property
- Add an option to filter products by a list of identifier values
- Don't allow editing the default datagrid view
- Add a enable/disable row action in product grid

## Improvements
- Group datagrid filters by attribute groups
- Ease the adding of new filters and sorters in ProductQueryBuilder
- All grids can now benefit from the multistep mass edition wizard (this was reserved to the the product grid before)
- Ease the adding of subscribers in ProductEditType, JobInstanceType and AttributeGroupType with addEventSubscriber methods
- Introduce a ProductValueFormFactory which dispatch a EnrichEvents::CREATE_PRODUCT_VALUE_FORM to ease the product value form customization
- MongoDB completeness calculation performances
- Introduce Abstract models for Association, Media, Metric, Price, Completeness to ease the overriding/re-using of theses classes
- Allow to override of a repository avoiding to redefine the entity mapping
- Introduce a datagrid choice filter that loads attribute option choices based on the search query to enhance performance with a large number of attribute options
- Apply "Remove product" permission to hide mass delete and delete row action
- Change "launch" button by "view" on job profile datagrids
- Create a `JobInstanceRepository`
- Automatic creation and purge of indexes for MongoDB
- Dispatch event before rendering the product edit template
- Fixed asymetric enable product button
- Remove qb definition from job profile grid configs
- Create repositories for JobInstance and JobExecution
- Create manager for JobInstance
- Clean LastOperationsWidget architecture
- New readers for export improve memory usage loading small batches of products instead of all products in same time
- Update BatchBundle to 0.1.6 in order to get updated summary information during the execution of the process (and not only at the end)
- Allow values 'true', 'false', 'yes' and 'no' to be converted into boolean during import
- Create a job instance factory to create job instances
- Allow to add hidden row actions in grids
- Make optional the generation of missing completenesses in product reader
- Update install to be able to define email address/name used for system emailing
- Update BatchBundle version to get a better support of exceptions in logs and provide the new command akeneo:batch:list-jobs
- Faster MongoDB product writer (around 10x times faster than current one)
- Dispatch events on show/edit/execute/remove job profile actions
- Dispatch events on view/download job execution actions
- Allow to install custom user roles and groups from installer fixtures
- Display the code of import/export profiles on the edit and show views
- Related entities' edition and deletion doesn't reload all the products' normalized data
- Inject event dispatcher inside AbstractController
- Csv reader and Yaml readers are now reseted between each steps
- Dispatch events when removing some entities
- Add method remove in Category, Group, Attribute, Association type and family managers.
- Call manager's method remove from these entity controllers
- Remove the count of products by category in the context of the management of the categories (perf)
- Define attribute type classes as parameters
- Products on which mass edit operation is not performed are also ignored from operation finalize method
- Create specific serializer service for versioning

## Bug fixes
- Replaced usage of Symfony process to launch background job with a simple exec, more reliable on a heavily loaded environment
- Added missing translation keys for "manage filters", "all", "records", etc
- Images import from fixtures now works
- Fixed versions not being properly generated when real-time versioning is disabled (in imports/exports)
- Deleted completeness when a locale of a channel is deleted
- Displayed flags in the completenesses grid
- Fixed a memory leak on product import when using MongoDB
- Fixed a bug with image upload on product with a "\" or "/" in their sku
- Fixed a bug that silently failed when uploading file that does not comply with server configuration
- Fixed a bug when display image thumbnail in the product grid with MongoDB support
- Fixed a bug with timestampable listener which doesn't change the updated date of a product
- Fixed a bug with numeric validation and decimal allowed property (number, metric, price attribute types)
- Attribute Options code validation now more precise on uniqueness (equality instead of similarity)
- Fixed a bug with repository resolver on ODM implementation
- Fixed a bug on mass edit when we use a completeness filter to select products
- Removed the import CSV mimetype validation which is unreliable
- Product completeness in MongoDB is not lost anymore in the grid
- Upload on a job with a custom step (non ItemStep) doesn't crash anymore
- Memory leak fixed in pim:version:refresh command
- Fixed a bug when try to remove the family of a product
- Wrong date conversion fixes on grid and form

## BC breaks
- Remove FlexibleEntityBundle
- Remove CategoryWriter and use the generic doctrine writer instead
- Remove entity argument from FiltersConfigurator constructor
- Rely on CatalogBundle/Version and not anymore on CatalogBundle/PimCatalogBundle to get the current version of the PIM
- The Pim\Bundle\EnrichBundle\MassEditAction namespace has been renamed to Pim\Bundle\EnrichBundle\MassEditAction\Operation
- Mass edit operator has been moved to an Operator sub-namespace
- Pim\Bundle\EnrichBundle\MassEditAction\Operation\MassEditActionInterface has been renamed Pim\Bundle\EnrichBundle\MassEditAction\Operation\MassEditOperationInterface
- Changed the HydratorInterface::hydrate() method signature
- Avoid to store null values in Product::normalizedData (MongoDB support)
- Remove redundant 'getActiveCodeChoices' method in CurrencyManager (use CurrencyManager::getActiveCodes())
- Remove AbstractAttributeType::buildValueFormType, change visibility of prepareValueFormName, prepareValueFormAlias, prepareValueFormOptions, prepareValueFormConstraints, prepareValueFormData to public
- Remove `MetricBaseValuesSubscriber` and create one for MongoDB and another one for ORM
- Create `OptionFilter`, `OptionsFilter` for ORM and MongoDB implementations
- InstallerBundle/LoaderInterface has been changed to pass ProductManager to manage media (loading images from fixtures)
- Refactor VersioningBundle - a lot of API changes, add MongoDB support.
- Remove the Doctrine registry dependency from `Pim\Bundle\CatalogBundle\Manager\CompletenessManager` and use only the family repository
- Remove the Doctrine registry dependency from `Pim\Bundle\CatalogBundle\Doctrine\ORM\CompletenessGenerator` and use only the entity manager
- Add a new method `scheduleForChannelAndLocale` to `Pim\Bundle\CatalogBundle\Doctrine\CompletenessGeneratorInterface`
- Add a dependency to the completeness manager on `Pim\Bundle\EnrichBundle\Form\Handler\ChannelHandler`
- Add a dependency to the channel repository on `Pim\Bundle\CatalogBundle\Manager\CompletenessManager`
- Remove deprecated ConfigureGroupProductGridListener and add parameter in method ConfiguratorInterface::configure(DatagridConfiguration $configuration)
- Category and CategoryRepository no longer extend AbstractSegment and SegmentRepository, previously inherited methods are now in these classes
- Change constructor of ProductExportController to remove CurrencyManager and AssociationTypeManager args
- Change constructor of `Pim\Bundle\EnrichBundle\Controller\ProductController` and `Pim\Bundle\ImportExportController\JobProfileController` (inject event dispatcher)
- Add parameters to load datagrids in job profiles index twig templates
- Remove WidgetRepository to replace it by `Pim\Bundle\ImportExportBundle\Entity\Repository\JobExecutionRepository`
- Inject `Pim\Bundle\ImportExportBundle\Manager\JobExecutionManager` into LastOperationsWidget
- Remove injection of WidgetRepository from LastOperationsWidget
- Inject JobInstanceFactory inside `Pim\Bundle\ImportExportBundle\Controller\JobProfileController`
- Remove duplicate pim_catalog.entity.job_instance.class parameter, we must now use akeneo_batch.entity.job_instance.class
- Inject EventDispatcher inside AbstractController
- Add missing getEntity() method in product value interface
- Add methods inside CategoryInterface
- Inject `Symfony\Component\EventDispatcher\EventDispatcherInterface` inside Attribute, AssociationType, Category, Family and Group managers
- Inject `Pim\Bundle\CatalogBundle\Manager\FamilyManager` in `Pim\Bundle\EnrichBundle\Controller\FamilyController`
- Inject `Doctrine\Common\Persistence\ObjectManager` in `Pim\Bundle\CatalogBundle\Manager\AssociationTypeManager`
- Inject `Doctrine\Common\Persistence\ObjectManager` in `Pim\Bundle\CatalogBundle\Manager\FamilyManager`
- Inject group and group types classes in `Pim\Bundle\CatalogBundle\Manager\GroupManager`
- Inject `Pim\Bundle\CatalogBundle\Manager\AssociationTypeManager` in `Pim\Bundle\EnrichBundle\Controller\AssociationTypeController`
- Inject `Pim\Bundle\CatalogBundle\Manager\FamilyManager` in `Pim\Bundle\EnrichBundle\Controller\FamilyController`
- Inject SecurityFacade inside `Pim\Bundle\EnrichBundle\Controller\CategoryController`
- Each dashboard widget has to define its full template, nothing is rendered automatically
- Delete `Pim\Bundle\DataGridBundle\Extension\Filter\MongoDBFilterExtension`, `Pim\Bundle\DataGridBundle\Extension\Filter\OrmFilterExtension`, `Pim\Bundle\DataGridBundle\Extension\Filter\ProductFilterExtension`
- Rename `Pim\Bundle\DataGridBundle\Extension\Filter\AbstractFilterExtension` to `Pim\Bundle\DataGridBundle\Extension\Filter\FilterExtension` which expects a `Pim\Bundle\DataGridBundle\Datasource\DatasourceAdapterResolver\` as third argument for its constructor
- Rename constant `Pim\Bundle\DataGridBundle\DependencyInjection\Compiler\AddFilterTypesPass::FILTER_ORM_EXTENSION_ID` to `Pim\Bundle\DataGridBundle\DependencyInjection\Compiler\AddFilterTypesPass::FILTER_EXTENSION_ID`
- Delete `Pim\Bundle\DataGridBundle\Extension\Sorter\MongoDBSorterExtension`, `Pim\Bundle\DataGridBundle\Extension\Sorter\OrmSorterExtension`, `Pim\Bundle\DataGridBundle\Extension\Sorter\ProductSorterExtension`
- Rename `Pim\Bundle\DataGridBundle\Extension\Sorter\AbstractSorterExtension` to `Pim\Bundle\DataGridBundle\Extension\Sorter\SorterExtension`
- Rename constant `Pim\Bundle\DataGridBundle\DependencyInjection\Compiler\AddSortersPass::SORTER_ORM_EXTENSION_ID` to `Pim\Bundle\DataGridBundle\DependencyInjection\Compiler\AddSortersPass::SORTER_EXTENSION_ID`
- Delete service `pim_datagrid.extension.filter.mongodb_filter`
- Delete service `pim_datagrid.extension.filter.product_filter`
- Rename service `pim_datagrid.extension.filter.orm_filter` to `pim_datagrid.extension.filter`
- Delete service `pim_datagrid.extension.sorter.mongodb_sorter`
- Rename service `pim_datagrid.extension.sorter.orm_sorter` to `pim_datagrid.extension.sorter`
- Delete `Pim\Bundle\DataGridBundle\Extension\Pager\MongoDBPagerExtension`,`Pim\Bundle\DataGridBundle\Extension\Pager\OrmPagerExtension` and `Pim\Bundle\DataGridBundle\Extension\Pager\ProductPagerExtension`
- Rename `Pim\Bundle\DataGridBundle\Extension\Pagerr\AbstractPagerExtension` to `Pim\Bundle\DataGridBundle\Extension\Pager\PagerExtension` which expects a `PagerResolver` as first argument
- Delete service `pim_datagrid.extension.pager.mongodb_pager`
- Delete service `pim_datagrid.extension.pager.product_pager`
- Rename service `pim_datagrid.extension.pager.orm_pager` to `pim_datagrid.extension.pager`
- Replace `Pim\Bundle\DataGridBundle\Datasource\Orm\OrmDatasource` by `Pim\Bundle\DataGridBundle\Datasource\Datasource`
- Replace service `pim_datagrid.datasource.orm` by `pim_datagrid.datasource.default`
- Delete `Pim\Bundle\DataGridBundle\Datasource\MongoDB\MongoDBDatasource`
- Delete service `pim_datagrid.datasource.mongodb`
- Remove the flush parameter from Pim\Bundle\CatalogBundle\Doctrine\MongoDB\CompletenessGenerator::generateMissingForProduct(), as it was not used properly anymore (completeness are directly pushed to MongoDB without using ODM)
- Rename countForAttribute to countVariantGroupAxis in GroupRepository
- Remove locale-specific rights
- Upgraded to 0.2.* version of akeneo/batch-bundle
- Rename `Pim\Bundle\TransformBundle\DependencyInjection\Compiler\ReplacePimSerializerArgumentsPass` by `Pim\Bundle\Transform\DependencyInjection\Compiler\SerializerPass` and change construct parameters
- AddVersionListener and VersionBuilder use new `pim_versioning.serializer` service
- In InGroupFilter and IsAssociatedFilter constructors, replace the RequestParameters argument by a RequestParametersExtractorInterface
- Change constructor of `Pim\Bundle\DataGridBundle\Controller\ProductExportController` to inject the product repository `Pim\Bundle\CatalogBundle\Repository\ProductRepositoryInterface` as fourth argument
- Rename Pim\CatalogBundle\Model\Media to Pim\CatalogBundle\Model\ProductMedia to reflect the coupling between product media and product value and allow the future introduction of generic media
- Add a $metricClass argument in MetricTransformer constructor
- Add a $mediaClass argument in MediaTransformer constructor
- Add a $metricClass argument in MetricType constructor
- Change the arguments of ProductBuilder to pass classes (product, value, price) as an array
- Change the arguments of EditCommonAttributes to pass classes (metric, media, price) as an array
- Remove not used parameter `pim_import_export.entity.export.class`
- Remove file `Pim\Bundle\ImportExportBundle\DependencyInjection\Compiler\ResolveDoctrineOrmTargetEntitiesPass`
- Replace the filter config parent_type by ftype
- Rename CatalogBundle, VersioningBundle, UserBundle listeners to subscribers
- Change constructor of `Pim\Bundle\DataGridBundle\Manager\DatagridViewManager` to inject the datagrid view repository as first argument (instead of the manager)
- Rename service `pim_catalog.validator.attribute_constraint_guesser` by `pim_catalog.validator.constraint_guesser.chained_attribute`

# 1.1.0 - "Rabbit Punch" (2014-04-16)

## Features
- Implement creating, updating, applying and removing datagrid views
- MongoDB storage support

## Improvements
- Allow to add many quick export on datagrids
- Optimize products mass deletion
- Improve get product REST API
- Improve entity history context display for entities updated during import jobs
- Add a 'properties' field to the Attribute entity to allow easily adding new attribute type dependent properties
- Introduced custom ODM types to map document to one or many entities
- Define specific route and configuration for datagrid quick exports
- Add a parameter to ProductManager::save() and ProductManager::saveAll() to allow saving products without completeness recalculation
- Dispatch event pre/post handler for each mass action
- Enhance the error message displayed when a related entity doesn't exist during an import (for instance we import products and a family doesn't exist)
- Default product datagrid sorting is done descending on updated property

## Bug fixes
- Fixed the verbose option always used in the install command
- Fixed issue on attribute option removal
- Fixed identifier is required attribute
- Fixed get common attributes with common values
- Fixed completeness not removed from changed family
- Fixed Product ORM mapping: activated orphanRemoval of values
- Fixed family import fixtures, we now throw an exception if attribute used as requirement not exists
- Fixed the CSV import of attribute options which can fail due to missing columns when options are not 100% translated
- Fixed the CSV import of attribute option to throw exception when the attribute is not known
- Fixed the CSV export of attributes to avoid to export the virtual group 'Other'
- Prevent considering 0 as a null value when importing metric data
- Ensured the attribute option validation when edit an option
- Fixed the product CSV export when a metric attribute is exported without unit
- Fixed the missed 'there are unsaved changes' message when I delete an option
- Ensured the ability to change the user catalog locale from user fixtures
- Fixed mass delete and pagination
- Fixed the CSV import of family when an attribute does not exist
- Fixed the CSV import of option when an attribute does not exist
- Fixed the erroneous message on completeness tab to display "not yet calculated" instead of "locale non associated to this channel"
- Fixed the 'null' displayed after a dynamic option creation
- Fixed the quick Export to be able to export all the products
- Ensured that we're able to configure the email to use in monolog handler
- Fixed the missing translation keys
- Fixed the route exception for less/address in prod.log
- Fixed the categories tree get cut off on a long list on categiry management
- Fixed the deletion of an attribute option
- Remove the deprecated fallback property in locale and in locales.yml file
- Avoid to recalculate the completeness when I add some products to one or more group with the mass-edit wizard
- Fixed the unique attributes validation during product CSV imports
- Fixed the exception on file_get_content if the image doesn't exist anymore
- Ensure the required property for an identifier when importing attributes
- Fixed the error message when the family is not known when importing products
- Removed useless ```app/entities``` directory

## BC breaks
- Add an argument HydratorInterface in ProductDatasource constructor (MongoDBODM support)
- Add an argument $adapterClass (string for FQCN) in ProductFilterExtension and OrmFilterExtension constructors (MongoDBODM support)
- Remove deprecated fallback property of Locale entity
- Add a generateProductCompletenesses method on CompletenessGeneratorInterface, to generate completeness for one product
- Add setCompletenesses and getCompletenesses method on ProductInterface and Product class
- Add methods getProductQueryBuilder, deleteProductIds methods in ProductRepositoryInterface
- Remove methods setLocale/getLocale, setScope/getScope, setConfiguration/getConfiguration from ProductRepositoryInterface
- Remove methods setLocale/getLocale, setScope/getScope from ProductManager
- Move findAllByAttributes and findOneByWithValues from FlexibleEntityRepositoryInterface to ProductRepositoryInterface
- Move setFlexibleQueryBuilder, findAllByAttributes, findOneByWithValues, getFlexibleQueryBuilder, addJoinToValueTables, findAllByAttributesQB from FlexibleEntityRepository to ProductRepository (ORM)
- Move FilterBundle/Filter/ScopeFilter.php, ProductCompletenessFilter.php, ProductGroupsFilter.php, CategoryFilter.php -> FilterBundle/Filter/Product/ScopeFilter.php, CompletenessFilter, GroupsFilter.php, CategoryFilter.php
- Move FilterBundle/Resources/public/js/datafilter/filter/scope-filter.js, category-filter.js -> FilterBundle/Resources/public/js/datafilter/filter/product_scope-filter.js, product_category-filter.js
- Move FilterBundle/Filter/Flexible/FilterUtility.php -> Filter/ProductFilterUtility.php, remove the flexibleEntityName argument of applyFlexibleFilter, rename applyFlexibleFilter to applyFilterByAttribute
- ProductValueNonBlank renamed to ProductValueComplete
- Remove the AclHelper $aclHelper argument from the DataGridBundle/Extension/Pager/Orm/Pager.php constructor
- Moved CustomEntityBundle to its own repository
- Move `FlexibleEntityBundle/Doctrine/*` -> `CatalogBundle/Doctrine/ORM/*`, rename `FlexibleQueryBuilder*` to `ProductQueryBuilder*`, specialize the implementation and pass the CatalogContext as constructor argument
- Changes in the implementation of storing datagrid state - adding 'pim/datagrid/state-listener' to the datagrid configuration is no longer required, instead, the grid should be rendered with dataGrid.renderStatefulGrid()
- Move `FilterBundle/Filter/Flexible/*` -> `FilterBundle/Filter/ProductValue/*`
- Remove unused FilterBundle/Filter/ProductValue/EntityFilter
- Replace FlexibleManager by ProductManager in ContextConfigurator constructor arguments
- Replace tag `pim_flexibleentity.attributetype` by `pim_catalog.attribute_type`
- Replace service `@pim_flexibleentity.validator.attribute_constraint_guesser` by `@pim_catalog.validator.attribute_constraint_guesser`
- Replace the use of FlexibleValueInterface by ProductValueInterface in AttributeTypeInterface and AbstractAttributeType
- Update ProductValueInterface, add getData, setData and getAttribute methods
- Move `DataGridBundle/Extension/Formatter/Property/*` to `DataGridBundle\Extension\Formatter\Property\ProductValue\*`
- Use CatalogContext and not ProductManager as constructor argument in AddParametersToProductGridListener
- Move mass export in specific controller
- Add an affectsCompleteness method to MassEditActionInterface to indicate whether performing the mass action requires recalculating the product completeness
- Remove DeleteMassActionHandler, replaced by ProductDeleteMassActionHandler
- Change product REST API data and url format
- Remove incomplete REST API for getting multiple products
- Remove Router dependency from json ProductNormalizer
- Replace RegistryInterface with ManagerRegistry in controllers - retrieving the ObjectManager from the AbstractController now requires passing the class name (AbstractDoctrineController::getManagerForClass())
- Change Completeness Manager and Repository function names to something more coherent (generateMissingForxxx)
- Move `DataGridBundle/Extension/Sorter\Orm\FlexibleFieldSorter` to `DataGridBundle/Extension/Sorter/Product/ValueSorter`
- Move `DataGridBundle/Extension/Sorter/Orm/FlexibleFieldSorter` to `DataGridBundle/Extension/Sorter/Product/ValueSorter`
- Move `DataGridBundle/Extension/Selector/Orm/*` to `DataGridBundle/Extension/Selector/Orm/Product` and `DataGridBundle/Extension/Selector/Orm/ProductValue`
- ProductRepository does not extend anymore FlexibleEntityRepository, getFlexibleConfig/setFlexibleConfig have been replaced by getConfiguration/setConfiguration
- Change mass action route for products and create own controller for these mass actions
- Add a MassActionHandlerRegistry for mass action handlers services (works with handler alias)
- Rename ProductDeleteMassActionHandler to DeleteMassActionHandler
- Create MassActionHandlerInterface instead of using OroPlatform one
- Change MassActionDispatcher::dispatch parameters
- Replace `@pim_datagrid.datasource.product.result_record.hydrator` by `@pim_datagrid.datasource.result_record.hydrator.product` and same for class parameter
- Move mass action handlers to its own `Handler` directory
- Create PimDatasourceInterface extending OroDatasourceInterface
- Use PimVersioningBundle:Version for all entity audits instead of OroDataAuditBundle:Audit, replace AuditManager with VersionManager, drop AuditBuilder and refactor listeners that create object versions
- Redefine DeleteMassAction, EditMassAction and ExportMassAction
- Remove data_identifier property defined on datagrid.yml for mass actions
- Rename parameter $queryBuilder as $qb in HydratorInterface
- Add findFamilyCommonAttributeIds and findValuesCommonAttributeIds methods to ProductRepository interface
- Remove queryBuilder property from MassEditActionController and remove $request from each action
- Remove queryBuilder from methods initialize and perform in AbstractMassEditAction and children
- Add setProductsToMassEdit and getProductsToMassEdit in AbstractMassEditAction
- Remove EntityManager property from AddToGroups mass edit action and directly inject GroupRepository
- Remove ProductManager property from Classify mass edit action
- Remove method getProductIdsFromQB from EditCommonAttributes mass edit action
- Remove ProductRepository::findFamilyCommonAttributes() and ProductRepository::findValuesCommonAttributeIds() to replace them by ProductRepository::findCommonAttributeIds()
- Disable global search feature
- Remove the 'searchable' property of AbstractAttribute
- Move ProductRepository::getIdentifier() to attribute repository
- Move CatalogBundle\Entity\Repository\ProductRepository to CatalogBundle\Doctrine\ORM
- Move CatalogBundle\Entity\Repository\AssociationRepository to CatalogBundle\Doctrine\ORM
- Move CatalogBundle\Model\ProductRepositoryInterface to CatalogBundle\Repository
- Move CatalogBundle\Model\AssociationRepositoryInterface to CatalogBundle\Repository
- Move CatalogBundle\Model\CompletenessRepositoryInterface to CatalogBundle\Repository
- EditCommonAttributes class needs the ProductBuilder and ProductMassActionManager now
- Move prepareDBALQuery from ProductRepository to QueryBuilderUtility
- Add a ProductCategoryManager and move here the methods getProductsCountInCategory, getProductIdsInCategory from the ProductManager
- Renamed service writer ids `pim_base_connector.writer.orm.*` -> `pim_base_connector.writer.doctrine.*`
- Replace `@security.context` by `@pim_user.context.user` in `ContextConfigurator`
- Delete the attribute virtual group and the `getVirtualGroup` method of the class `Pim\Bundle\CatalogBundle\Model\AbstractAttribute`
- Render the attribute group mandatory for the creation and the edition of an attribute

# 1.0.2
## Bug Fixes
- Removed hardcoded attribute table from ORM/CompletenessGenerator.php
- Fixed of ProductValue's attributes' exclusion on completeness's computation

# 1.0.1
## Bug Fixes
- Removed hardcoded Attribute from ChainedAttributeConstraintGuesser
- Removed hardcoded Attribute from ValidMetricValidator

# 1.0.0 - "Hare We Go" (2014-03-06)

## Features
- Uservoice integration
- Add a last operations widget on the dashboard
- Add new user as fixtures
- Auto-refresh job execution report page
- Add a checkbox to select all visible rows in entity association grids
- Add colors to channels and use them in scopable field labels to make them more compact

## Improvements
- Load choices for grid filters asynchronously
- Allow adding/removing attributes to mass edit attributes view without a page reload
- Propagate -v option to subcommands of install command
- Fix the versions of dependencies in composer.json
- Undisplay unwanted searchable elements in quick search
- Add icons for category and product in search view
- Prevent hydrating all attributes in the available attributes addition form
- Prevent hydrating all families in the product edition form
- Import conversion units for channels
- Product grid loading performance by hydrating as array and introduce selector extension
- Add a screen to select the attribute type before creating an attribute
- Create check-requirements, assets and database/fixtures commands and simplify install one
- Make documentation tested linking it to our behat scenarios

## Bug fixes
- Fixed non-updated values being displayed in the the audit history
- Fixed attribute group form state not being saved
- Do not display Id as an eligible attribute as label
- Fixed select field missing for scopable simple/multi select attributes in the product form
- Restored missing attributes translation
- Fixed the display of scopable metric attributes in the product edit form
- Fixed regression with resolve target entity on Category entity
- Fixed datepicker in date attribute form
- Fixed unwanted fields appearing in attribute creation form if server-side validation errors are present
- Fixed 500 response when submitting import launch form without selecting file to upload
- Fixed $field_catalogLocale linked bugs
- Fixed scopable value order in product form
- Restored unique variant axis constraint when saving product
- Fixed missing breadcrumbs for edit views
- Fixed lost hashnav when creating an attribute group
- Fixed a bug that prevented saving unchecked checkbox value in product edit form
- Fixed recovered attributes on mass edit action
- Fixed a bug with tooltips sometimes not appearing due to a conflict between bootstrap and jquery tooltip plugins

## BC breaks
- Remove the date type property of Attribute and simplify the pim_catalog_date attribute type to support date only (not date/datetime/time)
- Remove unnecessary AttributeManagerInterface and AttributeInterface in favor of AbstractAttribute
- Rename findByWithSortedAttribute to findOneByWithValues, add pre-select attributes and related translations to reduce number of lazy loaded queries when edit a product
- Rename findByWithAttributes to findAllByAttributes
- MeasureBundle has been moved from the BAP to an external repository (akeneo/measure-bundle).
- BatchBundle has been moved from the BAP to an external repository (akeneo/batch-bundle).
- Remove magic setter access to value (ex: $product->setDescription()), as it has multiple conceptual and
technical flaws (attribute codes are data, not a freeze structure, needed to maintain an full attribute cache in product
that made the entity too smart for its own good and created performances problem)
- Remove Product::createValue(). Can be replaced by calling ProductManager::createFlexibleValue() and setting attribute, scope and locale on the created value.
- Product datagrid, hydrate rows as arrays (in place of objects) to reduce the loading time
- Datagrid configuration, remove [flexible_entity] config to avoid to define the used entity twice
- Rename and move src/Pim/Bundle/EnrichBundle/Resources/views/Completeness/_datagridCompleteness.html.twig => DataGridBundle/Resources/views/Property/completeness.html.twig
- Delete classes ConfigureAssociationProductGridListener and AssociationProductColumnsConfigurator, we now use ConfigureFlexibleGridListener to configure product association grid
- Delete the HideColumnsListener, the ColumnConfigurator is now able to add only columns configured by the user
- Rename CompletenessFilter to ProductCompletenessFilter to be consistent, move also the related js file
- Changed signature of ProductRepository::getEligibleProductIds()
- Changed signature of GroupType::__construct()
- Changed signature of AssociationType::__construct()
- Removed AttributeRepository::findallWithGroups()
- Rename grid_extensions.yml, grid_actions.yml, grid_listeners.yml, grid_attribute_types.yml to extensions.yml, actions.yml, event_listeners.yml, attribute_types.yml

# 1.0.0-rc-1 - "Tortoise Beats Hare" (2014-02-06)

## Features
- Completenesses over channels and locales widget
- New command to install the PIM
- Price attributes can be scopable
- Popin to configure product datagrid columns

## Improvements
- Add missing translations
- New grid implementation
- Grids performances
- Quick export of selected products in the grid
- Status column in the product grid
- Thumbnail in product grid for attribute of type image

## Bug fixes
- Bug #658: Export all activated translations even if no value has been set
- Bug PIM-1892: Prevented the form subscriber to remove form fields if not valid
- Downgrade ICU lib to be compatible with RedHat 6 and CentOS 6
- Fix an issue with excessive url length when mass editing many products
- Products grid loaded twice the first time the screen is displayed
- The first tree is not displayed in the mass edit wizard
- When no group type exist, it's not possible to add Variant Group
- Job validation is applied twice (create import/export)
- Validation messages not visible in job creation popin (create import/export)
- Lose hashnav when I create a tree
- Fix completeness calculation on icecat demo dev data
- Application crash on some product validation fail
- In create product popin, no way to search for family (in select 2 field)
- Attribute export in csv shift columns instead of putting blank values
- Error with field_catalogLocale on first load
- Missing translations in page titles
- When adding a new option from product form, the new option is not in the select
- Category edit and page title not updated

## BC breaks
- Change some translation message keys
- Remove GridBundle, add a new DataGridBundle (based on OroPlatform changes)
- Change filters implementations in FilterBundle
- Update all PIM grids to use the new implementation (extensions for filter, sorter, pager, custom datasource, custom cell formatters)
- Rename TranslatableInterface and TranslatableListener by Localizable one in FlexibleEntityBundle
- Rename translatable attribute property by localizable
- FlexibleQueryBuilder has been rewritten to prepare the MongoDB support (add filters and sorters in FlexibleEntityBundle/Doctrine/ORM)
- FlexibleQueryBuilder is injected to ProductRepository
- ProductRepository is injected in ProductManager
- Remove deprecated flexible entity config which is now builded by flexible manager itself (use doctrine meta)
- Move controllers, forms, routing and views from CatalogBundle to EnrichBundle (rename routes, forms, acls, services)
- Introduce a BaseConnectorBundle and move readers, processors, writers, archivers and related configuration from ImportExportBundle
- Introduce a TransformBundle and move cache, converters, encoders, normalizers, transformers and related configuration from ImportExportBundle
- Renaming of services of ImportExport that have been moved (pim_transform_* and pim_base_connector_*)
- Move functionality related to user preferences from LocaleManager and ChannelManager to a dedicated UserContext
- Remove AbstractFlexibleValue::isMatching() method

# 1.0.0-beta-4 - "The Abominable Snow Rabbit" (2014-01-08)

## Features
- Import product associations (CSV)
- New translation mode : Compare and copy values within a product edit form
- Convert metric values into the conversion unit selected for the channel during export
- Allow filtering and sorting by metric values
- Allow to go back to the grid or create another product after saving one
- Add products to many groups through mass edit wizard
- Attribute options fixture
- Product associations fixture
- Fixtures can be in CSV (all fixtures except users and currencies)
- Fixture files can be imported through a command (all fixtures except users and currencies)
- Add quick create popin for jobs
- Add a WYSIWYG editor for TextArea attributes

## Improvements
- Improve the user experience for family management
- Update import / export detail view by adding a summary
- Improve installer to provide different data set (minimal or dev)
- Use a form extension to apply select2 only on specified fields
- Add real time versioning option in product import
- Merge the configuration of import/export job steps in the first tab of the edit view
- Implement save of base unit and data for metric entity
- Metric values are now exported in two distinct columns (value and unit)
- Metric values can now be imported through two distinct columns ([examples](https://github.com/akeneo/pim-community-dev/blob/42371c0d6c70801a4a23a7aa8cf87e18f417c4a8/features/import/import_products.feature#L170-L198))
- Ajaxify the completeness tab of product edit form
- Change the channel switcher and collapse/expand modes on product edit view
- Add a loading mask when loading quick creation form
- Allow to switch configuration between ORM and ODM
- Update OroPlatform from beta-1 to beta-5
- Move Batch Form Types to ImportExport bundle and refactor them to be able to configure any kind of job
- Don't display several UI elements when users don't have the corresponding rights
- Use aliases for subforms, no more manual instanciation to enhance extensibility
- Product prices can now be imported with a single column per currency

## Bug fixes
- Missing pending versionable entities
- Product edit form fails with memory limit for products contained in large groups
- When I delete a filter price or metric and add it again, the filter is not applied
- Translate metric units in select field
- Values of attributes with the type Number are displayed with .0000 on product edit
- Reduce metric field width
- Sort by metric value in product datagrid
- Constraint of unicity for products of a variant group
- When reimporting a product, history for this product shows Create instead of Update
- The completness calculation takes a lot of time after importing in IcecatDemo
- Apply select2 only on needed fields
- Inverse unit and data position for metric form field
- Unwanted popin when try to leave attribute edit view
- Display bug on channel selector with long labels
- Versioning is not called after import
- I can select a root of a tree in the mass-edit wizard
- Products with no completeness do not show in the grid when selecting All products
- Exporting products with an empty file attribute value fails
- The count of Write when I export products is wrong
- Attributes are created even with minimal install
- Error on disallowed decimal on price are not displayed at the right place
- Initial state of completeness filter is wrong
- Search should take account of ACLs
- Oro mapping issue with search item on beta-1
- Locale selector in the product header is sometimes too short
- Allow to remove a translation setting it to empty
- Completeness doesn't take into account currencies of channels

## BC breaks
- Change AbstractAttribute getters that return a boolean value to use the 'is' prefix instead of 'get'. The affected getters are 'getScopable', 'getTranslatable', 'getRequired', 'getUnique'.
- Product, ProductValue, Media and ProductPrice have switched from Pim\Bundle\CatalogBundle\Entity namespace to the Pim\Bundle\CatalogBundle\Model namespace, to pave the way for the MongoDB implementation
- AbstractEntityFlexible getValue method now returns null in place of false when there is now value related to attribute + locale + scope
- Completeness and Product are not linked any more via a Doctrine relationship. We are cutting the links between Product and other entities in order to pave the way to the ability to switch between MongoDB and ORM while using the same API (apart from Product repository).
- Same thing than above for Category
- Relation between Family and Product has been removed from Family side
- Remove PimDataAuditBundle
- Remove PimDemoBundle
- Move product metric in catalog bundle
- Change jobs.yml to batch_jobs.yml and change expected format to add services and parameters
- Rename getStorageManager in flexible manager and change related references
- Rename AttributeTypeManager to AttributeManager and change related references, move createAttribute, createAttributeOption, createAttributeOptionValue from ProductManager to AttributeManager
- Introduce AttributeManagerInterface and remove references to concrete class
- Change attribute type configuration, refactor the attribute type compiler pass and attribute type factory
- Remove getAttributeOptionValueRepository, getFlexibleValueRepository from FlexibleManager
- Attribute fixtures format has changed
- Product associations import/export format has changed.
- Rename Association to AssociationType and all properties/methods linked to this class.
- Rename ProductAssociation to Association
- Rename ProductAttribute to Attribute

# 1.0.0-beta-3 - "Hare Conditioned" (2013-12-04)

## Features
- History of changes for groups and variant groups
- History of changes for import / export profiles
- History of changes for channels
- Allow creating new options for simple select and multiselect attributes directly from the product edit form
- Add a default tree per user
- Introduce command "pim:completeness:calculate" size argument to manage number of completenesses to calculate
- Switching tree to see sub-categories products count and allow filtering on it
- Group types management
- Import/Export product groups (CSV)
- Import/Export associations (CSV)
- Export product associations (CSV)
- Import/Export attributes (CSV)
- Import/Export attribute options (CSV)
- Upload and import an archive (CSV and medias)
- Download an archive containing the exported products along with media
- Add the column "enabled" in the CSV file for products import/export and for versioning

## Improvements
- Export media into separated sub directories
- Separate product groups and variants management
- Display number of created/updated products during import
- Speed up completeness calculation
- Display the "has product" filter by default in the product grid of group edit view
- Display currency label in currencies datagrid
- Disable changing the code of all configuration-related entities
- Merge the directory and filename of export profiles into a single file path property

## Bug fixes
- Mass delete products
- Fix some issues with import ACL translations (issues#484)
- Add a message when trying to delete an attribute used by one or more variant groups instead of throwing an error
- Selection of products in mass edit
- Versioning of installed entities (from demo bundle)
- For csv export of products, only export values related to selected channel and related locales
- Fix locale activation/deactivation based on locales used by channels
- Fix issue with 100 products csv import

## BC breaks
- Command "pim:product:completeness-calculator" has been replaced into "pim:completeness:calculate"
- Refactor in ImportExport bundle for Readers, Writers and Processors

# 1.0.0-beta-2 - "Hold the Lion, Please" (2013-10-29)

## Features
- Manage variant groups
- CRUD actions on groups
- Manage association between groups and products
- CRUD actions on association entities
- Link products with associations
- Import medias from a CSV file containing name of files
- Export medias from a CSV file
- Apply rights on locales for users
- Do mass classification of products
- Define price attribute type with localizable property

## Improvements
- Upgrade to BAP Beta 1
- Homogenize title/label/name entity properties using label
- Mass actions respects ACL
- Improve Import/Export profile view
- Hide access to shortcut to everyone
- Number, date and datetime attributes can be defined as unique values
- Use server timezone instead of UTC timezone for datagrids
- Make upload widget work on FireFox
- Display skipped data errors on job report

## Bug fixes
- Fix sorting channels by categories
- Bug #324 : Translate group label, attribute label and values on locale switching
- Number of products in categories are not updated after deleting products
- Fix dashboard link to create import/export profile
- Fix price format different between import and enrich
- Fix channel datagrid result count
- Fix end date which is updated for all jobs<|MERGE_RESOLUTION|>--- conflicted
+++ resolved
@@ -1,4 +1,3 @@
-<<<<<<< HEAD
 # 1.4.x
 
 ## Features
@@ -80,7 +79,7 @@
 - Remove arguments DenormalizerInterface, ValidatorInterface, ObjectDetacherInterface, $class from the constructor of Pim/Bundle/BaseConnectorBundle/Processor/Denormalization/AbstractProcessor
 
 # 1.3.x
-=======
+
 # 1.3.7 (2015-04-03)
 
 ## Bug fixes
@@ -89,7 +88,6 @@
 - PIM-4019: option code is properly displayed during option deletion in attribute edit form
 
 # 1.3.6 (2015-04-01)
->>>>>>> 5c9ff78a
 
 ## Bug fixes
 - PIM-2401: Association grid, add the Is associated sorter (MongoDB impl)
