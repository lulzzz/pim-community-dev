# 1.0.0-beta-4

## Features
- Import product associations (CSV)
- Compare and copy values between a product translations
- Convert metric values into the conversion unit selected for the channel during export
- Allow filtering and sorting by metric values
- Allow to back to the grid or create another product when editing one
- Add products to many groups through mass edit wizard
- Attribute options fixture
- Fixtures can be in CSV (products, associations and attribute options)
- Fixture files can be imported through a command (families, products, associations and attribute options)
- Add quick create popin for jobs
- Add WYSIWYG editor

## Improvements
- Improve the user experience for family management
- Update import / export detail view by adding a summary
- Improve installer to provide different data set (minimal or dev)
- Use a form extension to apply select2 only on specified fields
- Add real time versioning option in product import
- Merge the configuration of import/export job steps in the first tab of the edit view
- Implement save of base unit and data for metric entity
- Metric values are now exported in two distinct columns (value and unit)
- Metric values can now be imported through two distinct columns ([examples](https://github.com/akeneo/pim-community-dev/blob/42371c0d6c70801a4a23a7aa8cf87e18f417c4a8/features/import/import_products.feature#L170-L198))
- Ajaxify the completeness tab of product edit form
- Change the channel switcher and collapse/expand modes on product edit view
- Add a loading mask when loading quick creation form
- Allow to switch configuration between ORM and ODM
- Update OroPlatform from beta-1 to beta-5
<<<<<<< HEAD
- Remove ACL on entities from PIM part
=======
- Move Batch Form Types to ImportExport bundle and refactor them to be able to configure any kind of job
>>>>>>> b9398782

## Bug fixes
- Missing pending versionable entities
- Product edit form fails with memory limit for products contained in large groups
- When I delete a filter price or metric and add it again, the filter is not applied
- Translate metric units in select field
- Values of attributes with the type Number are displayed with .0000 on product edit
- Reduce metric field width
- Sort by metric value in product datagrid
- Constraint of unicity for products of a variant group
- When reimporting a product, history for this product shows Create instead of Update
- The completness calculation takes a lot of time after importing in IcecatDemo
- Apply select2 only on needed fields
- Inverse unit and data position for metric form field
- Unwanted popin when try to leave attribute edit view
- Display bug on channel selector with long labels
- Versioning is not called after import
- I can select a root of a tree in the mass-edit wizard
- Products with no completeness do not show in the grid when selecting All products
- Exporting products with an empty file attribute value fails
- The count of Write when I export products is wrong
- Attributes are created even with minimal install
- Error on disallowed decimal on price are not displayed at the right place
- Initial state of completeness filter is wrong
- Search should take account of ACLs
- Oro mapping issue with search item on beta-1
- Locale selector in the product header is sometimes too short

## BC breaks
- Change AbstractAttribute getters that return a boolean value to use the 'is' prefix instead of 'get'. The affected getters are 'getScopable', 'getTranslatable', 'getRequired', 'getUnique'.
- Product, ProductValue, Media and ProductPrice have switched from Pim\Bundle\CatalogBundle\Entity namespace to the Pim\Bundle\CatalogBundle\Model namespace, to pave the way for the MongoDB implementation
- AbstractEntityFlexible getValue method now returns null in place of false when there is now value related to attribute + locale + scope
- Completeness and Product are not linked any more via a Doctrine relationship. We are cutting the links between Product and other entities in order to pave the way to the ability to switch between MongoDB and ORM while using the same API (apart from Product repository).
- Group and Products are not linked any more from Group (same reason than for Completeness)
- Remove PimDataAuditBundle
- Remode PimDemoBundle
- Move product metric in catalog bundle
- Change jobs.yml to batch_jobs.yml and change expected format to add services and parameters
- Rename getStorageManager in flexible manager and change related references
- Rename AttributeTypeManager to ProductAttributeManager and change related references, move createAttribute, createAttributeOption, createAttributeOptionValue from ProductManager to ProductAttributeManager
- Introduce ProductAttributeManagerInterface andre move references to concret class
- Change attribute type configuration, refactor the attribute type compiler pass and attribute type factory
- Remove getAttributeOptionValueRepository, getFlexibleValueRepository from FlexibleManager

# 1.0.0-beta-3 - "Hare Conditioned"

## Features
- History of changes for groups and variant groups
- History of changes for import / export profiles
- History of changes for channels
- Allow creating new options for simple select and multiselect attributes directly from the product edit form
- Add a default tree per user
- Introduce command "pim:completeness:calculate" size argument to manage number of completenesses to calculate
- Switching tree to see sub-categories products count and allow filtering on it
- Group types management
- Import/Export product groups (CSV)
- Import/Export associations (CSV)
- Export product associations (CSV)
- Import/Export attributes (CSV)
- Import/Export attribute options (CSV)
- Upload and import an archive (CSV and medias)
- Download an archive containing the exported products along with media
- Add the column "enabled" in the CSV file for products import/export and for versioning

## Improvements
- Export media into separated sub directories
- Separate product groups and variants management
- Display number of created/updated products during import
- Speed up completeness calculation
- Display the "has product" filter by default in the product grid of group edit view
- Display currency label in currencies datagrid
- Disable changing the code of all configuration-related entities
- Merge the directory and filename of export profiles into a single file path property

## Bug fixes
- Mass delete products
- Fix some issues with import ACL translations (issues#484)
- Add a message when trying to delete an attribute used by one or more variant groups instead of throwing an error
- Selection of products in mass edit
- Versioning of installed entities (from demo bundle)
- For csv export of products, only export values related to selected channel and related locales
- Fix locale activation/deactivation based on locales used by channels
- Fix issue with 100 products csv import

## BC breaks
- Command "pim:product:completeness-calculator" has been replaced into "pim:completeness:calculate"
- Refactor in ImportExport bundle for Readers, Writers and Processors

# 1.0.0-beta-2 - "Hold the Lion, Please" (2013-10-29)

## Features
- Manage variant groups
- CRUD actions on groups
- Manage association between groups and products
- CRUD actions on association entities
- Link products with associations
- Import medias from a CSV file containing name of files
- Export medias from a CSV file
- Apply rights on locales for users
- Do mass classification of products
- Define price attribute type with localizable property

## Improvements
- Upgrade to BAP Beta 1
- Homogenize title/label/name entity properties using label
- Mass actions respects ACL
- Improve Import/Export profile view
- Hide access to shortcut to everyone
- Number, date and datetime attributes can be defined as unique values
- Use server timezone instead of UTC timezone for datagrids
- Make upload widget work on FireFox
- Display skipped data errors on job report

## Bug fixes
- Fix sorting channels by categories
- Bug #324 : Translate group label, attribute label and values on locale switching
- Number of products in categories are not updated after deleting products
- Fix dashboard link to create import/export profile
- Fix price format different between import and enrich
- Fix channel datagrid result count
- Fix end date which is updated for all jobs
<|MERGE_RESOLUTION|>--- conflicted
+++ resolved
@@ -28,11 +28,8 @@
 - Add a loading mask when loading quick creation form
 - Allow to switch configuration between ORM and ODM
 - Update OroPlatform from beta-1 to beta-5
-<<<<<<< HEAD
+- Move Batch Form Types to ImportExport bundle and refactor them to be able to configure any kind of job
 - Remove ACL on entities from PIM part
-=======
-- Move Batch Form Types to ImportExport bundle and refactor them to be able to configure any kind of job
->>>>>>> b9398782
 
 ## Bug fixes
 - Missing pending versionable entities
@@ -66,7 +63,6 @@
 - Product, ProductValue, Media and ProductPrice have switched from Pim\Bundle\CatalogBundle\Entity namespace to the Pim\Bundle\CatalogBundle\Model namespace, to pave the way for the MongoDB implementation
 - AbstractEntityFlexible getValue method now returns null in place of false when there is now value related to attribute + locale + scope
 - Completeness and Product are not linked any more via a Doctrine relationship. We are cutting the links between Product and other entities in order to pave the way to the ability to switch between MongoDB and ORM while using the same API (apart from Product repository).
-- Group and Products are not linked any more from Group (same reason than for Completeness)
 - Remove PimDataAuditBundle
 - Remode PimDemoBundle
 - Move product metric in catalog bundle
