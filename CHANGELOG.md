# 1.1.0 -

## Features
- Implement saving, applying and removing datagrid views

## Improvements
- Removed useless ```app/entities``` directory
- Add a 'properties' field to the Attribute entity to allow easily adding new attribute type dependent properties
- Introduced custom ODM types to map document to one or many entities

## Bug fixes
- Fixed verbose option always used
- Fixed issue on attribute option removal
- Fixed identifier is required attribute
- Fixed get common attributes with common values

## BC breaks
- Add an argument HydratorInterface in ProductDatasource constructor (MongoDBODM support)
- Add an argument $adapterClass (string for FQCN) in ProductFilterExtension and OrmFilterExtension constructors (MongoDBODM support)
- Remove deprecated fallback property of Locale entity
<<<<<<< HEAD
- Add a generateProductCompletenesses method on CompletenessGeneratorInterface, to generate completeness for one product
- Add setCompletenesses and getCompletenesses method on ProductInterface and Product class
=======
- Add methods applyFilterByField, applySorterByField and update methods applyFilterByAttribute, applySorterByAttribute in ProductRepositoryInterface
- Move findAllByAttributes and findOneByWithValues from FlexibleEntityRepositoryInterface to ProductRepositoryInterface
- Move setFlexibleQueryBuilder, findAllByAttributes, findOneByWithValues, getFlexibleQueryBuilder, addJoinToValueTables, findAllByAttributesQB from FlexibleEntityRepository to ProductRepository (ORM)
>>>>>>> a8d88f2e

# 1.0.0 - "Hare We Go" (2014-03-06)

## Features
- Uservoice integration
- Add a last operations widget on the dashboard
- Add new user as fixtures
- Auto-refresh job execution report page
- Add a checkbox to select all visible rows in entity association grids
- Add colors to channels and use them in scopable field labels to make them more compact

## Improvements
- Load choices for grid filters asynchronously
- Allow adding/removing attributes to mass edit attributes view without a page reload
- Propagate -v option to subcommands of install command
- Fix the versions of dependencies in composer.json
- Undisplay unwanted searchable elements in quick search
- Add icons for category and product in search view
- Prevent hydrating all attributes in the available attributes addition form
- Prevent hydrating all families in the product edition form
- Import conversion units for channels
- Product grid loading performance by hydrating as array and introduce selector extension
- Add a screen to select the attribute type before creating an attribute
- Create check-requirements, assets and database/fixtures commands and simplify install one
- Make documentation tested linking it to our behat scenarios

## Bug fixes
- Fixed non-updated values being displayed in the the audit history
- Fixed attribute group form state not being saved
- Do not display Id as an eligible attribute as label
- Fixed select field missing for scopable simple/multi select attributes in the product form
- Restored missing attributes translation
- Fixed the display of scopable metric attributes in the product edit form
- Fixed regression with resolve target entity on Category entity
- Fixed datepicker in date attribute form
- Fixed unwanted fields appearing in attribute creation form if server-side validation errors are present
- Fixed 500 response when submitting import launch form without selecting file to upload
- Fixed $field_catalogLocale linked bugs
- Fixed scopable value order in product form
- Restored unique variant axis constraint when saving product
- Fixed missing breadcrumbs for edit views
- Fixed lost hashnav when creating an attribute group
- Fixed a bug that prevented saving unchecked checkbox value in product edit form
- Fixed recovered attributes on mass edit action
- Fixed a bug with tooltips sometimes not appearing due to a conflict between bootstrap and jquery tooltip plugins

## BC breaks
- Remove the date type property of Attribute and simplify the pim_catalog_date attribute type to support date only (not date/datetime/time)
- Remove unnecessary AttributeManagerInterface and AttributeInterface in favor of AbstractAttribute
- Rename findByWithSortedAttribute to findOneByWithValues, add pre-select attributes and related translations to reduce number of lazy loaded queries when edit a product
- Rename findByWithAttributes to findAllByAttributes
- MeasureBundle has been moved from the BAP to an external repository (akeneo/measure-bundle).
- BatchBundle has been moved from the BAP to an external repository (akeneo/batch-bundle).
- Remove magic setter access to value (ex: $product->setDescription()), as it has multiple conceptual and
technical flaws (attribute codes are data, not a freeze structure, needed to maintain an full attribute cache in product
that made the entity too smart for its own good and created performances problem)
- Remove Product::createValue(). Can be replaced by calling ProductManager::createFlexibleValue() and setting attribute, scope and locale on the created value.
- Product datagrid, hydrate rows as arrays (in place of objects) to reduce the loading time
- Datagrid configuration, remove [flexible_entity] config to avoid to define the used entity twice
- Rename and move src/Pim/Bundle/EnrichBundle/Resources/views/Completeness/_datagridCompleteness.html.twig => DataGridBundle/Resources/views/Property/completeness.html.twig
- Delete classes ConfigureAssociationProductGridListener and AssociationProductColumnsConfigurator, we now use ConfigureFlexibleGridListener to configure product association grid
- Delete the HideColumnsListener, the ColumnConfigurator is now able to add only columns configured by the user
- Rename CompletenessFilter to ProductCompletenessFilter to be consistent, move also the related js file
- Changed signature of ProductRepository::getEligibleProductIds()
- Changed signature of GroupType::__construct()
- Changed signature of AssociationType::__construct()
- Removed AttributeRepository::findallWithGroups()
- Rename grid_extensions.yml, grid_actions.yml, grid_listeners.yml, grid_attribute_types.yml to extensions.yml, actions.yml, event_listeners.yml, attribute_types.yml

# 1.0.0-rc-1 - "Tortoise Beats Hare" (2014-02-06)

## Features
- Completenesses over channels and locales widget
- New command to install the PIM
- Price attributes can be scopable
- Popin to configure product datagrid columns

## Improvements
- Add missing translations
- New grid implementation
- Grids performances
- Quick export of selected products in the grid
- Status column in the product grid
- Thumbnail in product grid for attribute of type image

## Bug fixes
- Bug #658: Export all activated translations even if no value has been set
- Bug PIM-1892: Prevented the form subscriber to remove form fields if not valid
- Downgrade ICU lib to be compatible with RedHat 6 and CentOS 6
- Fix an issue with excessive url length when mass editing many products
- Products grid loaded twice the first time the screen is displayed
- The first tree is not displayed in the mass edit wizard
- When no group type exist, it's not possible to add Variant Group
- Job validation is applied twice (create import/export)
- Validation messages not visible in job creation popin (create import/export)
- Lose hashnav when I create a tree
- Fix completeness calculation on icecat demo dev data
- Application crash on some product validation fail
- In create product popin, no way to search for family (in select 2 field)
- Attribute export in csv shift columns instead of putting blank values
- Error with field_catalogLocale on first load
- Missing translations in page titles
- When adding a new option from product form, the new option is not in the select
- Category edit and page title not updated

## BC breaks
- Change some translation message keys
- Remove GridBundle, add a new DataGridBundle (based on OroPlatform changes)
- Change filters implementations in FilterBundle
- Update all PIM grids to use the new implementation (extensions for filter, sorter, pager, custom datasource, custom cell formatters)
- Rename TranslatableInterface and TranslatableListener by Localizable one in FlexibleEntityBundle
- Rename translatable attribute property by localizable
- FlexibleQueryBuilder has been rewritten to prepare the MongoDB support (add filters and sorters in FlexibleEntityBundle/Doctrine/ORM)
- FlexibleQueryBuilder is injected to ProductRepository
- ProductRepository is injected in ProductManager
- Remove deprecated flexible entity config which is now builded by flexible manager itself (use doctrine meta)
- Move controllers, forms, routing and views from CatalogBundle to EnrichBundle (rename routes, forms, acls, services)
- Introduce a BaseConnectorBundle and move readers, processors, writers, archivers and related configuration from ImportExportBundle
- Introduce a TransformBundle and move cache, converters, encoders, normalizers, transformers and related configuration from ImportExportBundle
- Renaming of services of ImportExport that have been moved (pim_transform_* and pim_base_connector_*)
- Move functionality related to user preferences from LocaleManager and ChannelManager to a dedicated UserContext
- Remove AbstractFlexibleValue::isMatching() method

# 1.0.0-beta-4 - "The Abominable Snow Rabbit" (2014-01-08)

## Features
- Import product associations (CSV)
- New translation mode : Compare and copy values within a product edit form
- Convert metric values into the conversion unit selected for the channel during export
- Allow filtering and sorting by metric values
- Allow to go back to the grid or create another product after saving one
- Add products to many groups through mass edit wizard
- Attribute options fixture
- Product associations fixture
- Fixtures can be in CSV (all fixtures except users and currencies)
- Fixture files can be imported through a command (all fixtures except users and currencies)
- Add quick create popin for jobs
- Add a WYSIWYG editor for TextArea attributes

## Improvements
- Improve the user experience for family management
- Update import / export detail view by adding a summary
- Improve installer to provide different data set (minimal or dev)
- Use a form extension to apply select2 only on specified fields
- Add real time versioning option in product import
- Merge the configuration of import/export job steps in the first tab of the edit view
- Implement save of base unit and data for metric entity
- Metric values are now exported in two distinct columns (value and unit)
- Metric values can now be imported through two distinct columns ([examples](https://github.com/akeneo/pim-community-dev/blob/42371c0d6c70801a4a23a7aa8cf87e18f417c4a8/features/import/import_products.feature#L170-L198))
- Ajaxify the completeness tab of product edit form
- Change the channel switcher and collapse/expand modes on product edit view
- Add a loading mask when loading quick creation form
- Allow to switch configuration between ORM and ODM
- Update OroPlatform from beta-1 to beta-5
- Move Batch Form Types to ImportExport bundle and refactor them to be able to configure any kind of job
- Don't display several UI elements when users don't have the corresponding rights
- Use aliases for subforms, no more manual instanciation to enhance extensibility
- Product prices can now be imported with a single column per currency

## Bug fixes
- Missing pending versionable entities
- Product edit form fails with memory limit for products contained in large groups
- When I delete a filter price or metric and add it again, the filter is not applied
- Translate metric units in select field
- Values of attributes with the type Number are displayed with .0000 on product edit
- Reduce metric field width
- Sort by metric value in product datagrid
- Constraint of unicity for products of a variant group
- When reimporting a product, history for this product shows Create instead of Update
- The completness calculation takes a lot of time after importing in IcecatDemo
- Apply select2 only on needed fields
- Inverse unit and data position for metric form field
- Unwanted popin when try to leave attribute edit view
- Display bug on channel selector with long labels
- Versioning is not called after import
- I can select a root of a tree in the mass-edit wizard
- Products with no completeness do not show in the grid when selecting All products
- Exporting products with an empty file attribute value fails
- The count of Write when I export products is wrong
- Attributes are created even with minimal install
- Error on disallowed decimal on price are not displayed at the right place
- Initial state of completeness filter is wrong
- Search should take account of ACLs
- Oro mapping issue with search item on beta-1
- Locale selector in the product header is sometimes too short
- Allow to remove a translation setting it to empty
- Completeness doesn't take into account currencies of channels

## BC breaks
- Change AbstractAttribute getters that return a boolean value to use the 'is' prefix instead of 'get'. The affected getters are 'getScopable', 'getTranslatable', 'getRequired', 'getUnique'.
- Product, ProductValue, Media and ProductPrice have switched from Pim\Bundle\CatalogBundle\Entity namespace to the Pim\Bundle\CatalogBundle\Model namespace, to pave the way for the MongoDB implementation
- AbstractEntityFlexible getValue method now returns null in place of false when there is now value related to attribute + locale + scope
- Completeness and Product are not linked any more via a Doctrine relationship. We are cutting the links between Product and other entities in order to pave the way to the ability to switch between MongoDB and ORM while using the same API (apart from Product repository).
- Same thing than above for Category
- Relation between Family and Product has been removed from Family side
- Remove PimDataAuditBundle
- Remove PimDemoBundle
- Move product metric in catalog bundle
- Change jobs.yml to batch_jobs.yml and change expected format to add services and parameters
- Rename getStorageManager in flexible manager and change related references
- Rename AttributeTypeManager to AttributeManager and change related references, move createAttribute, createAttributeOption, createAttributeOptionValue from ProductManager to AttributeManager
- Introduce AttributeManagerInterface and remove references to concrete class
- Change attribute type configuration, refactor the attribute type compiler pass and attribute type factory
- Remove getAttributeOptionValueRepository, getFlexibleValueRepository from FlexibleManager
- Attribute fixtures format has changed
- Product associations import/export format has changed.
- Rename Association to AssociationType and all properties/methods linked to this class.
- Rename ProductAssociation to Association
- Rename ProductAttribute to Attribute

# 1.0.0-beta-3 - "Hare Conditioned" (2013-12-04)

## Features
- History of changes for groups and variant groups
- History of changes for import / export profiles
- History of changes for channels
- Allow creating new options for simple select and multiselect attributes directly from the product edit form
- Add a default tree per user
- Introduce command "pim:completeness:calculate" size argument to manage number of completenesses to calculate
- Switching tree to see sub-categories products count and allow filtering on it
- Group types management
- Import/Export product groups (CSV)
- Import/Export associations (CSV)
- Export product associations (CSV)
- Import/Export attributes (CSV)
- Import/Export attribute options (CSV)
- Upload and import an archive (CSV and medias)
- Download an archive containing the exported products along with media
- Add the column "enabled" in the CSV file for products import/export and for versioning

## Improvements
- Export media into separated sub directories
- Separate product groups and variants management
- Display number of created/updated products during import
- Speed up completeness calculation
- Display the "has product" filter by default in the product grid of group edit view
- Display currency label in currencies datagrid
- Disable changing the code of all configuration-related entities
- Merge the directory and filename of export profiles into a single file path property

## Bug fixes
- Mass delete products
- Fix some issues with import ACL translations (issues#484)
- Add a message when trying to delete an attribute used by one or more variant groups instead of throwing an error
- Selection of products in mass edit
- Versioning of installed entities (from demo bundle)
- For csv export of products, only export values related to selected channel and related locales
- Fix locale activation/deactivation based on locales used by channels
- Fix issue with 100 products csv import

## BC breaks
- Command "pim:product:completeness-calculator" has been replaced into "pim:completeness:calculate"
- Refactor in ImportExport bundle for Readers, Writers and Processors

# 1.0.0-beta-2 - "Hold the Lion, Please" (2013-10-29)

## Features
- Manage variant groups
- CRUD actions on groups
- Manage association between groups and products
- CRUD actions on association entities
- Link products with associations
- Import medias from a CSV file containing name of files
- Export medias from a CSV file
- Apply rights on locales for users
- Do mass classification of products
- Define price attribute type with localizable property

## Improvements
- Upgrade to BAP Beta 1
- Homogenize title/label/name entity properties using label
- Mass actions respects ACL
- Improve Import/Export profile view
- Hide access to shortcut to everyone
- Number, date and datetime attributes can be defined as unique values
- Use server timezone instead of UTC timezone for datagrids
- Make upload widget work on FireFox
- Display skipped data errors on job report

## Bug fixes
- Fix sorting channels by categories
- Bug #324 : Translate group label, attribute label and values on locale switching
- Number of products in categories are not updated after deleting products
- Fix dashboard link to create import/export profile
- Fix price format different between import and enrich
- Fix channel datagrid result count
- Fix end date which is updated for all jobs
<|MERGE_RESOLUTION|>--- conflicted
+++ resolved
@@ -18,14 +18,11 @@
 - Add an argument HydratorInterface in ProductDatasource constructor (MongoDBODM support)
 - Add an argument $adapterClass (string for FQCN) in ProductFilterExtension and OrmFilterExtension constructors (MongoDBODM support)
 - Remove deprecated fallback property of Locale entity
-<<<<<<< HEAD
 - Add a generateProductCompletenesses method on CompletenessGeneratorInterface, to generate completeness for one product
 - Add setCompletenesses and getCompletenesses method on ProductInterface and Product class
-=======
 - Add methods applyFilterByField, applySorterByField and update methods applyFilterByAttribute, applySorterByAttribute in ProductRepositoryInterface
 - Move findAllByAttributes and findOneByWithValues from FlexibleEntityRepositoryInterface to ProductRepositoryInterface
 - Move setFlexibleQueryBuilder, findAllByAttributes, findOneByWithValues, getFlexibleQueryBuilder, addJoinToValueTables, findAllByAttributesQB from FlexibleEntityRepository to ProductRepository (ORM)
->>>>>>> a8d88f2e
 
 # 1.0.0 - "Hare We Go" (2014-03-06)
 
