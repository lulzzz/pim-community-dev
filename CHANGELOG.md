# 1.3.x

## Features
- Export a product as PDF
- Add a widget in the navigation bar to display notifications when import/export jobs finish
- Add the sequential edit for a selected list of products
- Add comments on a product
- Load dashboard widgets asynchronously and allow to refresh the data

## Improvements
 - Remove the fixed mysql socket location
 - Switch to stability stable
 - Base template has been moved from `app/Resources/views` to `PimEnrichBundle/Resources/views`
 - Remove deprecated attribute property *Usable as a grid column*
 - Make classes of `Pim\Bundle\CatalogBundle\Model` consistent with the interfaces
 - Refactor of the attribute option screen to manage more than 100 options

## BC breaks
- Rename `Pim\Bundle\CatalogBundle\DependencyInjection\Compiler\ResolveDoctrineOrmTargetEntitiesPass` to `Pim\Bundle\CatalogBundle\DependencyInjection\Compiler\ResolveDoctrineTargetModelsPass`
- Rename `Pim\Bundle\CatalogBundle\DependencyInjection\Compiler\AbstractResolveDoctrineOrmTargetEntitiesPass` to `Pim\Bundle\CatalogBundle\DependencyInjection\Compiler\AbstractResolveDoctrineTargetModelsPass`
- Rename `Pim\Bundle\UIBundle\Form\Transformer\IntegerTransformer` to `Pim\Bundle\UIBundle\Form\Transformer\NumberTransformer`
- Remove useless applySorterByAttribute, applySorterByField from Pim\Bundle\CatalogBundle\Doctrine\ORM\ProductRepository
- Change visibility of ProductQueryBuilder::addAttributeFilter, ProductQueryBuilder::addFieldFilter from public to protected, add a addFilter method in ProductQueryBuilderInterface
- Change visibility of ProductQueryBuilder::addAttributeSorter, ProductQueryBuilder::addFieldSorter from public to protected, add a addSorter method in ProductQueryBuilderInterface
- Remove ProductManager from ProductFilterUtility::__construct argument
- Remove ProductFilterUtility::getAttribute()
- Two new methods have been added to `Pim\Bundle\DashboardBundle\Widget\WidgetInterface`: `getAlias` and `getData`
- Constructor of `Pim\Bundle\DashboardBundle\Controller\WidgetController` has been changed (most dependencies have been removed)
- Method `Pim\Bundle\DashboardBundle\Controller\WidgetController::showAction()` has been removed in favor of `listAction` to render all widgets and `dataAction` to provide widget data
- Constructors of `Pim\Bundle\DashboardBundle\Widget\CompletenessWidget` and `Pim\Bundle\DashboardBundle\Widget\LastOperationsWidget` have been changed
- `Pim\Bundle\DashboardBundle\Widget\Registry:add()` now accepts the widget (`WidgetInterface`) as the first argument and position as the second
- Remove CatalogContext argument from ProductQueryBuilder::__construct
- Remove ProductRepository from Datagrid Sorters __construct
- Remove deprecated ProductRepositoryInterface::getProductQueryBuilder
- Replace setProductQueryBuilder by setProductQueryFactory and add a getObjectManager in ProductRepositoryInterface
- Add a ProductQueryFactoryInterface argument in ProductDatasource::__construct
- Add a $productOrmAdapterClass argument in DatasourceAdapterResolver::__construct
- Remove is_default, translatable from attributeOption mapping
- Remove AttributeOption::setDefault, AttributeOption::isDefault
- Remove AttributeInterface::getDefaultOptions
- Remove $optionClass and $optionValueClass arguments from the AttributeManager::__construct
- Remove createAttributeOption, createAttributeOptionValue, getAttributeOptionClass from the attributeManager (now in the attributeOptionManager)
- Add a $attributeOptionManager argument in AttributeController::__construct
- Remove MediaManager argument from CsvProductWriter::__construct
- Update CsvProductWriter::copyMedia argument to replace AbstractProductMedia by an array

# 1.2.x

## Bug fixes
- Fix issue with inactive locales in exports
- Fix missing filter groups in grid filter selector when two attribute groups have the same sort orders
- Fix mass edit issue on localizable values, it uses user locale instead of selected locale
<<<<<<< HEAD
- Fix completeness not being correctly calculated after removing a required attribute from a family
=======
>>>>>>> 6a2038b0

# 1.2.8 (2014-10-10)

## Bug fixes
- Fix memory leak in CSV quick export
- Fix memory leak when product with medias are exported in CSV
- Cannot display correctly all variant groups on grid

## Improvements
- avoid hydrating duplicate categories when applying category filter in product grid

# 1.2.7 (2014-10-01)

## Bug fixes
- Fix no warning message when leaving a product form after a submit with errors
- Stabilize composer.json (minimum-stability: stable) and fix monolog version issue

# 1.2.6 (2014-09-26)

## Bug fixes
- Fix installer fail on requirements when you change the archive and uploads folder
- Fix display of multi-byte characters in long form labels that are truncated
- Incorrect date display between export/import widget and job execution page and job history
- Fix archiver bug with yml imports
- Fix missing product versioning data when a category, attribute or attribute option linked to a product is removed

## BC breaks
- Added supports method in Pim\Bundle\BaseConnectorBundle\Archiver\ArchiverInterface
- Two new methods have been added to Pim\Bundle\CatalogBundle\Repository\ProductRepositoryInterface: `findAllWithAttribute` and `findAllWithAttributeOption`
- Constructor of Pim\Bundle\VersioningBundle\UpdateGuesser\AttributeOptionUpdateGuesser has been changed

## Improvements
- Add images in icecat_demo_dev installer fixtures
- Add sorter to the grid state

# 1.2.5 (2014-09-19)

## Bug fixes
- File that contains non UTF-8 characters can not be imported anymore
- Mimetype check on file import has been removed
- Incorrect written number after csv export

## Improvements
- Fixtures stop if warnings are encountered
- Errors and warnings for fixtures are displayed

# 1.2.4 (2014-09-11)

## Bug fixes
- Fixed job profile controller doing a global flush after launching job execution

# 1.2.3 (2014-09-08)

## Bug fixes
- association fixtures

# 1.2.2 (2014-09-05)

## Improvements
- CacheClearer splits into two services, one for Product and one for other entities

## Bug fixes
- association import with MongoDB fixes

# 1.2.1 (2014-09-03)

## Bug fixes
- large memory leak fixed for non product import (association, product group, attribute, categories, etc...)
- new associations were created at each import

## BC breaks
- protected postWrite method not called anymore from BaseConnectorBundle\\Writer\\Doctrine\\Writer.
 If you need it, override the write method, call the parent and add your code after.
- constructor of Pim\Bundle\BaseConnectorBundle\Writer\Doctrine\Writer has changed
- Pim\Bundle\TransformBundle\Cache\ProductCacheClearer has been renamed Pim\Bundle\TransformBundle\Cache\CacheClearer

# 1.2.0 (2014-08-28)

## Improvements

## Bug fixes
- Fix a bug on entity `Pim/Bundle/CatalogBundle/Model/AbstractProduct`

# 1.2.0-RC4

## Improvements
- Java dependency has been removed
- Add locale fallback to en_US

## Bug fixes
- Sort exported categories by tree and order inside the tree
- Return to the family index page after cancelling family mass edit instead of product index
- Fixed an error when all families are edited without any applied filters
- Fixed a bug that allowed to mass edit only 10 families
- Fixed category order in the categories tab of products
- Incomplete archives no longer appear as downloadable in the export execution details page
- Fixed Cascade delete on associations for MongoDB impl
- Fixed a bug on normalization of decimal attributes for MongoDB impl
- Fixed the 'Is associated' filter in the product association grids
- Fixed a bug where special characters were not well handled in product grid filter
- Fixed unique value validation for date attributes during import
- Fixed apply filter on channel tree on MongoDB implementation
- Fixed a bug on ProductCsvWriter
- Fixed a bug that causes product associations to be stored twice in MongoDB implementation

## BC breaks
- Replace ACLs `pim_enrich_family_add_atribute` and `pim_enrich_family_remove_atribute` with `pim_enrich_family_edit_attributes`. This ACL also enforces rights to edit attribute requirements.
- Changed JobExecutionArchivist to archive files generated by export before it is marked as completed
- JS and CSS are not minified anymore. We advise to use server side compression for bandwidth savings.

# 1.2.0-RC3

## Improvements
- Killed export process are now detected and displayed as failed
- CsvWriter can write files for any type of entity

## Bug fixes
- Fixed Mass edit on a never fulfilled price attribute
- Fix TinyMCE WYSIWYG editor generating 'fake' history due to html reformatting
- Fixed flat product normalizer and filtered values (with many filters)
- Make sure that the file path of export profiles is writable before allowing to execute
- Fixed bug with scopable boolean value not being saved
- Use `pim_number` form type to replace the use of `number` and fix issue with javascript validation on numbers with different formats

## BC breaks
- Remove `task` option from install command
- JobExecutionController now require the Akeneo\Bundle\BatchBundle\Manager\JobExecutionManager.
- InvalidItemsCsvArchiver is not injected in the constructors of ProductCsvReader and ProductReader
- CsvProductWriter should be used instead of CsvWriter for products
- Remove `pim_serializer.normalizer.get_set_method` defined as fallback normalizer

# 1.2.0-RC2

## Improvements
- Create a metric factory
- Improve UI for defining role permissions
- Throw exception on install command if fixture directory not found
- Setup `pim_catalog.storage_driver` in `pim_parameters.yml` instead of `config.yml`
- Load PIM configuration via the import of the file `pim.yml` instead of a preprend configuration
- Externalize non local PIM parameters in `pim_parameters.yml`
- Replace buttons by icons to manage datagrid views
- Add post create event on enrich part when an attribute group is created

## Bug fixes
- The message 'there are unsaved changes' is missing in the Role edit form
- Display a file attribute attribute as column in product grid displays Array
- History tab crashes when product imported without real time versioning
- Creating an attribute with the code "id" should be forbidden
- Switch not well displayed on other locales than en_US
- Associations are now well saved on product import

## BC breaks
- Remove backendStorage property on attribute entities
- Inject MetricFactory in `Pim\Bundle\CatalogBundle\AttributeType\MetricType`, `Pim\Bundle\EnrichBundle\MassEditAction\Operation\EditCommonAttribute` and `Pim\Bundle\TransformBundle\Transformer\Property\MetricTransformer` instead of metric entity class parameter
- MongoDB: Media are now part of the product as embedded document and not in an external collection. A migration script is provided. See the UPGRADE file.
- Change constructor of `Pim\Bundle\EnrichBundle\Form\Type\FamilyType` to add `DisableFamilyFieldsSubscriber` as third argument and `AddAttributeAsLabelSubscriber` as fourth argument
- Rename pim_catalog.datasource.smart and pim_catalog.datasource.product respectively by pim_datagrid.datasource.smart and pim_datagrid.datasource.product
- Add method setMassActionRepository and remove the MassActionRepositoryInterface from constructor
- Introduce a dedicated pim_webservice.serializer to handle REST API
- Rename ACL `pim_enrich_family_edit` to `pim_enrich_family_edit_properties`. This ACL now only check the access to the properties tab.
- Rename ACL `pim_enrich_product_edit` to `pim_enrich_product_edit_attributes`. This ACL now only check the access to the attributes tab.
- Added ProductCacheClearer to share cache clearing between product writers

# 1.2.0-RC1

## Features
- Add an option to automatically sort the choices of simple and multi select attributes
- Add a mass family edition operation to allow adding or changing attribute requirements on many families at once
- Allow filtering by empty values for attributes (text, textarea, number, date, simple and multiselect, prices and metrics) and for family property
- Add an option to filter products by a list of identifier values
- Don't allow editing the default datagrid view
- Add a enable/disable row action in product grid

## Improvements
- Group datagrid filters by attribute groups
- Ease the adding of new filters and sorters in ProductQueryBuilder
- All grids can now benefit from the multistep mass edition wizard (this was reserved to the the product grid before)
- Ease the adding of subscribers in ProductEditType, JobInstanceType and AttributeGroupType with addEventSubscriber methods
- Introduce a ProductValueFormFactory which dispatch a EnrichEvents::CREATE_PRODUCT_VALUE_FORM to ease the product value form customization
- MongoDB completeness calculation performances
- Introduce Abstract models for Association, Media, Metric, Price, Completeness to ease the overriding/re-using of theses classes
- Allow to override of a repository avoiding to redefine the entity mapping
- Introduce a datagrid choice filter that loads attribute option choices based on the search query to enhance performance with a large number of attribute options
- Apply "Remove product" permission to hide mass delete and delete row action
- Change "launch" button by "view" on job profile datagrids
- Create a `JobInstanceRepository`
- Automatic creation and purge of indexes for MongoDB
- Dispatch event before rendering the product edit template
- Fixed asymetric enable product button
- Remove qb definition from job profile grid configs
- Create repositories for JobInstance and JobExecution
- Create manager for JobInstance
- Clean LastOperationsWidget architecture
- New readers for export improve memory usage loading small batches of products instead of all products in same time
- Update BatchBundle to 0.1.6 in order to get updated summary information during the execution of the process (and not only at the end)
- Allow values 'true', 'false', 'yes' and 'no' to be converted into boolean during import
- Create a job instance factory to create job instances
- Allow to add hidden row actions in grids
- Make optional the generation of missing completenesses in product reader
- Update install to be able to define email address/name used for system emailing
- Update BatchBundle version to get a better support of exceptions in logs and provide the new command akeneo:batch:list-jobs
- Faster MongoDB product writer (around 10x times faster than current one)
- Dispatch events on show/edit/execute/remove job profile actions
- Dispatch events on view/download job execution actions
- Allow to install custom user roles and groups from installer fixtures
- Display the code of import/export profiles on the edit and show views
- Related entities' edition and deletion doesn't reload all the products' normalized data
- Inject event dispatcher inside AbstractController
- Csv reader and Yaml readers are now reseted between each steps
- Dispatch events when removing some entities
- Add method remove in Category, Group, Attribute, Association type and family managers.
- Call manager's method remove from these entity controllers
- Remove the count of products by category in the context of the management of the categories (perf)
- Define attribute type classes as parameters
- Products on which mass edit operation is not performed are also ignored from operation finalize method
- Create specific serializer service for versioning

## Bug fixes
- Replaced usage of Symfony process to launch background job with a simple exec, more reliable on a heavily loaded environment
- Added missing translation keys for "manage filters", "all", "records", etc
- Images import from fixtures now works
- Fixed versions not being properly generated when real-time versioning is disabled (in imports/exports)
- Deleted completeness when a locale of a channel is deleted
- Displayed flags in the completenesses grid
- Fixed a memory leak on product import when using MongoDB
- Fixed a bug with image upload on product with a "\" or "/" in their sku
- Fixed a bug that silently failed when uploading file that does not comply with server configuration
- Fixed a bug when display image thumbnail in the product grid with MongoDB support
- Fixed a bug with timestampable listener which doesn't change the updated date of a product
- Fixed a bug with numeric validation and decimal allowed property (number, metric, price attribute types)
- Attribute Options code validation now more precise on uniqueness (equality instead of similarity)
- Fixed a bug with repository resolver on ODM implementation
- Fixed a bug on mass edit when we use a completeness filter to select products
- Removed the import CSV mimetype validation which is unreliable
- Product completeness in MongoDB is not lost anymore in the grid
- Upload on a job with a custom step (non ItemStep) doesn't crash anymore
- Memory leak fixed in pim:version:refresh command
- Fixed a bug when try to remove the family of a product
- Wrong date conversion fixes on grid and form

## BC breaks
- Remove FlexibleEntityBundle
- Remove CategoryWriter and use the generic doctrine writer instead
- Remove entity argument from FiltersConfigurator constructor
- Rely on CatalogBundle/Version and not anymore on CatalogBundle/PimCatalogBundle to get the current version of the PIM
- The Pim\Bundle\EnrichBundle\MassEditAction namespace has been renamed to Pim\Bundle\EnrichBundle\MassEditAction\Operation
- Mass edit operator has been moved to an Operator sub-namespace
- Pim\Bundle\EnrichBundle\MassEditAction\Operation\MassEditActionInterface has been renamed Pim\Bundle\EnrichBundle\MassEditAction\Operation\MassEditOperationInterface
- Changed the HydratorInterface::hydrate() method signature
- Avoid to store null values in Product::normalizedData (MongoDB support)
- Remove redundant 'getActiveCodeChoices' method in CurrencyManager (use CurrencyManager::getActiveCodes())
- Remove AbstractAttributeType::buildValueFormType, change visibility of prepareValueFormName, prepareValueFormAlias, prepareValueFormOptions, prepareValueFormConstraints, prepareValueFormData to public
- Remove `MetricBaseValuesSubscriber` and create one for MongoDB and another one for ORM
- Create `OptionFilter`, `OptionsFilter` for ORM and MongoDB implementations
- InstallerBundle/LoaderInterface has been changed to pass ProductManager to manage media (loading images from fixtures)
- Refactor VersioningBundle - a lot of API changes, add MongoDB support.
- Remove the Doctrine registry dependency from `Pim\Bundle\CatalogBundle\Manager\CompletenessManager` and use only the family repository
- Remove the Doctrine registry dependency from `Pim\Bundle\CatalogBundle\Doctrine\ORM\CompletenessGenerator` and use only the entity manager
- Add a new method `scheduleForChannelAndLocale` to `Pim\Bundle\CatalogBundle\Doctrine\CompletenessGeneratorInterface`
- Add a dependency to the completeness manager on `Pim\Bundle\EnrichBundle\Form\Handler\ChannelHandler`
- Add a dependency to the channel repository on `Pim\Bundle\CatalogBundle\Manager\CompletenessManager`
- Remove deprecated ConfigureGroupProductGridListener and add parameter in method ConfiguratorInterface::configure(DatagridConfiguration $configuration)
- Category and CategoryRepository no longer extend AbstractSegment and SegmentRepository, previously inherited methods are now in these classes
- Change constructor of ProductExportController to remove CurrencyManager and AssociationTypeManager args
- Change constructor of `Pim\Bundle\EnrichBundle\Controller\ProductController` and `Pim\Bundle\ImportExportController\JobProfileController` (inject event dispatcher)
- Add parameters to load datagrids in job profiles index twig templates
- Remove WidgetRepository to replace it by `Pim\Bundle\ImportExportBundle\Entity\Repository\JobExecutionRepository`
- Inject `Pim\Bundle\ImportExportBundle\Manager\JobExecutionManager` into LastOperationsWidget
- Remove injection of WidgetRepository from LastOperationsWidget
- Inject JobInstanceFactory inside `Pim\Bundle\ImportExportBundle\Controller\JobProfileController`
- Remove duplicate pim_catalog.entity.job_instance.class parameter, we must now use akeneo_batch.entity.job_instance.class
- Inject EventDispatcher inside AbstractController
- Add missing getEntity() method in product value interface
- Add methods inside CategoryInterface
- Inject `Symfony\Component\EventDispatcher\EventDispatcherInterface` inside Attribute, AssociationType, Category, Family and Group managers
- Inject `Pim\Bundle\CatalogBundle\Manager\FamilyManager` in `Pim\Bundle\EnrichBundle\Controller\FamilyController`
- Inject `Doctrine\Common\Persistence\ObjectManager` in `Pim\Bundle\CatalogBundle\Manager\AssociationTypeManager`
- Inject `Doctrine\Common\Persistence\ObjectManager` in `Pim\Bundle\CatalogBundle\Manager\FamilyManager`
- Inject group and group types classes in `Pim\Bundle\CatalogBundle\Manager\GroupManager`
- Inject `Pim\Bundle\CatalogBundle\Manager\AssociationTypeManager` in `Pim\Bundle\EnrichBundle\Controller\AssociationTypeController`
- Inject `Pim\Bundle\CatalogBundle\Manager\FamilyManager` in `Pim\Bundle\EnrichBundle\Controller\FamilyController`
- Inject SecurityFacade inside `Pim\Bundle\EnrichBundle\Controller\CategoryController`
- Each dashboard widget has to define its full template, nothing is rendered automatically
- Delete `Pim\Bundle\DataGridBundle\Extension\Filter\MongoDBFilterExtension`, `Pim\Bundle\DataGridBundle\Extension\Filter\OrmFilterExtension`, `Pim\Bundle\DataGridBundle\Extension\Filter\ProductFilterExtension`
- Rename `Pim\Bundle\DataGridBundle\Extension\Filter\AbstractFilterExtension` to `Pim\Bundle\DataGridBundle\Extension\Filter\FilterExtension` which expects a `Pim\Bundle\DataGridBundle\Datasource\DatasourceAdapterResolver\` as third argument for its constructor
- Rename constant `Pim\Bundle\DataGridBundle\DependencyInjection\Compiler\AddFilterTypesPass::FILTER_ORM_EXTENSION_ID` to `Pim\Bundle\DataGridBundle\DependencyInjection\Compiler\AddFilterTypesPass::FILTER_EXTENSION_ID`
- Delete `Pim\Bundle\DataGridBundle\Extension\Sorter\MongoDBSorterExtension`, `Pim\Bundle\DataGridBundle\Extension\Sorter\OrmSorterExtension`, `Pim\Bundle\DataGridBundle\Extension\Sorter\ProductSorterExtension`
- Rename `Pim\Bundle\DataGridBundle\Extension\Sorter\AbstractSorterExtension` to `Pim\Bundle\DataGridBundle\Extension\Sorter\SorterExtension`
- Rename constant `Pim\Bundle\DataGridBundle\DependencyInjection\Compiler\AddSortersPass::SORTER_ORM_EXTENSION_ID` to `Pim\Bundle\DataGridBundle\DependencyInjection\Compiler\AddSortersPass::SORTER_EXTENSION_ID`
- Delete service `pim_datagrid.extension.filter.mongodb_filter`
- Delete service `pim_datagrid.extension.filter.product_filter`
- Rename service `pim_datagrid.extension.filter.orm_filter` to `pim_datagrid.extension.filter`
- Delete service `pim_datagrid.extension.sorter.mongodb_sorter`
- Rename service `pim_datagrid.extension.sorter.orm_sorter` to `pim_datagrid.extension.sorter`
- Delete `Pim\Bundle\DataGridBundle\Extension\Pager\MongoDBPagerExtension`,`Pim\Bundle\DataGridBundle\Extension\Pager\OrmPagerExtension` and `Pim\Bundle\DataGridBundle\Extension\Pager\ProductPagerExtension`
- Rename `Pim\Bundle\DataGridBundle\Extension\Pagerr\AbstractPagerExtension` to `Pim\Bundle\DataGridBundle\Extension\Pager\PagerExtension` which expects a `PagerResolver` as first argument
- Delete service `pim_datagrid.extension.pager.mongodb_pager`
- Delete service `pim_datagrid.extension.pager.product_pager`
- Rename service `pim_datagrid.extension.pager.orm_pager` to `pim_datagrid.extension.pager`
- Replace `Pim\Bundle\DataGridBundle\Datasource\Orm\OrmDatasource` by `Pim\Bundle\DataGridBundle\Datasource\Datasource`
- Replace service `pim_datagrid.datasource.orm` by `pim_datagrid.datasource.default`
- Delete `Pim\Bundle\DataGridBundle\Datasource\MongoDB\MongoDBDatasource`
- Delete service `pim_datagrid.datasource.mongodb`
- Remove the flush parameter from Pim\Bundle\CatalogBundle\Doctrine\MongoDB\CompletenessGenerator::generateMissingForProduct(), as it was not used properly anymore (completeness are directly pushed to MongoDB without using ODM)
- Rename countForAttribute to countVariantGroupAxis in GroupRepository
- Remove locale-specific rights
- Upgraded to 0.2.* version of akeneo/batch-bundle
- Rename `Pim\Bundle\TransformBundle\DependencyInjection\Compiler\ReplacePimSerializerArgumentsPass` by `Pim\Bundle\Transform\DependencyInjection\Compiler\SerializerPass` and change construct parameters
- AddVersionListener and VersionBuilder use new `pim_versioning.serializer` service
- In InGroupFilter and IsAssociatedFilter constructors, replace the RequestParameters argument by a RequestParametersExtractorInterface
- Change constructor of `Pim\Bundle\DataGridBundle\Controller\ProductExportController` to inject the product repository `Pim\Bundle\CatalogBundle\Repository\ProductRepositoryInterface` as fourth argument
- Rename Pim\CatalogBundle\Model\Media to Pim\CatalogBundle\Model\ProductMedia to reflect the coupling between product media and product value and allow the future introduction of generic media
- Add a $metricClass argument in MetricTransformer constructor
- Add a $mediaClass argument in MediaTransformer constructor
- Add a $metricClass argument in MetricType constructor
- Change the arguments of ProductBuilder to pass classes (product, value, price) as an array
- Change the arguments of EditCommonAttributes to pass classes (metric, media, price) as an array
- Remove not used parameter `pim_import_export.entity.export.class`
- Remove file `Pim\Bundle\ImportExportBundle\DependencyInjection\Compiler\ResolveDoctrineOrmTargetEntitiesPass`
- Replace the filter config parent_type by ftype
- Rename CatalogBundle, VersioningBundle, UserBundle listeners to subscribers
- Change constructor of `Pim\Bundle\DataGridBundle\Manager\DatagridViewManager` to inject the datagrid view repository as first argument (instead of the manager)
- Rename service `pim_catalog.validator.attribute_constraint_guesser` by `pim_catalog.validator.constraint_guesser.chained_attribute`

# 1.1.0 - "Rabbit Punch" (2014-04-16)

## Features
- Implement creating, updating, applying and removing datagrid views
- MongoDB storage support

## Improvements
- Allow to add many quick export on datagrids
- Optimize products mass deletion
- Improve get product REST API
- Improve entity history context display for entities updated during import jobs
- Add a 'properties' field to the Attribute entity to allow easily adding new attribute type dependent properties
- Introduced custom ODM types to map document to one or many entities
- Define specific route and configuration for datagrid quick exports
- Add a parameter to ProductManager::save() and ProductManager::saveAll() to allow saving products without completeness recalculation
- Dispatch event pre/post handler for each mass action
- Enhance the error message displayed when a related entity doesn't exist during an import (for instance we import products and a family doesn't exist)
- Default product datagrid sorting is done descending on updated property

## Bug fixes
- Fixed the verbose option always used in the install command
- Fixed issue on attribute option removal
- Fixed identifier is required attribute
- Fixed get common attributes with common values
- Fixed completeness not removed from changed family
- Fixed Product ORM mapping: activated orphanRemoval of values
- Fixed family import fixtures, we now throw an exception if attribute used as requirement not exists
- Fixed the CSV import of attribute options which can fail due to missing columns when options are not 100% translated
- Fixed the CSV import of attribute option to throw exception when the attribute is not known
- Fixed the CSV export of attributes to avoid to export the virtual group 'Other'
- Prevent considering 0 as a null value when importing metric data
- Ensured the attribute option validation when edit an option
- Fixed the product CSV export when a metric attribute is exported without unit
- Fixed the missed 'there are unsaved changes' message when I delete an option
- Ensured the ability to change the user catalog locale from user fixtures
- Fixed mass delete and pagination
- Fixed the CSV import of family when an attribute does not exist
- Fixed the CSV import of option when an attribute does not exist
- Fixed the erroneous message on completeness tab to display "not yet calculated" instead of "locale non associated to this channel"
- Fixed the 'null' displayed after a dynamic option creation
- Fixed the quick Export to be able to export all the products
- Ensured that we're able to configure the email to use in monolog handler
- Fixed the missing translation keys
- Fixed the route exception for less/address in prod.log
- Fixed the categories tree get cut off on a long list on categiry management
- Fixed the deletion of an attribute option
- Remove the deprecated fallback property in locale and in locales.yml file
- Avoid to recalculate the completeness when I add some products to one or more group with the mass-edit wizard
- Fixed the unique attributes validation during product CSV imports
- Fixed the exception on file_get_content if the image doesn't exist anymore
- Ensure the required property for an identifier when importing attributes
- Fixed the error message when the family is not known when importing products
- Removed useless ```app/entities``` directory

## BC breaks
- Add an argument HydratorInterface in ProductDatasource constructor (MongoDBODM support)
- Add an argument $adapterClass (string for FQCN) in ProductFilterExtension and OrmFilterExtension constructors (MongoDBODM support)
- Remove deprecated fallback property of Locale entity
- Add a generateProductCompletenesses method on CompletenessGeneratorInterface, to generate completeness for one product
- Add setCompletenesses and getCompletenesses method on ProductInterface and Product class
- Add methods getProductQueryBuilder, deleteProductIds methods in ProductRepositoryInterface
- Remove methods setLocale/getLocale, setScope/getScope, setConfiguration/getConfiguration from ProductRepositoryInterface
- Remove methods setLocale/getLocale, setScope/getScope from ProductManager
- Move findAllByAttributes and findOneByWithValues from FlexibleEntityRepositoryInterface to ProductRepositoryInterface
- Move setFlexibleQueryBuilder, findAllByAttributes, findOneByWithValues, getFlexibleQueryBuilder, addJoinToValueTables, findAllByAttributesQB from FlexibleEntityRepository to ProductRepository (ORM)
- Move FilterBundle/Filter/ScopeFilter.php, ProductCompletenessFilter.php, ProductGroupsFilter.php, CategoryFilter.php -> FilterBundle/Filter/Product/ScopeFilter.php, CompletenessFilter, GroupsFilter.php, CategoryFilter.php
- Move FilterBundle/Resources/public/js/datafilter/filter/scope-filter.js, category-filter.js -> FilterBundle/Resources/public/js/datafilter/filter/product_scope-filter.js, product_category-filter.js
- Move FilterBundle/Filter/Flexible/FilterUtility.php -> Filter/ProductFilterUtility.php, remove the flexibleEntityName argument of applyFlexibleFilter, rename applyFlexibleFilter to applyFilterByAttribute
- ProductValueNonBlank renamed to ProductValueComplete
- Remove the AclHelper $aclHelper argument from the DataGridBundle/Extension/Pager/Orm/Pager.php constructor
- Moved CustomEntityBundle to its own repository
- Move `FlexibleEntityBundle/Doctrine/*` -> `CatalogBundle/Doctrine/ORM/*`, rename `FlexibleQueryBuilder*` to `ProductQueryBuilder*`, specialize the implementation and pass the CatalogContext as constructor argument
- Changes in the implementation of storing datagrid state - adding 'pim/datagrid/state-listener' to the datagrid configuration is no longer required, instead, the grid should be rendered with dataGrid.renderStatefulGrid()
- Move `FilterBundle/Filter/Flexible/*` -> `FilterBundle/Filter/ProductValue/*`
- Remove unused FilterBundle/Filter/ProductValue/EntityFilter
- Replace FlexibleManager by ProductManager in ContextConfigurator constructor arguments
- Replace tag `pim_flexibleentity.attributetype` by `pim_catalog.attribute_type`
- Replace service `@pim_flexibleentity.validator.attribute_constraint_guesser` by `@pim_catalog.validator.attribute_constraint_guesser`
- Replace the use of FlexibleValueInterface by ProductValueInterface in AttributeTypeInterface and AbstractAttributeType
- Update ProductValueInterface, add getData, setData and getAttribute methods
- Move `DataGridBundle/Extension/Formatter/Property/*` to `DataGridBundle\Extension\Formatter\Property\ProductValue\*`
- Use CatalogContext and not ProductManager as constructor argument in AddParametersToProductGridListener
- Move mass export in specific controller
- Add an affectsCompleteness method to MassEditActionInterface to indicate whether performing the mass action requires recalculating the product completeness
- Remove DeleteMassActionHandler, replaced by ProductDeleteMassActionHandler
- Change product REST API data and url format
- Remove incomplete REST API for getting multiple products
- Remove Router dependency from json ProductNormalizer
- Replace RegistryInterface with ManagerRegistry in controllers - retrieving the ObjectManager from the AbstractController now requires passing the class name (AbstractDoctrineController::getManagerForClass())
- Change Completeness Manager and Repository function names to something more coherent (generateMissingForxxx)
- Move `DataGridBundle/Extension/Sorter\Orm\FlexibleFieldSorter` to `DataGridBundle/Extension/Sorter/Product/ValueSorter`
- Move `DataGridBundle/Extension/Sorter/Orm/FlexibleFieldSorter` to `DataGridBundle/Extension/Sorter/Product/ValueSorter`
- Move `DataGridBundle/Extension/Selector/Orm/*` to `DataGridBundle/Extension/Selector/Orm/Product` and `DataGridBundle/Extension/Selector/Orm/ProductValue`
- ProductRepository does not extend anymore FlexibleEntityRepository, getFlexibleConfig/setFlexibleConfig have been replaced by getConfiguration/setConfiguration
- Change mass action route for products and create own controller for these mass actions
- Add a MassActionHandlerRegistry for mass action handlers services (works with handler alias)
- Rename ProductDeleteMassActionHandler to DeleteMassActionHandler
- Create MassActionHandlerInterface instead of using OroPlatform one
- Change MassActionDispatcher::dispatch parameters
- Replace `@pim_datagrid.datasource.product.result_record.hydrator` by `@pim_datagrid.datasource.result_record.hydrator.product` and same for class parameter
- Move mass action handlers to its own `Handler` directory
- Create PimDatasourceInterface extending OroDatasourceInterface
- Use PimVersioningBundle:Version for all entity audits instead of OroDataAuditBundle:Audit, replace AuditManager with VersionManager, drop AuditBuilder and refactor listeners that create object versions
- Redefine DeleteMassAction, EditMassAction and ExportMassAction
- Remove data_identifier property defined on datagrid.yml for mass actions
- Rename parameter $queryBuilder as $qb in HydratorInterface
- Add findFamilyCommonAttributeIds and findValuesCommonAttributeIds methods to ProductRepository interface
- Remove queryBuilder property from MassEditActionController and remove $request from each action
- Remove queryBuilder from methods initialize and perform in AbstractMassEditAction and children
- Add setProductsToMassEdit and getProductsToMassEdit in AbstractMassEditAction
- Remove EntityManager property from AddToGroups mass edit action and directly inject GroupRepository
- Remove ProductManager property from Classify mass edit action
- Remove method getProductIdsFromQB from EditCommonAttributes mass edit action
- Remove ProductRepository::findFamilyCommonAttributes() and ProductRepository::findValuesCommonAttributeIds() to replace them by ProductRepository::findCommonAttributeIds()
- Disable global search feature
- Remove the 'searchable' property of AbstractAttribute
- Move ProductRepository::getIdentifier() to attribute repository
- Move CatalogBundle\Entity\Repository\ProductRepository to CatalogBundle\Doctrine\ORM
- Move CatalogBundle\Entity\Repository\AssociationRepository to CatalogBundle\Doctrine\ORM
- Move CatalogBundle\Model\ProductRepositoryInterface to CatalogBundle\Repository
- Move CatalogBundle\Model\AssociationRepositoryInterface to CatalogBundle\Repository
- Move CatalogBundle\Model\CompletenessRepositoryInterface to CatalogBundle\Repository
- EditCommonAttributes class needs the ProductBuilder and ProductMassActionManager now
- Move prepareDBALQuery from ProductRepository to QueryBuilderUtility
- Add a ProductCategoryManager and move here the methods getProductsCountInCategory, getProductIdsInCategory from the ProductManager
- Renamed service writer ids `pim_base_connector.writer.orm.*` -> `pim_base_connector.writer.doctrine.*`
- Replace `@security.context` by `@pim_user.context.user` in `ContextConfigurator`
- Delete the attribute virtual group and the `getVirtualGroup` method of the class `Pim\Bundle\CatalogBundle\Model\AbstractAttribute`
- Render the attribute group mandatory for the creation and the edition of an attribute

# 1.0.2
## Bug Fixes
- Removed hardcoded attribute table from ORM/CompletenessGenerator.php
- Fixed of ProductValue's attributes' exclusion on completeness's computation

# 1.0.1
## Bug Fixes
- Removed hardcoded Attribute from ChainedAttributeConstraintGuesser
- Removed hardcoded Attribute from ValidMetricValidator

# 1.0.0 - "Hare We Go" (2014-03-06)

## Features
- Uservoice integration
- Add a last operations widget on the dashboard
- Add new user as fixtures
- Auto-refresh job execution report page
- Add a checkbox to select all visible rows in entity association grids
- Add colors to channels and use them in scopable field labels to make them more compact

## Improvements
- Load choices for grid filters asynchronously
- Allow adding/removing attributes to mass edit attributes view without a page reload
- Propagate -v option to subcommands of install command
- Fix the versions of dependencies in composer.json
- Undisplay unwanted searchable elements in quick search
- Add icons for category and product in search view
- Prevent hydrating all attributes in the available attributes addition form
- Prevent hydrating all families in the product edition form
- Import conversion units for channels
- Product grid loading performance by hydrating as array and introduce selector extension
- Add a screen to select the attribute type before creating an attribute
- Create check-requirements, assets and database/fixtures commands and simplify install one
- Make documentation tested linking it to our behat scenarios

## Bug fixes
- Fixed non-updated values being displayed in the the audit history
- Fixed attribute group form state not being saved
- Do not display Id as an eligible attribute as label
- Fixed select field missing for scopable simple/multi select attributes in the product form
- Restored missing attributes translation
- Fixed the display of scopable metric attributes in the product edit form
- Fixed regression with resolve target entity on Category entity
- Fixed datepicker in date attribute form
- Fixed unwanted fields appearing in attribute creation form if server-side validation errors are present
- Fixed 500 response when submitting import launch form without selecting file to upload
- Fixed $field_catalogLocale linked bugs
- Fixed scopable value order in product form
- Restored unique variant axis constraint when saving product
- Fixed missing breadcrumbs for edit views
- Fixed lost hashnav when creating an attribute group
- Fixed a bug that prevented saving unchecked checkbox value in product edit form
- Fixed recovered attributes on mass edit action
- Fixed a bug with tooltips sometimes not appearing due to a conflict between bootstrap and jquery tooltip plugins

## BC breaks
- Remove the date type property of Attribute and simplify the pim_catalog_date attribute type to support date only (not date/datetime/time)
- Remove unnecessary AttributeManagerInterface and AttributeInterface in favor of AbstractAttribute
- Rename findByWithSortedAttribute to findOneByWithValues, add pre-select attributes and related translations to reduce number of lazy loaded queries when edit a product
- Rename findByWithAttributes to findAllByAttributes
- MeasureBundle has been moved from the BAP to an external repository (akeneo/measure-bundle).
- BatchBundle has been moved from the BAP to an external repository (akeneo/batch-bundle).
- Remove magic setter access to value (ex: $product->setDescription()), as it has multiple conceptual and
technical flaws (attribute codes are data, not a freeze structure, needed to maintain an full attribute cache in product
that made the entity too smart for its own good and created performances problem)
- Remove Product::createValue(). Can be replaced by calling ProductManager::createFlexibleValue() and setting attribute, scope and locale on the created value.
- Product datagrid, hydrate rows as arrays (in place of objects) to reduce the loading time
- Datagrid configuration, remove [flexible_entity] config to avoid to define the used entity twice
- Rename and move src/Pim/Bundle/EnrichBundle/Resources/views/Completeness/_datagridCompleteness.html.twig => DataGridBundle/Resources/views/Property/completeness.html.twig
- Delete classes ConfigureAssociationProductGridListener and AssociationProductColumnsConfigurator, we now use ConfigureFlexibleGridListener to configure product association grid
- Delete the HideColumnsListener, the ColumnConfigurator is now able to add only columns configured by the user
- Rename CompletenessFilter to ProductCompletenessFilter to be consistent, move also the related js file
- Changed signature of ProductRepository::getEligibleProductIds()
- Changed signature of GroupType::__construct()
- Changed signature of AssociationType::__construct()
- Removed AttributeRepository::findallWithGroups()
- Rename grid_extensions.yml, grid_actions.yml, grid_listeners.yml, grid_attribute_types.yml to extensions.yml, actions.yml, event_listeners.yml, attribute_types.yml

# 1.0.0-rc-1 - "Tortoise Beats Hare" (2014-02-06)

## Features
- Completenesses over channels and locales widget
- New command to install the PIM
- Price attributes can be scopable
- Popin to configure product datagrid columns

## Improvements
- Add missing translations
- New grid implementation
- Grids performances
- Quick export of selected products in the grid
- Status column in the product grid
- Thumbnail in product grid for attribute of type image

## Bug fixes
- Bug #658: Export all activated translations even if no value has been set
- Bug PIM-1892: Prevented the form subscriber to remove form fields if not valid
- Downgrade ICU lib to be compatible with RedHat 6 and CentOS 6
- Fix an issue with excessive url length when mass editing many products
- Products grid loaded twice the first time the screen is displayed
- The first tree is not displayed in the mass edit wizard
- When no group type exist, it's not possible to add Variant Group
- Job validation is applied twice (create import/export)
- Validation messages not visible in job creation popin (create import/export)
- Lose hashnav when I create a tree
- Fix completeness calculation on icecat demo dev data
- Application crash on some product validation fail
- In create product popin, no way to search for family (in select 2 field)
- Attribute export in csv shift columns instead of putting blank values
- Error with field_catalogLocale on first load
- Missing translations in page titles
- When adding a new option from product form, the new option is not in the select
- Category edit and page title not updated

## BC breaks
- Change some translation message keys
- Remove GridBundle, add a new DataGridBundle (based on OroPlatform changes)
- Change filters implementations in FilterBundle
- Update all PIM grids to use the new implementation (extensions for filter, sorter, pager, custom datasource, custom cell formatters)
- Rename TranslatableInterface and TranslatableListener by Localizable one in FlexibleEntityBundle
- Rename translatable attribute property by localizable
- FlexibleQueryBuilder has been rewritten to prepare the MongoDB support (add filters and sorters in FlexibleEntityBundle/Doctrine/ORM)
- FlexibleQueryBuilder is injected to ProductRepository
- ProductRepository is injected in ProductManager
- Remove deprecated flexible entity config which is now builded by flexible manager itself (use doctrine meta)
- Move controllers, forms, routing and views from CatalogBundle to EnrichBundle (rename routes, forms, acls, services)
- Introduce a BaseConnectorBundle and move readers, processors, writers, archivers and related configuration from ImportExportBundle
- Introduce a TransformBundle and move cache, converters, encoders, normalizers, transformers and related configuration from ImportExportBundle
- Renaming of services of ImportExport that have been moved (pim_transform_* and pim_base_connector_*)
- Move functionality related to user preferences from LocaleManager and ChannelManager to a dedicated UserContext
- Remove AbstractFlexibleValue::isMatching() method

# 1.0.0-beta-4 - "The Abominable Snow Rabbit" (2014-01-08)

## Features
- Import product associations (CSV)
- New translation mode : Compare and copy values within a product edit form
- Convert metric values into the conversion unit selected for the channel during export
- Allow filtering and sorting by metric values
- Allow to go back to the grid or create another product after saving one
- Add products to many groups through mass edit wizard
- Attribute options fixture
- Product associations fixture
- Fixtures can be in CSV (all fixtures except users and currencies)
- Fixture files can be imported through a command (all fixtures except users and currencies)
- Add quick create popin for jobs
- Add a WYSIWYG editor for TextArea attributes

## Improvements
- Improve the user experience for family management
- Update import / export detail view by adding a summary
- Improve installer to provide different data set (minimal or dev)
- Use a form extension to apply select2 only on specified fields
- Add real time versioning option in product import
- Merge the configuration of import/export job steps in the first tab of the edit view
- Implement save of base unit and data for metric entity
- Metric values are now exported in two distinct columns (value and unit)
- Metric values can now be imported through two distinct columns ([examples](https://github.com/akeneo/pim-community-dev/blob/42371c0d6c70801a4a23a7aa8cf87e18f417c4a8/features/import/import_products.feature#L170-L198))
- Ajaxify the completeness tab of product edit form
- Change the channel switcher and collapse/expand modes on product edit view
- Add a loading mask when loading quick creation form
- Allow to switch configuration between ORM and ODM
- Update OroPlatform from beta-1 to beta-5
- Move Batch Form Types to ImportExport bundle and refactor them to be able to configure any kind of job
- Don't display several UI elements when users don't have the corresponding rights
- Use aliases for subforms, no more manual instanciation to enhance extensibility
- Product prices can now be imported with a single column per currency

## Bug fixes
- Missing pending versionable entities
- Product edit form fails with memory limit for products contained in large groups
- When I delete a filter price or metric and add it again, the filter is not applied
- Translate metric units in select field
- Values of attributes with the type Number are displayed with .0000 on product edit
- Reduce metric field width
- Sort by metric value in product datagrid
- Constraint of unicity for products of a variant group
- When reimporting a product, history for this product shows Create instead of Update
- The completness calculation takes a lot of time after importing in IcecatDemo
- Apply select2 only on needed fields
- Inverse unit and data position for metric form field
- Unwanted popin when try to leave attribute edit view
- Display bug on channel selector with long labels
- Versioning is not called after import
- I can select a root of a tree in the mass-edit wizard
- Products with no completeness do not show in the grid when selecting All products
- Exporting products with an empty file attribute value fails
- The count of Write when I export products is wrong
- Attributes are created even with minimal install
- Error on disallowed decimal on price are not displayed at the right place
- Initial state of completeness filter is wrong
- Search should take account of ACLs
- Oro mapping issue with search item on beta-1
- Locale selector in the product header is sometimes too short
- Allow to remove a translation setting it to empty
- Completeness doesn't take into account currencies of channels

## BC breaks
- Change AbstractAttribute getters that return a boolean value to use the 'is' prefix instead of 'get'. The affected getters are 'getScopable', 'getTranslatable', 'getRequired', 'getUnique'.
- Product, ProductValue, Media and ProductPrice have switched from Pim\Bundle\CatalogBundle\Entity namespace to the Pim\Bundle\CatalogBundle\Model namespace, to pave the way for the MongoDB implementation
- AbstractEntityFlexible getValue method now returns null in place of false when there is now value related to attribute + locale + scope
- Completeness and Product are not linked any more via a Doctrine relationship. We are cutting the links between Product and other entities in order to pave the way to the ability to switch between MongoDB and ORM while using the same API (apart from Product repository).
- Same thing than above for Category
- Relation between Family and Product has been removed from Family side
- Remove PimDataAuditBundle
- Remove PimDemoBundle
- Move product metric in catalog bundle
- Change jobs.yml to batch_jobs.yml and change expected format to add services and parameters
- Rename getStorageManager in flexible manager and change related references
- Rename AttributeTypeManager to AttributeManager and change related references, move createAttribute, createAttributeOption, createAttributeOptionValue from ProductManager to AttributeManager
- Introduce AttributeManagerInterface and remove references to concrete class
- Change attribute type configuration, refactor the attribute type compiler pass and attribute type factory
- Remove getAttributeOptionValueRepository, getFlexibleValueRepository from FlexibleManager
- Attribute fixtures format has changed
- Product associations import/export format has changed.
- Rename Association to AssociationType and all properties/methods linked to this class.
- Rename ProductAssociation to Association
- Rename ProductAttribute to Attribute

# 1.0.0-beta-3 - "Hare Conditioned" (2013-12-04)

## Features
- History of changes for groups and variant groups
- History of changes for import / export profiles
- History of changes for channels
- Allow creating new options for simple select and multiselect attributes directly from the product edit form
- Add a default tree per user
- Introduce command "pim:completeness:calculate" size argument to manage number of completenesses to calculate
- Switching tree to see sub-categories products count and allow filtering on it
- Group types management
- Import/Export product groups (CSV)
- Import/Export associations (CSV)
- Export product associations (CSV)
- Import/Export attributes (CSV)
- Import/Export attribute options (CSV)
- Upload and import an archive (CSV and medias)
- Download an archive containing the exported products along with media
- Add the column "enabled" in the CSV file for products import/export and for versioning

## Improvements
- Export media into separated sub directories
- Separate product groups and variants management
- Display number of created/updated products during import
- Speed up completeness calculation
- Display the "has product" filter by default in the product grid of group edit view
- Display currency label in currencies datagrid
- Disable changing the code of all configuration-related entities
- Merge the directory and filename of export profiles into a single file path property

## Bug fixes
- Mass delete products
- Fix some issues with import ACL translations (issues#484)
- Add a message when trying to delete an attribute used by one or more variant groups instead of throwing an error
- Selection of products in mass edit
- Versioning of installed entities (from demo bundle)
- For csv export of products, only export values related to selected channel and related locales
- Fix locale activation/deactivation based on locales used by channels
- Fix issue with 100 products csv import

## BC breaks
- Command "pim:product:completeness-calculator" has been replaced into "pim:completeness:calculate"
- Refactor in ImportExport bundle for Readers, Writers and Processors

# 1.0.0-beta-2 - "Hold the Lion, Please" (2013-10-29)

## Features
- Manage variant groups
- CRUD actions on groups
- Manage association between groups and products
- CRUD actions on association entities
- Link products with associations
- Import medias from a CSV file containing name of files
- Export medias from a CSV file
- Apply rights on locales for users
- Do mass classification of products
- Define price attribute type with localizable property

## Improvements
- Upgrade to BAP Beta 1
- Homogenize title/label/name entity properties using label
- Mass actions respects ACL
- Improve Import/Export profile view
- Hide access to shortcut to everyone
- Number, date and datetime attributes can be defined as unique values
- Use server timezone instead of UTC timezone for datagrids
- Make upload widget work on FireFox
- Display skipped data errors on job report

## Bug fixes
- Fix sorting channels by categories
- Bug #324 : Translate group label, attribute label and values on locale switching
- Number of products in categories are not updated after deleting products
- Fix dashboard link to create import/export profile
- Fix price format different between import and enrich
- Fix channel datagrid result count
- Fix end date which is updated for all jobs
<|MERGE_RESOLUTION|>--- conflicted
+++ resolved
@@ -50,10 +50,7 @@
 - Fix issue with inactive locales in exports
 - Fix missing filter groups in grid filter selector when two attribute groups have the same sort orders
 - Fix mass edit issue on localizable values, it uses user locale instead of selected locale
-<<<<<<< HEAD
 - Fix completeness not being correctly calculated after removing a required attribute from a family
-=======
->>>>>>> 6a2038b0
 
 # 1.2.8 (2014-10-10)
 
