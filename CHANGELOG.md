--- conflicted
+++ resolved
@@ -145,11 +145,8 @@
 - AddVersionListener and VersionBuilder use new `pim_versioning.serializer` service
 - In InGroupFilter and IsAssociatedFilter constructors, replace the RequestParameters argument by a RequestParametersExtractorInterface
 - Change constructor of `Pim\Bundle\DataGridBundle\Controller\ProductExportController` to inject the product repository `Pim\Bundle\CatalogBundle\Repository\ProductRepositoryInterface` as fourth argument
-<<<<<<< HEAD
+- Rename Pim\CatalogBundle\Model\Media to Pim\CatalogBundle\Model\ProductMedia to reflect the coupling between product media and product value and allow the future introduction of generic media
 - Add a $metricClass parameter in MetricTransformer constructor
-=======
-- Rename Pim\CatalogBundle\Model\Media to Pim\CatalogBundle\Model\ProductMedia to reflect the coupling between product media and product value and allow the future introduction of generic media
->>>>>>> 87e86d61
 
 # 1.1.0 - "Rabbit Punch" (2014-04-16)
 
