<<<<<<< HEAD
# 1.4.x

## Features

## Technical improvements
- In BaseConnector, revamp the Readers, Processors and Writers to import data, make them more simple and re-useable
- Use DEFERRED_EXPLICIT as Doctrine changeTrackingPolicy (for Attribute, Attribute Option)
- Continue to group persist()/flush() to the dedicated layer (SaverInterface) to avoid to have them everywhere in the stack 

## Bug fixes
- PIM-3874: clicking a category gives an error with only "list categories" permission
- PIM-3771: Create version when modifying variant group attribute
- PIM-2743: keep page per view on datagrids
- PIM-3758: Hide the category tree on products grid if user do not have the right to list categories
- PIM-3929: Categories with circular references are skipped in processor during import
- PIM-4024: Fix for metric and price denormalizer

## BC breaks
- Change the constructor of `Pim/Bundle/TransformBundle/Denormalizer/Structured/ProductValuesDenormalizer`, removed `Pim\Bundle\CatalogBundle\Repository\AttributeRepositoryInterface`, added `Akeneo\Bundle\StorageUtilsBundle\Doctrine\SmartManagerRegistry` as the second argument and `pim_catalog.entity.attribute.class` as the last argument
- Change the constructor of `Pim/Bundle/TransformBundle/Normalizer/Structured/GroupNormalizer`, added `Symfony\Component\Serializer\Normalizer\DenormalizerInterface` as the last argument
- Change the constructor of `Pim/Bundle/CatalogBundle/Doctrine/Common/Remover/AttributeRemover` to accept `Pim/Bundle/CatalogBundle/Builder/ProductTemplateBuilder` as the fourth argument and accept `Pim/Bundle/CatalogBundle/Entity/Repository/ProductTemplateRepository` as the fifth argument
- Move Pim/Bundle/CatalogBundle/Doctrine/MongoDBODM/{ → Repository}/CompletenessRepository.php
- Move Pim/Bundle/CatalogBundle/Doctrine/MongoDBODM/{ → Repository}/ProductCategoryRepository.php
- Move Pim/Bundle/CatalogBundle/Doctrine/MongoDBODM/{ → Repository}/ProductMassActionRepository.php
- Move Pim/Bundle/CatalogBundle/Doctrine/MongoDBODM/{ → Repository}/ProductRepository.php
- Move Pim/Bundle/CatalogBundle/Doctrine/ORM/{ → Repository}/AssociationRepository.php
- Move Pim/Bundle/CatalogBundle/{Entity → Doctrine/ORM}/Repository/AssociationTypeRepository.php
- Move Pim/Bundle/CatalogBundle/{Entity → Doctrine/ORM}/Repository/AttributeGroupRepository.php
- Move Pim/Bundle/CatalogBundle/{Entity → Doctrine/ORM}/Repository/AttributeOptionRepository.php
- Move Pim/Bundle/CatalogBundle/{Entity → Doctrine/ORM}/Repository/AttributeRepository.php
- Move Pim/Bundle/CatalogBundle/{Entity → Doctrine/ORM}/Repository/CategoryRepository.php
- Move Pim/Bundle/CatalogBundle/{Entity → Doctrine/ORM}/Repository/ChannelRepository.php
- Move Pim/Bundle/CatalogBundle/Doctrine/ORM/{ → Repository}/CompletenessRepository.php
- Move Pim/Bundle/CatalogBundle/{Entity → Doctrine/ORM}/Repository/CurrencyRepository.php
- Move Pim/Bundle/CatalogBundle/{Entity → Doctrine/ORM}/Repository/FamilyRepository.php
- Move Pim/Bundle/CatalogBundle/{Entity → Doctrine/ORM}/Repository/GroupRepository.php
- Move Pim/Bundle/CatalogBundle/{Entity → Doctrine/ORM}/Repository/GroupTypeRepository.php
- Move Pim/Bundle/CatalogBundle/{Entity → Doctrine/ORM}/Repository/LocaleRepository.php
- Move Pim/Bundle/CatalogBundle/Doctrine/ORM/{ → Repository}/ProductCategoryRepository.php
- Move Pim/Bundle/CatalogBundle/Doctrine/ORM/{ → Repository}/ProductMassActionRepository.php
- Move Pim/Bundle/CatalogBundle/Doctrine/ORM/{ → Repository}/ProductRepository.php
- Remove Pim/Bundle/CatalogBundle/ProductManager::createProductValue, saveProduct, saveAllProducts
- Add AttributeRepositoryInterface, FamilyRepositoryInterface, AssociationTypeRepositoryInterface and EventDispatcherInterface as arguments of the constructor of Pim/Bundle/CatalogBundle/Builder/ProductBuilder
- Remove ProductManager and add AttributeRepositoryInterface in arguments of the constructor of Pim/Bundle/CatalogBundle/Factory/FamilyFactory
- Remove ProductManager, add ProductBuilderInterface, ProductRepositoryInterface, $productClass and $productValueClass in arguments of the constructor of Pim/Bundle/TransformBundle/Transformer/ProductTransformer
- Remove ProductManager, add AttributeRepositoryInterface in arguments of the constructor of Pim/Bundle/CatalogBundle/Validator/Constraints/SingleIdentifierAttributeValidator
- Move Pim/Bundle/CatalogBundle/Updater/Setter/AbstractValueSetter.php → Pim/Bundle/CatalogBundle/Updater/Setter/AbstractAttributeSetter
- Remove AttributeRepositoryInterface argument from constructor of Pim/Bundle/CatalogBundle/Updater/Setter/SetterRegistryInterface, remove method get(
- Rename Pim/Bundle/CatalogBundle/Updater/Setter/BooleanValueSetter -> Pim/Bundle/CatalogBundle/Updater/Setter/BooleanAttributeSetter
- Rename Pim/Bundle/CatalogBundle/Updater/Setter/DateValueSetter -> Pim/Bundle/CatalogBundle/Updater/Setter/DateAttributeSetter
- Rename Pim/Bundle/CatalogBundle/Updater/Setter/MediaValueSetter -> Pim/Bundle/CatalogBundle/Updater/Setter/MediaAttributeSetter
- Rename Pim/Bundle/CatalogBundle/Updater/Setter/MetricValueSetter -> Pim/Bundle/CatalogBundle/Updater/Setter/MetricAttributeSetter
- Rename Pim/Bundle/CatalogBundle/Updater/Setter/MultiSelectValueSetter -> Pim/Bundle/CatalogBundle/Updater/Setter/MultiSelectAttributeSetter
- Rename Pim/Bundle/CatalogBundle/Updater/Setter/NumberValueSetter -> Pim/Bundle/CatalogBundle/Updater/Setter/NumberAttributeSetter
- Rename Pim/Bundle/CatalogBundle/Updater/Setter/PriceCollectionValueSetter -> Pim/Bundle/CatalogBundle/Updater/Setter/PriceCollectionAttributeSetter
- Rename Pim/Bundle/CatalogBundle/Updater/Setter/SimpleSelectValueSetter -> Pim/Bundle/CatalogBundle/Updater/Setter/SimpleSelectAttributeSetter
- Rename Pim/Bundle/CatalogBundle/Updater/Setter/TextValueSetter -> Pim/Bundle/CatalogBundle/Updater/Setter/TextAttributeSetter
- Remove setValue and supports from Pim/Bundle/CatalogBundle/Updater/Setter/SetterInterface
- Rename Pim/Bundle/CatalogBundle/Updater/Copier/CopierInterface -> Pim/Bundle/CatalogBundle/Updater/Copier/AttributeCopierInterface
- Rename Pim/Bundle/CatalogBundle/Updater/Copier/AbstractValueCopier -> src/Pim/Bundle/CatalogBundle/Updater/Copier/AbstractAttributeCopier
- Rename Pim/Bundle/CatalogBundle/Updater/Copier/BaseValueCopier -> src/Pim/Bundle/CatalogBundle/Updater/Copier/BaseAttributeCopier
- Rename Pim/Bundle/CatalogBundle/Updater/Copier/MediaValueCopier -> src/Pim/Bundle/CatalogBundle/Updater/Copier/MediaAttributeCopier
- Rename Pim/Bundle/CatalogBundle/Updater/Copier/MetricValueCopier -> src/Pim/Bundle/CatalogBundle/Updater/Copier/MetricAttributeCopier
- Rename Pim/Bundle/CatalogBundle/Updater/Copier/MultiSelectValueCopier -> src/Pim/Bundle/CatalogBundle/Updater/Copier/MultiSelectAttributeCopier
- Rename Pim/Bundle/CatalogBundle/Updater/Copier/PriceCollectionValueCopier -> src/Pim/Bundle/CatalogBundle/Updater/Copier/PriceCollectionAttributeCopier
- Rename Pim/Bundle/CatalogBundle/Updater/Copier/SimpleSelectValueCopier -> src/Pim/Bundle/CatalogBundle/Updater/Copier/SimpleSelectAttributeCopier
- Remove MediaManager from constructor of Pim\Bundle\CatalogBundle\Manager\ProductManager
- Remove deprecated handleMedia() and handleAllMedia() from Pim\Bundle\CatalogBundle\Manager\ProductManager
- Replace argument ProductManager by MediaManager in constructor of Pim\Bundle\BaseConnectorBundle\Writer\DirectToDB\MongoDB\ProductWriter
- Remove deprecated Pim/Bundle/BaseConnectorBundle/Reader/ORM/CursorReader
- Remove deprecated Pim/Bundle/BaseConnectorBundle/Reader/Doctrine/BulkProductReader and Pim/Bundle/BaseConnectorBundle/Reader/Doctrine/ObsoleteProductReader
- Remove deprecated Pim/Bundle/CatalogBundle/Repository/ReferableEntityRepositoryInterface and Pim/Bundle/CatalogBundle/Doctrine/ReferableEntityRepository
- Remove deprecated remove() from Pim/Bundle/CatalogBundle/Manager/AssociationTypeManager
- Remove deprecated remove() from Pim/Bundle/CatalogBundle/Manager/AttributeManager
- Remove deprecated remove() from Pim/Bundle/CatalogBundle/Manager/CategoryManager
- Remove deprecated remove() from Pim/Bundle/CatalogBundle/Manager/FamilyManager
- Remove deprecated remove() from Pim/Bundle/CatalogBundle/Manager/GroupManager
- Change arguments of Pim/Bundle/EnrichBundle/Controller/AssociationController to use AssociationTypeRepositoryInterface, ProductRepositoryInterface, ProductBuilderInterface, EngineInterface
- Remove arguments ChannelRepositoryInterface, LocaleRepositoryInterface, add argument AttributeValuesResolver in Pim/Bundle/CatalogBundle/Builder/ProductBuilder constructor
- Remove arguments DenormalizerInterface, ValidatorInterface, ObjectDetacherInterface, $class from the constructor of Pim/Bundle/BaseConnectorBundle/Processor/Denormalization/AbstractProcessor

# 1.3.x
=======
# 1.3.8 (2015-04-14)

## Bug fixes
- PIM-4045: Fix completeness computation with behat
- PIM-4047: Missing translation key for a number value which should not be decimal in edit form
- PIM-3848: fix completeness not well calculated after attribute requirements deletion
- PIM-4050: Fix float val in range number error message
>>>>>>> afb51e4b

# 1.3.7 (2015-04-03)

## Bug fixes
- PIM-3961: Fix inconsistencies in unique value constraint validator
- PIM-3416: Fix less / more than date filter
- PIM-4019: option code is properly displayed during option deletion in attribute edit form

# 1.3.6 (2015-04-01)

## Bug fixes
- PIM-2401: Association grid, add the Is associated sorter (MongoDB impl)
- PIM-3926: Set explicit message for 403 error
- PIM-3938: Querying products with PQB and using Sorters will not return an ordered Cursor
- PIM-3956: Fix user can add an attribute in a group even if he does not have the permission
- PIM-3965: Fix groups without labels are not displayed in the product grid cell
- PIM-3971: Cache results for Select2 on product edit form
- PIM-4017: Fix save an empty media attribute with variant group
- PIM-3931: Remove db query from CsvReader constructor

## BC breaks
- Change the constructor of `Pim\Bundle\EnrichBundle\Form\Subscriber\AddAttributeTypeRelatedFieldsSubscriber` to include `Oro\Bundle\SecurityBundle\SecurityFacade`and `Pim\Bundle\CatalogBundle\Repository\AttributeGroupRepositoryInterface`

# 1.3.5 (2015-03-19)

## Bug fixes
- PIM-2874: Fix bad title on failed submit
- PIM-3836: Fix translations of a custom job label instance
- PIM-3909: Keep channel filter between product datagrid and edit form
- PIM-3925: Do not show system menu if no item allowed

# 1.3.4 (2015-03-11)

## Bug fixes
- PIM-3806: Delete an attribute from a product template
- PIM-3843: Product deletion raise an exception
- PIM-3786: Attribute type should not be blank for import
- PIM-3437: Fix applying datagrid views and columns when not using hash navigation
- PIM-3817: Fix error when mass editing after refreshing the grid
- PIM-3849, PIM-3880: Fix bad completeness scope on mass edit actions

## BC breaks
- Change the constructor of `Pim/Bundle/CatalogBundle/Doctrine/Common/Remover/AttributeRemover` to accept `Pim/Bundle/CatalogBundle/Builder/ProductTemplateBuilder` as the fourth argument and accept `Pim/Bundle/CatalogBundle/Entity/Repository/ProductTemplateRepository` as the fifth argument

# 1.3.3 (2015-03-02)

## Bug fixes
- PIM-3837: Fix XSS vulnerability on user form

# 1.3.2 (2015-02-27)

## Bug fixes
- PIM-3665: Remove media even if file not on filesystem
- PIM-3834: add missing cascade detach product -> associations, product -> completenesses
- PIM-3820: Attribute option translation not well handled on import
- PIM-3762: Fix the bug on image not well displayed on pdf export
- PIM-3307: Fix filter dropdown rendering

# 1.3.1 (2015-02-24)

## Bug fixes
- PIM-3775: Fix variant group import from an archive
- PIM-3783: Fix issue with Rest API and MediaNormalizer
- PIM-3791: Fix fatal error on MongoDB mass pending persister
- PIM-3757: Fix bugs on product query filter on multiple filter applied at once

# 1.3.0 - "Hare Force" (2015-02-12)

# 1.3.0-RC3 (2015-02-12)

## Technical improvements
- PIM-3482: clean composer.json

# 1.3.0-RC2 (2015-02-12)

## Bug fixes
- PIM-1235: Fix information message when trying to delete a category tree used by a channel
- PIM-3068: Darken navigation arrows in product grid
- PIM-2094: Regroup attributes validation properties in a subpanel
- PIM-3700: Fix comment display on long words
- PIM-2103: Display a loading when deleting a category tree
- PIM-3394: Improve forgotten password screen
- PIM-3398: Translate units on metric fields on product edit form
- PIM-3575: Sort csv column in a determinist way (alphabetically) on export
- PIM-3752: Fixed the hard coded entry `Select Job` on import/export creation
- PIM-3736: Fix wrong count of products in Variant group view
- PIM-3628: Fixed products not being versioned when modifing a metric, price or media value
- PIM-3753: Fix completeness filter

## BC breaks
- Add a TranslatorInterface argument in MetricType::__construct
- Change of constructor of `Pim/Bundle/CommentBundle/Form/Type/CommentType` to accept `Pim\Bundle\CommentBundle\Entity` as a string for the third argument
- Added new constructor to `Pim/Bundle/DataGridBundle/Form/Type/DatagridViewType` to accept `Pim\Bundle\DataGridBundle\Entity\DataGridView` as a string for the first argument
- Change the constructor of `Pim/Bundle/EnrichBundle/Form/Type/AssociationType` to accept `Pim\Bundle\CatalogBundle\Model\Product` as a string for the third argument
- Change the constructor of `Pim/Bundle/EnrichBundle/Form/Type/AssociationType` to accept `Pim\Bundle\CatalogBundle\Entity\AssociationType` as a string for the fourth
- Change the constructor of `Pim/Bundle/EnrichBundle/Form/Type/AssociationType` to accept `Pim\Bundle\CatalogBundle\Entity\Group` as a string for the fifth argument
- Change the constructor of `Pim/Bundle/EnrichBundle/Form/Type/AssociationType` to accept `Pim\Bundle\CatalogBundle\Model\Association` as a string for the sixth argument
- Added new constructor to `Pim/Bundle/EnrichBundle/Form/Type/AssociationTypeType` to accept `Pim\Bundle\CatalogBundle\Model\AssociationType` as a string for the first argument
- Added new constructor to `Pim/Bundle/EnrichBundle/Form/Type/AttributeGroupType` to accept `Pim\Bundle\CatalogBundle\Entity\AttributeGroup` as a string for the first argument
- Added new constructor to `Pim/Bundle/EnrichBundle/Form/Type/AttributeOptionCreateType` to accept `Pim\Bundle\CatalogBundle\Entity\AttributeOption` as a string for the first argument
- Added new constructor to `Pim/Bundle/EnrichBundle/Form/Type/AttributeOptionType` to accept `Pim\Bundle\CatalogBundle\Entity\AttributeOption` as a string for the first argument
- Added new constructor to `Pim/Bundle/EnrichBundle/Form/Type/AttributeOptionValueType` to accept `Pim\Bundle\CatalogBundle\Entity\AttributeOptionValue` as a string for the first argument
- Added new constructor to `Pim/Bundle/EnrichBundle/Form/Type/AttributeRequirementType` to accept `Pim\Bundle\CatalogBundle\Entity\AttributeRequirement` as a string for the first argument
- Change the constructor of `Pim/Bundle/EnrichBundle/Form/Type/AttributeType` to accept `Pim\Bundle\CatalogBundle\Entity\AttributeTranslation` as a string for the third argument
- Change the constructor of `Pim/Bundle/EnrichBundle/Form/Type/AttributeType` to accept `Pim\Bundle\CatalogBundle\Entity\Attribute` as a string for the fourth argument
- Change the constructor of `Pim/Bundle/EnrichBundle/Form/Type/AttributeType` to accept `Pim\Bundle\CatalogBundle\Entity\AttributeGroup` as a string for the fifth argument
- Change the constructor of `Pim/Bundle/EnrichBundle/Form/Type/AvailableAttributesType` to accept `Pim\Bundle\CatalogBundle\Entity\Attribute` as a string for the third argument
- Change the constructor of `Pim/Bundle/EnrichBundle/Form/Type/AvailableAttributesType` to accept `Pim\Bundle\CatalogBundle\Model\AvailableAttribute` as a string for the fourth argument
- Change the constructor of `Pim/Bundle/EnrichBundle/Form/Type/CategoryType` to accept `Pim\Bundle\CatalogBundle\Entity\Category` as a string for the first argument
- Change the constructor of `Pim/Bundle/EnrichBundle/Form/Type/CategoryType` to accept `Pim\Bundle\CatalogBundle\Entity\CategoryTranslation` as a string for the second argument
- Change the constructor of `Pim/Bundle/EnrichBundle/Form/Type/ChannelType` to accept `Pim\Bundle\CatalogBundle\Entity\Category` as a string for the fourth argument
- Change the constructor of `Pim/Bundle/EnrichBundle/Form/Type/ChannelType` to accept `Pim\Bundle\CatalogBundle\Entity\Channel` as a string for the fifth argument
- Change the constructor of `Pim/Bundle/EnrichBundle/Form/Type/FamilyType` to accept `Pim\Bundle\CatalogBundle\Entity\Attribute` as a string for the fourth argument
- Change the constructor of `Pim/Bundle/EnrichBundle/Form/Type/FamilyType` to accept `Pim\Bundle\CatalogBundle\Entity\Family` as a string for the fifth argument
- Change the constructor of `Pim/Bundle/EnrichBundle/Form/Type/GroupType` to accept `Pim\Bundle\CatalogBundle\Entity\Attribute` as a string for the second argument
- Change the constructor of `Pim/Bundle/EnrichBundle/Form/Type/GroupType` to accept `Pim\Bundle\CatalogBundle\Entity\Group` as a string for the third argument
- Added new constructor to `Pim/Bundle/EnrichBundle/Form/Type/GroupTypeType` to accept `Pim\Bundle\CatalogBundle\Entity\GroupType` as a string for the first argument
- Added new constructor to `Pim/Bundle/EnrichBundle/Form/Type/ImageType` to accept `Pim\Bundle\CatalogBundle\Entity\ProductMedia` as a string for the fist argument
- Added new constructor to `Pim/Bundle/EnrichBundle/Form/Type/MassEditAction/AddToGroupsType` to accept `Pim\Bundle\CatalogBundle\Entity\Group` as a string for the first argument
- Added new constructor to `Pim/Bundle/EnrichBundle/Form/Type/MassEditAction/AddToGroupsType` to accept `Pim\Bundle\EnrichBundle\MassEditAction\Operation\AddToGroups` as a string for the second argument
- Added new constructor to `Pim/Bundle/EnrichBundle/Form/Type/MassEditAction/AddToVariantGroupType` to accept `Pim\Bundle\CatalogBundle\Entity\Group` as a string for the first argument
- Added new constructor to `Pim/Bundle/EnrichBundle/Form/Type/MassEditAction/AddToVariantGroupType` to accept `Pim\Bundle\EnrichBundle\MassEditAction\Operation\AddToVariantGroup` as a second for the third argument
- Added new constructor to `Pim/Bundle/EnrichBundle/Form/Type/MassEditAction/ChangeFamilyType` to accept `Pim\Bundle\EnrichBundle\MassEditAction\Operation\ChangeFamily` as a string for the first argument
- Added new constructor to `Pim/Bundle/EnrichBundle/Form/Type/MassEditAction/ChangeStatusType` to accept `Pim\Bundle\EnrichBundle\MassEditAction\Operation\ChangeStatus` as a string for the first argument
- Change the constructor of `Pim/Bundle/EnrichBundle/Form/Type/MassEditAction/ClassifyType` to accept ` Pim\Bundle\EnrichBundle\MassEditAction\Operation\Classify` as a string for the second argument
- Change the constructor of `Pim/Bundle/EnrichBundle/Form/Type/MassEditAction/EditCommonAttributesType` to accept `Pim\Bundle\EnrichBundle\MassEditAction\Operation\EditCommonAttributes` as a string for the fifth argument
- Added new constructor to `Pim/Bundle/EnrichBundle/Form/Type/MassEditAction/SetAttributeRequirementsType` to accept `Pim\Bundle\EnrichBundle\MassEditAction\Operation\SetAttributeRequirements` as a string for the first argument
- Added new constructor to `Pim/Bundle/EnrichBundle/Form/Type/MediaType` to accept `Pim\Bundle\CatalogBundle\Model\ProductMedia` as a string for the first argument
- Added new constructor to `Pim/Bundle/EnrichBundle/Form/Type/MetricType` to accept `Pim\Bundle\CatalogBundle\Model\Metric` as a string for the first argument
- Change the constructor of `Pim/Bundle/EnrichBundle/Form/Type/PriceType` to accept `Pim\Bundle\CatalogBundle\Model\Price` as a string for the first argument
- Change the constructor of `Pim/Bundle/ImportExportBundle/Form/Type/JobInstanceType` to accept `Symfony\Component\Translation\TranslatorInterface` as for the second argument
- Change the constructor of `Pim/Bundle/BaseConnectorBundle/Writer/Doctrine/ProductWriter` to accept `Pim\Bundle\CatalogBundle\Manager\MediaManager` as for the first argument instead of `Pim\Bundle\CatalogBundle\Manager\ProductManager`
- Change the constructor of `Pim/Bundle/CatalogBundle/Manager/AssociationTypeManager` to remove the $eventDispatcher argument from the constructor
- Change the constructor of `Pim/Bundle/CatalogBundle/Manager/AttributeManager` to remove the $eventDispatcher argument from the constructor
- Change the constructor of `Pim/Bundle/CatalogBundle/Manager/CategoryManager` to remove the $eventDispatcher argument from the constructor
- Change the constructor of `Pim/Bundle/CatalogBundle/Manager/GroupManager` to remove the $eventDispatcher argument from the constructor
- Change the constructor of `Pim/Bundle/CatalogBundle/Manager/FamilyManager` to remove the $eventDispatcher argument from the constructor
- Change the constructor of `Pim/Bundle/EnrichBundle/Controller/AttributeGroupController` to accept `Akeneo\Component\StorageUtils\Remover\RemoverInterface` and `Akeneo\Component\StorageUtils\Saver\BulkSaverInterface` as for the fourteenth and fifteenth argument
- Change the constructor of `Pim/Bundle/EnrichBundle/Controller/CategoryTreeController` to accept `Akeneo\Component\StorageUtils\Remover\RemoverInterface` and `Akeneo\Component\StorageUtils\Saver\SaverInterface` as for the fourteenth and fifteenth argument
- Change the constructor of `Pim/Bundle/EnrichBundle/Controller/FamilyController` to accept `Akeneo\Component\StorageUtils\Remover\RemoverInterface` and `Akeneo\Component\StorageUtils\Saver\SaverInterface` as for the fourteenth and fifteenth argument
- Change the constructor of `Pim/Bundle/EnrichBundle/Controller/GroupController` to accept `Akeneo\Component\StorageUtils\Remover\RemoverInterface` as for the fourteenth  argument
- Change the constructor of `Pim/Bundle/EnrichBundle/Controller/ProductController` to accept `Akeneo\Component\StorageUtils\Remover\RemoverInterface` as for the fourteenth  argument
- Change the constructor of `Pim/Bundle/EnrichBundle/Controller/VariantGroupController` to accept `Akeneo\Component\StorageUtils\Remover\RemoverInterface` as for the fourteenth  argument
- Change the constructor of `Pim/Bundle/EnrichBundle/Controller/VariantGroupController` and remove `Pim\Bundle\CatalogBundle\Builder\ProductTemplateBuilderInterface`

# 1.3.0-RC1 (2015-02-03)

## Features
- Export a product as PDF
- Add a widget in the navigation bar to display notifications when import/export jobs finish
- Add the sequential edit for a selected list of products
- Add comments on a product
- Load dashboard widgets asynchronously and allow to refresh the data
- Add filters for image and file attributes
- Add values to variant group and be able to apply them on products belonging to the variant group
- Remove deprecated attribute property *Usable as a grid column* because all attributes are now useable as columns
- Refactor of the attribute options screen to handle more than 100 options (AJAX)
- Load all product grid filters asynchronously
- Improve the UI of the datagrid column configuration popin
- Enhance the display of permissions in the role permissions edit form
- Better display on batch warnings
- Redesign of the loading box
- Add an information message when there is no common attribute in the mass-edit
- Add ACL on entity history
- Add a notice in manage attribute groups and manage categories
- Re-design select all options in grid filters
- Display symbol and not code for currencies in the grid
- Enhance the product edit form header on small resolutions (1024)

## Technical improvements
- Provide a cleaner ProductQueryBuilder API to ease the selection of products
- Provide a ProductUpdater API to mass update products
- Introduce the 'pim_validator' service to be able to validate products and cascade on values with dynamic constraints
- Introduce commands to ease developer's life (`pim:product:query`, `pim:product:query-help`, `pim:product:update`, `pim:product:validate`)
- Add flat / csv denormalizers for product data
- Remove the fixed mysql socket location
- Switch to stability stable
- Base template has been moved from `app/Resources/views` to `PimEnrichBundle/Resources/views`
- Make classes of `Pim\Bundle\CatalogBundle\Model` consistent with the interfaces
- Move filter transformation to CatalogBundle
- Re-work `Pim\Bundle\ImportExportBundle\Controller\JobProfileController` to make it more readable
- Re-work the `Pim\Bundle\CatalogBundle\Doctrine\Query\ProductQueryBuilder` to provide a clear and extensible API to query products
- Normalize the managers by introducing 4 interfaces, `Akeneo\Component\Persistence\SaverInterface`, `Akeneo\Component\Persistence\BulkSaverInterface`, `Akeneo\Component\Persistence\RemoverInterface` and `Pim\Component\Persistence\BulkRemoverInterface`
- Add a view manager to help integrators to override and add elements to the UI (tabs, buttons, etc)
- Add a check on passed values in ORM filters
- Add a requirement regarding the need of the `exec()` function (for job executions)
- Use `Pim\Bundle\CatalogBundle\Model\ProductInterface` instead of `Pim\Bundle\CatalogBundle\Model\AbstractProduct`
- Use `Pim\Bundle\CatalogBundle\Model\ProductValueInterface` instead of `Pim\Bundle\CatalogBundle\Model\AbstractProductValue`
- Use `Pim\Bundle\CatalogBundle\Model\ProductPriceInterface` instead of `Pim\Bundle\CatalogBundle\Model\AbstractProductPrice`
- Use `Pim\Bundle\CatalogBundle\Model\ProductMediaInterface` instead of `Pim\Bundle\CatalogBundle\Model\AbstractMetric`
- Use `Pim\Bundle\CatalogBundle\Model\AttributeInterface` instead of `Pim\Bundle\CatalogBundle\Model\AbstractAttribute`
- Use `Pim\Bundle\CatalogBundle\Model\CompletenessInterface` instead of `Pim\Bundle\CatalogBundle\Model\AbstractCompleteness`
- Allow to generate many versions in a single request
- Introduce `Pim\Bundle\CatalogBundle\Model\GroupInterface` instead of `Pim\Bundle\CatalogBundle\Entity\Group`
- Use `Pim\Bundle\CatalogBundle\Model\AttributeOptionInterface` instead of `Pim\Bundle\CatalogBundle\Entity\AttributeOption`
- Use `Pim\Bundle\CatalogBundle\Model\AttributeOptionValueInterface` instead of `Pim\Bundle\CatalogBundle\Entity\AttributeOptionValue`
- Use `Pim\Bundle\CatalogBundle\Model\AttributeRequirementInterface` instead of `Pim\Bundle\CatalogBundle\Entity\AttributeRequirement`
- Use `Pim\Bundle\CatalogBundle\Model\AssociationTypeInterface` instead of `Pim\Bundle\CatalogBundle\Entity\AssociationType`
- Use `Pim\Bundle\CatalogBundle\Model\GroupTypeInterface` instead of `Pim\Bundle\CatalogBundle\Entity\GroupType`
- Use `Pim\Bundle\CatalogBundle\Model\AttributeGroupInterface` instead of `Pim\Bundle\CatalogBundle\Entity\AttributeGroup`
- Use `Pim\Bundle\CatalogBundle\Model\ChannelInterface` instead of `Pim\Bundle\CatalogBundle\Entity\Channel`
- Use `Pim\Bundle\CatalogBundle\Model\CurrencyInterface` instead of `Pim\Bundle\CatalogBundle\Entity\Currency`
- Removed `icecat_demo` from fixtures

## BC breaks
- Rename `Pim\Bundle\CatalogBundle\DependencyInjection\Compiler\ResolveDoctrineOrmTargetEntitiesPass` to `Pim\Bundle\CatalogBundle\DependencyInjection\Compiler\ResolveDoctrineTargetModelsPass`
- Rename `Pim\Bundle\CatalogBundle\DependencyInjection\Compiler\AbstractResolveDoctrineOrmTargetEntitiesPass` to `Pim\Bundle\CatalogBundle\DependencyInjection\Compiler\AbstractResolveDoctrineTargetModelsPass`
- Rename `Pim\Bundle\UIBundle\Form\Transformer\IntegerTransformer` to `Pim\Bundle\UIBundle\Form\Transformer\NumberTransformer`
- Remove useless applySorterByAttribute, applySorterByField from Pim\Bundle\CatalogBundle\Doctrine\ORM\ProductRepository
- Introduce ``Pim\Bundle\CatalogBundle\Doctrine\Query\ProductQueryBuilderInterface`
- Change visibility of `Pim\Bundle\CatalogBundle\Doctrine\Query\ProductQueryBuilder::addAttributeFilter`, `Pim\Bundle\CatalogBundle\Doctrine\Query\ProductQueryBuilder::addFieldFilter` from public to protected
- Change visibility of `Pim\Bundle\CatalogBundle\Doctrine\Query\ProductQueryBuilder::addAttributeSorter`, `Pim\Bundle\CatalogBundle\Doctrine\Query\ProductQueryBuilder::addFieldSorter` from public to protected
- Remove `ProductManager` from `ProductFilterUtility::__construct` argument
- Remove `ProductFilterUtility::getAttribute()`
- Two new methods have been added to `Pim\Bundle\DashboardBundle\Widget\WidgetInterface`: `getAlias` and `getData`
- Constructor of `Pim\Bundle\DashboardBundle\Controller\WidgetController` has been changed (most dependencies have been removed)
- Method `Pim\Bundle\DashboardBundle\Controller\WidgetController::showAction()` has been removed in favor of `listAction` to render all widgets and `dataAction` to provide widget data
- Constructors of `Pim\Bundle\DashboardBundle\Widget\CompletenessWidget` and `Pim\Bundle\DashboardBundle\Widget\LastOperationsWidget` have been changed
- `Pim\Bundle\DashboardBundle\Widget\Registry:add()` now accepts the widget (`WidgetInterface`) as the first argument and position as the second
- Remove CatalogContext argument from ProductQueryBuilder::__construct
- Remove ProductRepository from Datagrid Sorters __construct
- Remove deprecated ProductRepositoryInterface::getProductQueryBuilder
- Replace setProductQueryBuilder by setProductQueryFactory and add a getObjectManager in ProductRepositoryInterface
- Add a ProductQueryFactoryInterface argument in ProductDatasource::__construct
- Add a $productOrmAdapterClass argument in DatasourceAdapterResolver::__construct
- Remove is_default, translatable from attributeOption mapping
- Remove AttributeOption::setDefault, AttributeOption::isDefault
- Remove AttributeInterface::getDefaultOptions
- Remove $optionClass and $optionValueClass arguments from the AttributeManager::__construct
- Remove createAttributeOption, createAttributeOptionValue, getAttributeOptionClass from the attributeManager (now in the attributeOptionManager)
- Add a $attributeOptionManager argument in AttributeController::__construct
- Remove MediaManager argument from CsvProductWriter::__construct
- Update CsvProductWriter::copyMedia argument to replace AbstractProductMedia by an array
- Change constructor of `Pim\Bundle\BaseConnectorBundle\Processor\TransformerProcessor`. `Doctrine\Common\Persistence\ManagerRegistry` is used as fourth argument and is mandatory now. The data class is the fifth argument.
- Change constructor of `Pim\Bundle\CatalogBundle\Doctrine\ORM\Filter\*` and `Pim\Bundle\CatalogBundle\Doctrine\ORM\Sorter\*` to remove the CatalogContext
- Remove ProductRepositoryInterface::findOneBy (still a native support for ORM)
- Add ProductRepositoryInterface::findOneByIdentifier and findOneById
- Remove ProductRepositoryInterface::buildByScope
- Remove ProductRepositoryInterface::findByExistingFamily
- Remove ProductRepositoryInterface::findAllByAttributes
- Move CatalogBundle/Doctrine/ORM/CompletenessJoin and CatalogBundle/Doctrine/ORM/ValueJoin to CatalogBundle/Doctrine/ORM/Join
- Move CatalogBundle/Doctrine/ORM/CriteriaCondition to CatalogBundle/Doctrine/ORM/Condition
- Remove the 'defaultValue' property of attributes and `Pim/Bundle/CatalogBundle/Model/AttributeInterface::setDefaultValue()` and `getDefaultValue()`
- Refactor `Pim\Bundle\EnrichBundle\Controller\SequentialEditController`
- Remove the `Pim\Bundle\CatalogBundle\Doctrine\(ORM|MongoDBODM)\Filter\BaseFilter` to use proper dedicated filters
- The parameter `category_id` for the route `pim_enrich_product_listcategories` has been renamed to `categoryId`
- Change constructor of `Pim\Bundle\BaseConnectorBundle\Reader\File\CsvProductReader`. Now `FieldNameBuilder`, channel, locale and currency entity classes are mandatory.
- AttributeTypeRegistry replaces AttributeTypeFactory, changed constructors for AttributeManager, ProductValueFormFactory, AddAttributeTypeRelatedFieldsSubscriber
- Drop Pim\Bundle\CatalogBundle\Doctrine\EntityRepository, ORM repositories now extends Doctrine\ORM\EntityRepository, no more access to buildAll(), build() and buildOne()
- Replace AssociationTypeRepository::buildMissingAssociationTypes by AssociationTypeRepository::findMissingAssociationTypes
- Replace AttributeGroupRepository::buildAllWithTranslations by AttributeGroupRepository::findAllWithTranslations
- Replace GroupTypeRepository::buildAll by GroupTypeRepository::getAllGroupsExceptVariantQB
- In AttributeGroupHandler::_construct, replace ObjectManager argument by AttributeGroupManager
- Remove unused ProductManager::removeAll() method
- Add an ObjectManager argument in DatagridViewManager::__construct
- Change of constructor of `Pim\Bundle\EnrichBundle\Form\Handler\ChannelHandler` to accept `Pim\Bundle\CatalogBundle\Manager\ChannelManager` as third argument
- Change of constructor of `Pim\Bundle\EnrichBundle\Form\Handler\FamilyHandler` to accept `Pim\Bundle\CatalogBundle\Manager\FamilyManager` as third argument
- Change of constructor of `Pim\Bundle\EnrichBundle\Form\Handler\GroupHandler` to accept `Pim\Bundle\CatalogBundle\Manager\GroupManager` as third argument and `Pim\Bundle\CatalogBundle\Manager\ProductManager` as fourth argument
- Change of constructor of `Pim\Bundle\CatalogBundle\Manager\FamilyManager` to accept `Pim\Bundle\CatalogBundle\Manager\CompletenessManager` as sixth argument
- Change of constructor of `Pim\Bundle\CatalogBundle\Manager\ChannelManager` to accept `Pim\Bundle\CatalogBundle\Entity\Repository\ChannelRepository` as second argument and `Pim\Bundle\CatalogBundle\Manager\CompletenessManager` as third argument
- Use `Pim\Bundle\EnrichBundle\Form\Handler\HandlerInterface` in constructors of AssociationTypeController, AttributeController, AttributeGroupController, ChannelController, FamilyController, GroupController, GroupTypeController
- Change of constructor of `Pim\Bundle\EnrichBundle\Controller\FamilyController` to remove `Pim\Bundle\CatalogBundle\Manager\CompletenessManager` argument
- Remove ObjectManager first argument of `Pim\Bundle\EnrichBundle\Builder\ProductBuilder` constructor and delete method removeAttributeFromProduct
- Change of constructor of `Pim\Bundle\CatalogBundle\Doctrine\MongoDBODM\CompletenessGenerator` to accept `Pim\Bundle\CatalogBundle\Entity\Repository\ChannelRepository` as third argument to replace `Pim\Bundle\CatalogBundle\Manager\ChannelManager` argument
- Method `Pim\Bundle\CatalogBundle\Entity\Category::addProduct()`, `Pim\Bundle\CatalogBundle\Entity\Category::removeProduct()`, `Pim\Bundle\CatalogBundle\Entity\Category::setProducts()` have been removed.
- We now use uniqid() to generate filename prefix (on media attributes)
- Change of constructor of `Pim\Bundle\EnrichBundle\Controller\ChannelController` to add a `RemoverInterface` as last argument
- Change of constructor of `Pim\Bundle\EnrichBundle\Controller\GroupTypeController.php` to add a `RemoverInterface` as last argument
- `ProductPersister` and `BasePersister` has been replaced by `ProductSaver` in CatalogBundle
- Add methods `execute()`, `getQueryBuilder()`, `setQueryBuilder()` in `ProductQueryBuilderInterface`
- Add `MediaFactory` and `ObjectManager` arguments in MediaManager contructor
- Change of constructor `Pim\Bundle\EnrichBundle\MassEditAction\Operation\EditCommonAttributes` to remove arguments `Pim\Bundle\CatalogBundle\Builder\ProductBuilder` and  `Pim\Bundle\CatalogBundle\Factory\MetricFactory`. `Pim\Bundle\CatalogBundle\Updater\ProductUpdaterInterface` is expected as second argument and `Symfony\Component\Serializer\Normalizer\NormalizerInterface` is expected as last but one.
- Enabled field in normalized data is now a boolean in mongodb. You can migrate your database with the script located at `./upgrades/1.2-1.3/mongodb/migrate_statuses.php`
- Change constructor of `Pim\Bundle\CatalogBundle\Manager\ProductManager` to accept a `Pim\Component\Resource\Model\SaverInterface` as second argument. Add a `Pim\Component\Resource\Model\BulkSaverInterface` as third argument
- FieldNameBuilder constructor now expects $channelClass and $localeClass FQCN
- The Pim\Bundle\VersioningBundle\UpdateGuesser\AttributeUpdateGuesser has been removed
- IndexCreator constructor now expects a LoggerInterface as last argument
- Add methods isLocaleSpecific and getLocaleSpecificCodes in AttributeInterface
- AssociationTransformer constructor now expects a $associationTypeClass as last argument
- Inject the GroupFactory as las constructor argument in GroupController and VariantGroupController
- (Akeneo storage) The following constants have been moved:
  * `DOCTRINE_ORM` and `DOCTRINE_MONGODB_ODM` from `Pim\Bundle\CatalogBundle\DependencyInjection\PimCatalogExtension` are now located in `Akeneo\Bundle\StorageUtilsBundle\DependencyInjection\AkeneoStorageUtilsExtension`
  * `DOCTRINE_MONGODB`, `ODM_ENTITIES_TYPE` and `ODM_ENTITY_TYPE` from `Pim\Bundle\CatalogBundle\PimCatalogBundle` are now located in `Akeneo\Bundle\StorageUtilsBundle\AkeneoStorageUtilsBundle`
- (Akeneo storage) The container parameter `pim_catalog.storage_driver` has been deleted
- (Akeneo storage) The following services have been renamed:
  * `pim_catalog.event_subscriber.resolve_target_repository` has been renamed to `akeneo_storage_utils.event_subscriber.resolve_target_repository`
  * `pim_catalog.doctrine.smart_manager_registry` has been renamed to `akeneo_storage_utils.doctrine.smart_manager_registry`
  * `pim_catalog.doctrine.table_name_builder` has been renamed to `akeneo_storage_utils.doctrine.table_name_builder`
  * `pim_catalog.factory.referenced_collection` has been renamed to `akeneo_storage_utils.factory.referenced_collection`
  * `pim_catalog.event_subscriber.mongodb.resolve_target_repositories` has been renamed to `akeneo_storage_utils.event_subscriber.mongodb.resolve_target_repository`
  * `pim_catalog.event_subscriber.mongodb.entities_type` has been renamed to `akeneo_storage_utils.event_subscriber.mongodb.entities_type`
  * `pim_catalog.event_subscriber.mongodb.entity_type` has been renamed to `akeneo_storage_utils.event_subscriber.mongodb.entity_type`
  * `pim_catalog.mongodb.mongo_objects_factory` has been renamed to `akeneo_storage_utils.mongodb.mongo_objects_factory`
- (Akeneo storage) The following classes have been renamed or moved:
  * `Pim\Bundle\CatalogBundle\MongoDB\MongoObjectsFactory` becomes `Akeneo\Bundle\StorageUtilsBundle\MongoDB\MongoObjectsFactory`
  * `Pim\Bundle\CatalogBundle\MongoDB\Type\Entities` becomes `Akeneo\Bundle\StorageUtilsBundle\MongoDB\Type\Entities`
  * `Pim\Bundle\CatalogBundle\MongoDB\Type\Entity` becomes `Akeneo\Bundle\StorageUtilsBundle\MongoDB\Type\Entity`
  * `Pim\Bundle\CatalogBundle\DependencyInjection\Compiler\AbstractResolveDoctrineTargetModelsPass` becomes `Akeneo\Bundle\StorageUtilsBundle\DependencyInjection\Compiler\AbstractResolveDoctrineTargetModelPass`
  * `Pim\Bundle\CatalogBundle\DependencyInjection\Compiler\ResolveDoctrineTargetRepositoriesPass` becomes `Akeneo\Bundle\StorageUtilsBundle\DependencyInjection\Compiler\ResolveDoctrineTargetRepositoryPass`
  * `Pim\Bundle\CatalogBundle\Doctrine\ReferencedCollection` becomes `Akeneo\Bundle\StorageUtilsBundle\Doctrine\ReferencedCollection`
  * `Pim\Bundle\CatalogBundle\Doctrine\ReferencedCollectionFactory` becomes `Akeneo\Bundle\StorageUtilsBundle\Doctrine\ReferencedCollectionFactory`
  * `Pim\Bundle\CatalogBundle\Doctrine\SmartManagerRegistry` becomes `Akeneo\Bundle\StorageUtilsBundle\Doctrine\SmartManagerRegistry`
  * `Pim\Bundle\CatalogBundle\Doctrine\TableNameBuilder` becomes `Akeneo\Bundle\StorageUtilsBundle\Doctrine\TableNameBuilder`
  * `Pim\Bundle\CatalogBundle\EventSubscriber\MongoDBODM\EntitiesTypeSubscriber` becomes `Akeneo\Bundle\StorageUtilsBundle\EventSubscriber\MongoDBODM\EntitiesTypeSubscriber`
  * `Pim\Bundle\CatalogBundle\EventSubscriber\MongoDBODM\EntityTypeSubscriber` becomes `Akeneo\Bundle\StorageUtilsBundle\EventSubscriber\MongoDBODM\EntityTypeSubscriber`
  * `Pim\Bundle\CatalogBundle\EventSubscriber\ResolveTargetRepositorySubscriber` becomes `Akeneo\Bundle\StorageUtilsBundle\EventSubscriber\ResolveTargetRepositorySubscriber`
- ProductBuilder now takes `Pim\Bundle\CatalogBundle\Entity\Repository\ChannelRepository`, `Pim\Bundle\CatalogBundle\Entity\Repository\CurrencyRepository`, `Pim\Bundle\CatalogBundle\Entity\Repository\LocaleRepository` and not anymore Managers
- constructor of `Pim\Bundle\EnrichBundle\MassEditAction\Operator\ProductMassEditOperator` to remove ProductManager
- following constructors have been changed to add `Akeneo\Component\Persistence\BulkSaverInterface` as argument:
  * `Pim\Bundle\EnrichBundle\MassEditAction\Operation\ChangeStatus`
  * `Pim\Bundle\EnrichBundle\MassEditAction\Operation\EditCommonAttributes`
  * `Pim\Bundle\EnrichBundle\MassEditAction\Operation\Classify`
  * `Pim\Bundle\EnrichBundle\MassEditAction\Operation\ChangeFamily`
  * `Pim\Bundle\EnrichBundle\MassEditAction\Operation\AddToGroups`
- removeAttributesAction and addAttributesAction have been move from `Pim\Bundle\EnrichBundle\Controller\ProductController` to a dedicated `Pim\Bundle\EnrichBundle\Controller\ProductAttributeController`
- constructor of `Pim\Bundle\EnrichBundle\Controller\ProductController` has been updated and now receives `Akeneo\Component\Persistence\SaverInterface`, `Pim\Bundle\CatalogBundle\Manager\MediaManager` and `Pim\Bundle\EnrichBundle\Manager\SequentialEditManager` as extra arguments
- the method execute() of `Pim\Bundle\CatalogBundle\Doctrine\Query\ProductQueryBuilderInterface` now return a `Akeneo\Bundle\StorageUtilsBundle\Cursor\CursorInterface`
- Added a new parameter in `src/Pim/Bundle/CatalogBundle/Manager/MediaManager` that gives the uploaded directory
- constructor of `Pim\Bundle\EnrichBundle\Form\View\ProductFormView` has been updated and now receives `Pim\Bundle\EnrichBundle\Form\View\ViewUpdater\ViewUpdaterRegistry`
- constructor of `Pim\Bundle\TransformBundle\Transformer\ProductTransformer` has been updated and now receives `Pim\Bundle\CatalogBundle\Updater\ProductTemplateUpdaterInterface`
- You cannot add product to multiple variant group anymore
- constructor of `Pim\Bundle\CatalogBundle\Entity\Repository\GroupRepository` to add ProductTemplateUpdaterInterface and Validator interface
- rename buildProductValueForm to createProductValueForm in `Pim\Bundle\EnrichBundle\Form\Factory\ProductValueFormFactory`
- The method `setContext` for the class `src/Pim/Bundle/VersioningBundle/Manager/VersionManager` has been moved to `src/Pim/Bundle/VersioningBundle/Manager/VersionContext` and renamed setContextInfo
- The method `getContext` for the class `src/Pim/Bundle/VersioningBundle/Manager/VersionManager` has been moved to `src/Pim/Bundle/VersioningBundle/Manager/VersionContext` and renamed getContextInfo
- constructor of `Pim/Bundle/CatalogBundle/Doctrine/Common/Saver/GroupSaver` has been updated and now receives `Pim\Bundle\VersioningBundle\Manager\VersionContext` instead of `Pim\Bundle\VersioningBundle\Manager\VersionManager`
- constructor of `Pim/Bundle/VersioningBundle/Doctrine/AbstractPendingMassPersister` has been updated and now receives `Pim\Bundle\VersioningBundle\Manager\VersionContext`
- constructor of `Pim/Bundle/VersioningBundle/Doctrine/ORM/PendingMassPersister` has been updated and now receives `Pim\Bundle\VersioningBundle\Manager\VersionContext`
- constructor of `Pim/Bundle/VersioningBundle/EventSubscriber/AddVersionSubscriber` has been updated and now receives `Pim\Bundle\VersioningBundle\Manager\VersionContext`
- constructor of `src/Pim/Bundle/VersioningBundle/EventSubscriber/MongoDBODM/AddProductVersionSubscriber.php` has been updated and now receives `Pim\Bundle\VersioningBundle\Manager\VersionContext`
- constructor of `src/Pim/Bundle/CatalogBundle/Manager/GroupManager` has been updated and now receives `Pim\Bundle\CatalogBundle\Repository\ProductRepositoryInterface`
- Added `getProductsByGroup` method in `Pim/Bundle/CatalogBundle/Repository/ProductRepositoryInterface`

## Bug fixes
- PIM-3332: Fix incompatibility with overriden category due to usage of ParamConverter in ProductController
- PIM-3069: Fix image file prefixes not well generated on product creation (import and fixtures)
- PIM-3548: Do not use the absolute file path of a media
- PIM-3730: Fix variant group link on product edit page
- PIM-3632: Correctly show scopable attribute icons on scope change
- PIM-3583: Fix the bad parsed filter value with spaces

# 1.2.33 (2015-03-16)

# 1.2.32 (2015-03-11)

## Bug fixes
- PIM-3786: Attribute type should not be blank for import
- PIM-3437: Fix applying datagrid views and columns when not using hash navigation
- PIM-3844: Create popin keeps state in memory

# 1.2.31 (2015-03-06)

# 1.2.30 (2015-03-02)

## Bug fixes
- PIM-3837: Fix XSS vulnerability on user form

# 1.2.29 (2015-02-24)

# 1.2.28 (2015-02-20)

## Bug fixes
- PIM-3790: Fix WYSIWYG on folded scopable elements
- PIM-3785: Can not export Products/Published due to null medias

# 1.2.27 (2015-02-13)

## Bug fixes
- PIM-3779: Fix multiple WYSIWYG on same textarea element

# 1.2.26 (2015-02-12)

## Bug fixes
- PIM-3761: Fix WYSIWYG onClick behaviour, event correctly bind
- PIM-3632 : Correctly show scopable attribute icons on scope change

# 1.2.25 (2015-02-04)

## Bug fixes
- PIM-3718: load tinymce only on textarea click

# 1.2.24 (2015-01-28)

## Bug fixes
- PIM-3712: Fix installation issue related to the tag of gedmo/doctrine-extensions v2.3.11, we freeze to v2.3.10

# 1.2.23 (2015-01-23)

## Bug fixes
- PIM-3664: Fix product media stacktrace regression on missing media on filesystem during an export
- PIM-3677: Fix `Pim\Bundle\CatalogBundle\Doctrine\ReferencedCollection` saving problem

# 1.2.22 (2015-01-21)
- Crowdin Updated translations

# 1.2.21 (2015-01-16)

## Bug fixes
- PIM-3615: Context of the grid not applied in product form for an attribute type Date
- PIM-3638: Fix doctrine/cache 1.3.1 to fix Oro FilesystemCache issue

# 1.2.20 (2015-01-14)

## Bug fixes
- PIM-3603 Trigger saving wysiwyg editor contents when submitting product form manually

# 1.2.19 (2015-01-09)

## Bug fixes
- PIM-3556: Fix memory leak on versionning
- PIM-3548: Do not rely on the absolute file path of a media

# 1.2.18 (2014-12-23)

## Bug fixes
- PIM-3533: Fix wrong keys being generated for empty price attributes in normalized product snapshots
- PIM-3558: Fix order of options for multiselect attribute in product versionning and csv product export

## BC breaks
- PIM-3558: in the exported product csv file, we apply the sort order defined by the user to sort the options of a multiselect

# 1.2.17 (2014-12-19)
- PIM-3550: force the version of "doctrine/annotations" to "v1.2.1" to avoid the BC Break introduced with v1.2.2

# 1.2.16 (2014-12-17)

## Bug fixes
- PIM-3447: Enforce max database length limit on identifier, text and textarea attribute values
- PIM-3471: Add an error log when the max number of indexes is reached for the mongo product collection (MongoResultException is raised since Mongo 2.6.*)
- PIM-3369: Check on import if the couple channel/local exist
- PIM-3368: Add association type check on association import
- PIM-3377: Add a check if the specific locale exists on imports, and skip unused attribute column for locale specific on exports
- PIM-3458: When creating an attribute group, automatically set the sort order to the last one
- PIM-3420: Remove update guessers on attributes and attributes option to fix the versionning memory leak

## BC breaks
- PIM-3368: Add AssociationType class argument to the `Pim\Bundle\TransformBundle\Transformer\AssociationTransformer` constructor

## Improvements
- PIM-3448: Add the method `getAttributeGroupsFromAttributeCodes` in the `Pim\Bundle\CatalogBundle\Entity\Repository\AttributeGroupRepository`

# 1.2.15 (2014-12-10)

## Bug fixes
- PIM-3473: Fix date picker year range selection over next year
- PIM-3475: Fix attribute options sort order in import/export

## BC breaks
- Export of attribute options in CSV now include a sort_order column

# 1.2.14 (2014-12-03)

## Bug fixes
- PIM-3443: Fix prices not exported in quick export
- PIM-3446: Fix import export history with large amount of errors

# 1.2.13 (2014-11-26)

## Bug fixes
- PIM-3406: Fix boolean filter on Mongo implementation
- PIM-3430: Fix doctrine issue on prices when skip an item during the product import
- PIM-3358: Fix sprintf issue in an exception which prevents doctrine writer to deal with anything else than an object
- PIM-3326: Fix mongo filters with multiples values and empty on MongoDB
- PIM-3426: Fix common attributes edition on multi selects
- PIM-3434: Fix bug in product media manager when file does not exist on the filesystem
- PIM-3436: Fix WYSIWYG field on product edit form (load them asynchronously)
- PIM-3372: Add an error message when the locale is disabled during product import
- PIM-3370: Add an error message when the channel doesnt exist during product import
- PIM-3374: Add an error message when a channel is provided for a global attribute
- PIM-3375: Add an error message when a locale is provided for a global attribute
- PIM-3376: Add an error message when a channel and a locale are provided for a global attribute
- PIM-3393: Don't show the update view button for non-owners

# 1.2.12 (2014-11-13)

## Bug fixes
- PIM-3298: Fix issue with locale specific property of an attribute when edit and mass edit
- PIM-3229: Fix values for simple and multi select attributes with missing translations not being displayed in the grid
- PIM-3309: Fix check on product value uniqueness
- PIM-3288: Fix memory leak on product import (avoid to hydrate all products of a category when we add a category to a product)
- PIM-3354: Fix parameter alias in ORM ProductCategoryRepository

# 1.2.11 (2014-10-31)

## Bug fixes
- PIM-3308: Fix regression on unclassified filter
- PIM-3311: Fix creation of products with missing identifier during imports
- PIM-3312: Fix CSV import of product values with invalid channel, locale or currency

# 1.2.10 (2014-10-24)

## Bug fixes
- PIM-3221: Fix the possibility to update attributes on variant groups during import
- PIM-3283: Fix issue on the password reset
- PIM-3209: Fix issue on the extension validation during import
- PIM-3234: Fix performance issue on category filter

# 1.2.9 (2014-10-17)

## Bug fixes
- PIM-3254: Fix issue with inactive locales in exports
- PIM-3217: Fix missing filter groups in grid filter selector when two attribute groups have the same sort orders
- PIM-3281: Fix mass edit issue on localizable values, it uses user locale instead of selected locale
- PIM-3248: Fix completeness not being correctly calculated after removing a required attribute from a family
- PIM-3279: Fix performance issue with big group sets
- PIM-3266: Fix the flush of skipped items during an import that uses the `Pim\Bundle\BaseConnectorBundle\Processor\TransformerProcessor`. All your custom processors that uses the `TransformmerProcessor` should now inject the `Pim\Bundle\CatalogBundle\Doctrine\SmartManagerRegistry` to fix this issue too.
- PIM-3282: Fix the grid filters that can be set as json in the request

## BC breaks
- Two new arguments have been added to Pim\Bundle\FilterBundle\Filter\Product\GroupsFilter: `userContext` and `groupClass`

# 1.2.8 (2014-10-10)

## Bug fixes
- Fix memory leak in CSV quick export
- Fix memory leak when product with medias are exported in CSV
- Cannot display correctly all variant groups on grid

## Improvements
- avoid hydrating duplicate categories when applying category filter in product grid

# 1.2.7 (2014-10-01)

## Bug fixes
- Fix no warning message when leaving a product form after a submit with errors
- Stabilize composer.json (minimum-stability: stable) and fix monolog version issue

# 1.2.6 (2014-09-26)

## Bug fixes
- Fix installer fail on requirements when you change the archive and uploads folder
- Fix display of multi-byte characters in long form labels that are truncated
- Incorrect date display between export/import widget and job execution page and job history
- Fix archiver bug with yml imports
- Fix missing product versioning data when a category, attribute or attribute option linked to a product is removed

## BC breaks
- Added supports method in Pim\Bundle\BaseConnectorBundle\Archiver\ArchiverInterface
- Two new methods have been added to Pim\Bundle\CatalogBundle\Repository\ProductRepositoryInterface: `findAllWithAttribute` and `findAllWithAttributeOption`
- Constructor of Pim\Bundle\VersioningBundle\UpdateGuesser\AttributeOptionUpdateGuesser has been changed

## Improvements
- Add images in icecat_demo_dev installer fixtures
- Add sorter to the grid state

# 1.2.5 (2014-09-19)

## Bug fixes
- File that contains non UTF-8 characters can not be imported anymore
- Mimetype check on file import has been removed
- Incorrect written number after csv export

## Improvements
- Fixtures stop if warnings are encountered
- Errors and warnings for fixtures are displayed

# 1.2.4 (2014-09-11)

## Bug fixes
- Fixed job profile controller doing a global flush after launching job execution

# 1.2.3 (2014-09-08)

## Bug fixes
- association fixtures

# 1.2.2 (2014-09-05)

## Improvements
- CacheClearer splits into two services, one for Product and one for other entities

## Bug fixes
- association import with MongoDB fixes

# 1.2.1 (2014-09-03)

## Bug fixes
- large memory leak fixed for non product import (association, product group, attribute, categories, etc...)
- new associations were created at each import

## BC breaks
- protected postWrite method not called anymore from BaseConnectorBundle\\Writer\\Doctrine\\Writer.
 If you need it, override the write method, call the parent and add your code after.
- constructor of Pim\Bundle\BaseConnectorBundle\Writer\Doctrine\Writer has changed
- Pim\Bundle\TransformBundle\Cache\ProductCacheClearer has been renamed Pim\Bundle\TransformBundle\Cache\CacheClearer

# 1.2.0 (2014-08-28)

## Improvements

## Bug fixes
- Fix a bug on entity `Pim/Bundle/CatalogBundle/Model/AbstractProduct`

# 1.2.0-RC4

## Improvements
- Java dependency has been removed
- Add locale fallback to en_US

## Bug fixes
- Sort exported categories by tree and order inside the tree
- Return to the family index page after cancelling family mass edit instead of product index
- Fixed an error when all families are edited without any applied filters
- Fixed a bug that allowed to mass edit only 10 families
- Fixed category order in the categories tab of products
- Incomplete archives no longer appear as downloadable in the export execution details page
- Fixed Cascade delete on associations for MongoDB impl
- Fixed a bug on normalization of decimal attributes for MongoDB impl
- Fixed the 'Is associated' filter in the product association grids
- Fixed a bug where special characters were not well handled in product grid filter
- Fixed unique value validation for date attributes during import
- Fixed apply filter on channel tree on MongoDB implementation
- Fixed a bug on ProductCsvWriter
- Fixed a bug that causes product associations to be stored twice in MongoDB implementation

## BC breaks
- Replace ACLs `pim_enrich_family_add_atribute` and `pim_enrich_family_remove_atribute` with `pim_enrich_family_edit_attributes`. This ACL also enforces rights to edit attribute requirements.
- Changed JobExecutionArchivist to archive files generated by export before it is marked as completed
- JS and CSS are not minified anymore. We advise to use server side compression for bandwidth savings.

# 1.2.0-RC3

## Improvements
- Killed export process are now detected and displayed as failed
- CsvWriter can write files for any type of entity

## Bug fixes
- Fixed Mass edit on a never fulfilled price attribute
- Fix TinyMCE WYSIWYG editor generating 'fake' history due to html reformatting
- Fixed flat product normalizer and filtered values (with many filters)
- Make sure that the file path of export profiles is writable before allowing to execute
- Fixed bug with scopable boolean value not being saved
- Use `pim_number` form type to replace the use of `number` and fix issue with javascript validation on numbers with different formats

## BC breaks
- Remove `task` option from install command
- JobExecutionController now require the Akeneo\Bundle\BatchBundle\Manager\JobExecutionManager.
- InvalidItemsCsvArchiver is not injected in the constructors of ProductCsvReader and ProductReader
- CsvProductWriter should be used instead of CsvWriter for products
- Remove `pim_serializer.normalizer.get_set_method` defined as fallback normalizer

# 1.2.0-RC2

## Improvements
- Create a metric factory
- Improve UI for defining role permissions
- Throw exception on install command if fixture directory not found
- Setup `pim_catalog.storage_driver` in `pim_parameters.yml` instead of `config.yml`
- Load PIM configuration via the import of the file `pim.yml` instead of a preprend configuration
- Externalize non local PIM parameters in `pim_parameters.yml`
- Replace buttons by icons to manage datagrid views
- Add post create event on enrich part when an attribute group is created

## Bug fixes
- The message 'there are unsaved changes' is missing in the Role edit form
- Display a file attribute attribute as column in product grid displays Array
- History tab crashes when product imported without real time versioning
- Creating an attribute with the code "id" should be forbidden
- Switch not well displayed on other locales than en_US
- Associations are now well saved on product import

## BC breaks
- Remove backendStorage property on attribute entities
- Inject MetricFactory in `Pim\Bundle\CatalogBundle\AttributeType\MetricType`, `Pim\Bundle\EnrichBundle\MassEditAction\Operation\EditCommonAttribute` and `Pim\Bundle\TransformBundle\Transformer\Property\MetricTransformer` instead of metric entity class parameter
- MongoDB: Media are now part of the product as embedded document and not in an external collection. A migration script is provided. See the UPGRADE file.
- Change constructor of `Pim\Bundle\EnrichBundle\Form\Type\FamilyType` to add `DisableFamilyFieldsSubscriber` as third argument and `AddAttributeAsLabelSubscriber` as fourth argument
- Rename pim_catalog.datasource.smart and pim_catalog.datasource.product respectively by pim_datagrid.datasource.smart and pim_datagrid.datasource.product
- Add method setMassActionRepository and remove the MassActionRepositoryInterface from constructor
- Introduce a dedicated pim_webservice.serializer to handle REST API
- Rename ACL `pim_enrich_family_edit` to `pim_enrich_family_edit_properties`. This ACL now only check the access to the properties tab.
- Rename ACL `pim_enrich_product_edit` to `pim_enrich_product_edit_attributes`. This ACL now only check the access to the attributes tab.
- Added ProductCacheClearer to share cache clearing between product writers

# 1.2.0-RC1

## Features
- Add an option to automatically sort the choices of simple and multi select attributes
- Add a mass family edition operation to allow adding or changing attribute requirements on many families at once
- Allow filtering by empty values for attributes (text, textarea, number, date, simple and multiselect, prices and metrics) and for family property
- Add an option to filter products by a list of identifier values
- Don't allow editing the default datagrid view
- Add a enable/disable row action in product grid

## Improvements
- Group datagrid filters by attribute groups
- Ease the adding of new filters and sorters in ProductQueryBuilder
- All grids can now benefit from the multistep mass edition wizard (this was reserved to the the product grid before)
- Ease the adding of subscribers in ProductEditType, JobInstanceType and AttributeGroupType with addEventSubscriber methods
- Introduce a ProductValueFormFactory which dispatch a EnrichEvents::CREATE_PRODUCT_VALUE_FORM to ease the product value form customization
- MongoDB completeness calculation performances
- Introduce Abstract models for Association, Media, Metric, Price, Completeness to ease the overriding/re-using of theses classes
- Allow to override of a repository avoiding to redefine the entity mapping
- Introduce a datagrid choice filter that loads attribute option choices based on the search query to enhance performance with a large number of attribute options
- Apply "Remove product" permission to hide mass delete and delete row action
- Change "launch" button by "view" on job profile datagrids
- Create a `JobInstanceRepository`
- Automatic creation and purge of indexes for MongoDB
- Dispatch event before rendering the product edit template
- Fixed asymetric enable product button
- Remove qb definition from job profile grid configs
- Create repositories for JobInstance and JobExecution
- Create manager for JobInstance
- Clean LastOperationsWidget architecture
- New readers for export improve memory usage loading small batches of products instead of all products in same time
- Update BatchBundle to 0.1.6 in order to get updated summary information during the execution of the process (and not only at the end)
- Allow values 'true', 'false', 'yes' and 'no' to be converted into boolean during import
- Create a job instance factory to create job instances
- Allow to add hidden row actions in grids
- Make optional the generation of missing completenesses in product reader
- Update install to be able to define email address/name used for system emailing
- Update BatchBundle version to get a better support of exceptions in logs and provide the new command akeneo:batch:list-jobs
- Faster MongoDB product writer (around 10x times faster than current one)
- Dispatch events on show/edit/execute/remove job profile actions
- Dispatch events on view/download job execution actions
- Allow to install custom user roles and groups from installer fixtures
- Display the code of import/export profiles on the edit and show views
- Related entities' edition and deletion doesn't reload all the products' normalized data
- Inject event dispatcher inside AbstractController
- Csv reader and Yaml readers are now reseted between each steps
- Dispatch events when removing some entities
- Add method remove in Category, Group, Attribute, Association type and family managers.
- Call manager's method remove from these entity controllers
- Remove the count of products by category in the context of the management of the categories (perf)
- Define attribute type classes as parameters
- Products on which mass edit operation is not performed are also ignored from operation finalize method
- Create specific serializer service for versioning

## Bug fixes
- Replaced usage of Symfony process to launch background job with a simple exec, more reliable on a heavily loaded environment
- Added missing translation keys for "manage filters", "all", "records", etc
- Images import from fixtures now works
- Fixed versions not being properly generated when real-time versioning is disabled (in imports/exports)
- Deleted completeness when a locale of a channel is deleted
- Displayed flags in the completenesses grid
- Fixed a memory leak on product import when using MongoDB
- Fixed a bug with image upload on product with a "\" or "/" in their sku
- Fixed a bug that silently failed when uploading file that does not comply with server configuration
- Fixed a bug when display image thumbnail in the product grid with MongoDB support
- Fixed a bug with timestampable listener which doesn't change the updated date of a product
- Fixed a bug with numeric validation and decimal allowed property (number, metric, price attribute types)
- Attribute Options code validation now more precise on uniqueness (equality instead of similarity)
- Fixed a bug with repository resolver on ODM implementation
- Fixed a bug on mass edit when we use a completeness filter to select products
- Removed the import CSV mimetype validation which is unreliable
- Product completeness in MongoDB is not lost anymore in the grid
- Upload on a job with a custom step (non ItemStep) doesn't crash anymore
- Memory leak fixed in pim:version:refresh command
- Fixed a bug when try to remove the family of a product
- Wrong date conversion fixes on grid and form

## BC breaks
- Remove FlexibleEntityBundle
- Remove CategoryWriter and use the generic doctrine writer instead
- Remove entity argument from FiltersConfigurator constructor
- Rely on CatalogBundle/Version and not anymore on CatalogBundle/PimCatalogBundle to get the current version of the PIM
- The Pim\Bundle\EnrichBundle\MassEditAction namespace has been renamed to Pim\Bundle\EnrichBundle\MassEditAction\Operation
- Mass edit operator has been moved to an Operator sub-namespace
- Pim\Bundle\EnrichBundle\MassEditAction\Operation\MassEditActionInterface has been renamed Pim\Bundle\EnrichBundle\MassEditAction\Operation\MassEditOperationInterface
- Changed the HydratorInterface::hydrate() method signature
- Avoid to store null values in Product::normalizedData (MongoDB support)
- Remove redundant 'getActiveCodeChoices' method in CurrencyManager (use CurrencyManager::getActiveCodes())
- Remove AbstractAttributeType::buildValueFormType, change visibility of prepareValueFormName, prepareValueFormAlias, prepareValueFormOptions, prepareValueFormConstraints, prepareValueFormData to public
- Remove `MetricBaseValuesSubscriber` and create one for MongoDB and another one for ORM
- Create `OptionFilter`, `OptionsFilter` for ORM and MongoDB implementations
- InstallerBundle/LoaderInterface has been changed to pass ProductManager to manage media (loading images from fixtures)
- Refactor VersioningBundle - a lot of API changes, add MongoDB support.
- Remove the Doctrine registry dependency from `Pim\Bundle\CatalogBundle\Manager\CompletenessManager` and use only the family repository
- Remove the Doctrine registry dependency from `Pim\Bundle\CatalogBundle\Doctrine\ORM\CompletenessGenerator` and use only the entity manager
- Add a new method `scheduleForChannelAndLocale` to `Pim\Bundle\CatalogBundle\Doctrine\CompletenessGeneratorInterface`
- Add a dependency to the completeness manager on `Pim\Bundle\EnrichBundle\Form\Handler\ChannelHandler`
- Add a dependency to the channel repository on `Pim\Bundle\CatalogBundle\Manager\CompletenessManager`
- Remove deprecated ConfigureGroupProductGridListener and add parameter in method ConfiguratorInterface::configure(DatagridConfiguration $configuration)
- Category and CategoryRepository no longer extend AbstractSegment and SegmentRepository, previously inherited methods are now in these classes
- Change constructor of ProductExportController to remove CurrencyManager and AssociationTypeManager args
- Change constructor of `Pim\Bundle\EnrichBundle\Controller\ProductController` and `Pim\Bundle\ImportExportController\JobProfileController` (inject event dispatcher)
- Add parameters to load datagrids in job profiles index twig templates
- Remove WidgetRepository to replace it by `Pim\Bundle\ImportExportBundle\Entity\Repository\JobExecutionRepository`
- Inject `Pim\Bundle\ImportExportBundle\Manager\JobExecutionManager` into LastOperationsWidget
- Remove injection of WidgetRepository from LastOperationsWidget
- Inject JobInstanceFactory inside `Pim\Bundle\ImportExportBundle\Controller\JobProfileController`
- Remove duplicate pim_catalog.entity.job_instance.class parameter, we must now use akeneo_batch.entity.job_instance.class
- Inject EventDispatcher inside AbstractController
- Add missing getEntity() method in product value interface
- Add methods inside CategoryInterface
- Inject `Symfony\Component\EventDispatcher\EventDispatcherInterface` inside Attribute, AssociationType, Category, Family and Group managers
- Inject `Pim\Bundle\CatalogBundle\Manager\FamilyManager` in `Pim\Bundle\EnrichBundle\Controller\FamilyController`
- Inject `Doctrine\Common\Persistence\ObjectManager` in `Pim\Bundle\CatalogBundle\Manager\AssociationTypeManager`
- Inject `Doctrine\Common\Persistence\ObjectManager` in `Pim\Bundle\CatalogBundle\Manager\FamilyManager`
- Inject group and group types classes in `Pim\Bundle\CatalogBundle\Manager\GroupManager`
- Inject `Pim\Bundle\CatalogBundle\Manager\AssociationTypeManager` in `Pim\Bundle\EnrichBundle\Controller\AssociationTypeController`
- Inject `Pim\Bundle\CatalogBundle\Manager\FamilyManager` in `Pim\Bundle\EnrichBundle\Controller\FamilyController`
- Inject SecurityFacade inside `Pim\Bundle\EnrichBundle\Controller\CategoryController`
- Each dashboard widget has to define its full template, nothing is rendered automatically
- Delete `Pim\Bundle\DataGridBundle\Extension\Filter\MongoDBFilterExtension`, `Pim\Bundle\DataGridBundle\Extension\Filter\OrmFilterExtension`, `Pim\Bundle\DataGridBundle\Extension\Filter\ProductFilterExtension`
- Rename `Pim\Bundle\DataGridBundle\Extension\Filter\AbstractFilterExtension` to `Pim\Bundle\DataGridBundle\Extension\Filter\FilterExtension` which expects a `Pim\Bundle\DataGridBundle\Datasource\DatasourceAdapterResolver\` as third argument for its constructor
- Rename constant `Pim\Bundle\DataGridBundle\DependencyInjection\Compiler\AddFilterTypesPass::FILTER_ORM_EXTENSION_ID` to `Pim\Bundle\DataGridBundle\DependencyInjection\Compiler\AddFilterTypesPass::FILTER_EXTENSION_ID`
- Delete `Pim\Bundle\DataGridBundle\Extension\Sorter\MongoDBSorterExtension`, `Pim\Bundle\DataGridBundle\Extension\Sorter\OrmSorterExtension`, `Pim\Bundle\DataGridBundle\Extension\Sorter\ProductSorterExtension`
- Rename `Pim\Bundle\DataGridBundle\Extension\Sorter\AbstractSorterExtension` to `Pim\Bundle\DataGridBundle\Extension\Sorter\SorterExtension`
- Rename constant `Pim\Bundle\DataGridBundle\DependencyInjection\Compiler\AddSortersPass::SORTER_ORM_EXTENSION_ID` to `Pim\Bundle\DataGridBundle\DependencyInjection\Compiler\AddSortersPass::SORTER_EXTENSION_ID`
- Delete service `pim_datagrid.extension.filter.mongodb_filter`
- Delete service `pim_datagrid.extension.filter.product_filter`
- Rename service `pim_datagrid.extension.filter.orm_filter` to `pim_datagrid.extension.filter`
- Delete service `pim_datagrid.extension.sorter.mongodb_sorter`
- Rename service `pim_datagrid.extension.sorter.orm_sorter` to `pim_datagrid.extension.sorter`
- Delete `Pim\Bundle\DataGridBundle\Extension\Pager\MongoDBPagerExtension`,`Pim\Bundle\DataGridBundle\Extension\Pager\OrmPagerExtension` and `Pim\Bundle\DataGridBundle\Extension\Pager\ProductPagerExtension`
- Rename `Pim\Bundle\DataGridBundle\Extension\Pagerr\AbstractPagerExtension` to `Pim\Bundle\DataGridBundle\Extension\Pager\PagerExtension` which expects a `PagerResolver` as first argument
- Delete service `pim_datagrid.extension.pager.mongodb_pager`
- Delete service `pim_datagrid.extension.pager.product_pager`
- Rename service `pim_datagrid.extension.pager.orm_pager` to `pim_datagrid.extension.pager`
- Replace `Pim\Bundle\DataGridBundle\Datasource\Orm\OrmDatasource` by `Pim\Bundle\DataGridBundle\Datasource\Datasource`
- Replace service `pim_datagrid.datasource.orm` by `pim_datagrid.datasource.default`
- Delete `Pim\Bundle\DataGridBundle\Datasource\MongoDB\MongoDBDatasource`
- Delete service `pim_datagrid.datasource.mongodb`
- Remove the flush parameter from Pim\Bundle\CatalogBundle\Doctrine\MongoDB\CompletenessGenerator::generateMissingForProduct(), as it was not used properly anymore (completeness are directly pushed to MongoDB without using ODM)
- Rename countForAttribute to countVariantGroupAxis in GroupRepository
- Remove locale-specific rights
- Upgraded to 0.2.* version of akeneo/batch-bundle
- Rename `Pim\Bundle\TransformBundle\DependencyInjection\Compiler\ReplacePimSerializerArgumentsPass` by `Pim\Bundle\Transform\DependencyInjection\Compiler\SerializerPass` and change construct parameters
- AddVersionListener and VersionBuilder use new `pim_versioning.serializer` service
- In InGroupFilter and IsAssociatedFilter constructors, replace the RequestParameters argument by a RequestParametersExtractorInterface
- Change constructor of `Pim\Bundle\DataGridBundle\Controller\ProductExportController` to inject the product repository `Pim\Bundle\CatalogBundle\Repository\ProductRepositoryInterface` as fourth argument
- Rename Pim\CatalogBundle\Model\Media to Pim\CatalogBundle\Model\ProductMedia to reflect the coupling between product media and product value and allow the future introduction of generic media
- Add a $metricClass argument in MetricTransformer constructor
- Add a $mediaClass argument in MediaTransformer constructor
- Add a $metricClass argument in MetricType constructor
- Change the arguments of ProductBuilder to pass classes (product, value, price) as an array
- Change the arguments of EditCommonAttributes to pass classes (metric, media, price) as an array
- Remove not used parameter `pim_import_export.entity.export.class`
- Remove file `Pim\Bundle\ImportExportBundle\DependencyInjection\Compiler\ResolveDoctrineOrmTargetEntitiesPass`
- Replace the filter config parent_type by ftype
- Rename CatalogBundle, VersioningBundle, UserBundle listeners to subscribers
- Change constructor of `Pim\Bundle\DataGridBundle\Manager\DatagridViewManager` to inject the datagrid view repository as first argument (instead of the manager)
- Rename service `pim_catalog.validator.attribute_constraint_guesser` by `pim_catalog.validator.constraint_guesser.chained_attribute`

# 1.1.0 - "Rabbit Punch" (2014-04-16)

## Features
- Implement creating, updating, applying and removing datagrid views
- MongoDB storage support

## Improvements
- Allow to add many quick export on datagrids
- Optimize products mass deletion
- Improve get product REST API
- Improve entity history context display for entities updated during import jobs
- Add a 'properties' field to the Attribute entity to allow easily adding new attribute type dependent properties
- Introduced custom ODM types to map document to one or many entities
- Define specific route and configuration for datagrid quick exports
- Add a parameter to ProductManager::save() and ProductManager::saveAll() to allow saving products without completeness recalculation
- Dispatch event pre/post handler for each mass action
- Enhance the error message displayed when a related entity doesn't exist during an import (for instance we import products and a family doesn't exist)
- Default product datagrid sorting is done descending on updated property

## Bug fixes
- Fixed the verbose option always used in the install command
- Fixed issue on attribute option removal
- Fixed identifier is required attribute
- Fixed get common attributes with common values
- Fixed completeness not removed from changed family
- Fixed Product ORM mapping: activated orphanRemoval of values
- Fixed family import fixtures, we now throw an exception if attribute used as requirement not exists
- Fixed the CSV import of attribute options which can fail due to missing columns when options are not 100% translated
- Fixed the CSV import of attribute option to throw exception when the attribute is not known
- Fixed the CSV export of attributes to avoid to export the virtual group 'Other'
- Prevent considering 0 as a null value when importing metric data
- Ensured the attribute option validation when edit an option
- Fixed the product CSV export when a metric attribute is exported without unit
- Fixed the missed 'there are unsaved changes' message when I delete an option
- Ensured the ability to change the user catalog locale from user fixtures
- Fixed mass delete and pagination
- Fixed the CSV import of family when an attribute does not exist
- Fixed the CSV import of option when an attribute does not exist
- Fixed the erroneous message on completeness tab to display "not yet calculated" instead of "locale non associated to this channel"
- Fixed the 'null' displayed after a dynamic option creation
- Fixed the quick Export to be able to export all the products
- Ensured that we're able to configure the email to use in monolog handler
- Fixed the missing translation keys
- Fixed the route exception for less/address in prod.log
- Fixed the categories tree get cut off on a long list on categiry management
- Fixed the deletion of an attribute option
- Remove the deprecated fallback property in locale and in locales.yml file
- Avoid to recalculate the completeness when I add some products to one or more group with the mass-edit wizard
- Fixed the unique attributes validation during product CSV imports
- Fixed the exception on file_get_content if the image doesn't exist anymore
- Ensure the required property for an identifier when importing attributes
- Fixed the error message when the family is not known when importing products
- Removed useless ```app/entities``` directory

## BC breaks
- Add an argument HydratorInterface in ProductDatasource constructor (MongoDBODM support)
- Add an argument $adapterClass (string for FQCN) in ProductFilterExtension and OrmFilterExtension constructors (MongoDBODM support)
- Remove deprecated fallback property of Locale entity
- Add a generateProductCompletenesses method on CompletenessGeneratorInterface, to generate completeness for one product
- Add setCompletenesses and getCompletenesses method on ProductInterface and Product class
- Add methods getProductQueryBuilder, deleteProductIds methods in ProductRepositoryInterface
- Remove methods setLocale/getLocale, setScope/getScope, setConfiguration/getConfiguration from ProductRepositoryInterface
- Remove methods setLocale/getLocale, setScope/getScope from ProductManager
- Move findAllByAttributes and findOneByWithValues from FlexibleEntityRepositoryInterface to ProductRepositoryInterface
- Move setFlexibleQueryBuilder, findAllByAttributes, findOneByWithValues, getFlexibleQueryBuilder, addJoinToValueTables, findAllByAttributesQB from FlexibleEntityRepository to ProductRepository (ORM)
- Move FilterBundle/Filter/ScopeFilter.php, ProductCompletenessFilter.php, ProductGroupsFilter.php, CategoryFilter.php -> FilterBundle/Filter/Product/ScopeFilter.php, CompletenessFilter, GroupsFilter.php, CategoryFilter.php
- Move FilterBundle/Resources/public/js/datafilter/filter/scope-filter.js, category-filter.js -> FilterBundle/Resources/public/js/datafilter/filter/product_scope-filter.js, product_category-filter.js
- Move FilterBundle/Filter/Flexible/FilterUtility.php -> Filter/ProductFilterUtility.php, remove the flexibleEntityName argument of applyFlexibleFilter, rename applyFlexibleFilter to applyFilterByAttribute
- ProductValueNonBlank renamed to ProductValueComplete
- Remove the AclHelper $aclHelper argument from the DataGridBundle/Extension/Pager/Orm/Pager.php constructor
- Moved CustomEntityBundle to its own repository
- Move `FlexibleEntityBundle/Doctrine/*` -> `CatalogBundle/Doctrine/ORM/*`, rename `FlexibleQueryBuilder*` to `ProductQueryBuilder*`, specialize the implementation and pass the CatalogContext as constructor argument
- Changes in the implementation of storing datagrid state - adding 'pim/datagrid/state-listener' to the datagrid configuration is no longer required, instead, the grid should be rendered with dataGrid.renderStatefulGrid()
- Move `FilterBundle/Filter/Flexible/*` -> `FilterBundle/Filter/ProductValue/*`
- Remove unused FilterBundle/Filter/ProductValue/EntityFilter
- Replace FlexibleManager by ProductManager in ContextConfigurator constructor arguments
- Replace tag `pim_flexibleentity.attributetype` by `pim_catalog.attribute_type`
- Replace service `@pim_flexibleentity.validator.attribute_constraint_guesser` by `@pim_catalog.validator.attribute_constraint_guesser`
- Replace the use of FlexibleValueInterface by ProductValueInterface in AttributeTypeInterface and AbstractAttributeType
- Update ProductValueInterface, add getData, setData and getAttribute methods
- Move `DataGridBundle/Extension/Formatter/Property/*` to `DataGridBundle\Extension\Formatter\Property\ProductValue\*`
- Use CatalogContext and not ProductManager as constructor argument in AddParametersToProductGridListener
- Move mass export in specific controller
- Add an affectsCompleteness method to MassEditActionInterface to indicate whether performing the mass action requires recalculating the product completeness
- Remove DeleteMassActionHandler, replaced by ProductDeleteMassActionHandler
- Change product REST API data and url format
- Remove incomplete REST API for getting multiple products
- Remove Router dependency from json ProductNormalizer
- Replace RegistryInterface with ManagerRegistry in controllers - retrieving the ObjectManager from the AbstractController now requires passing the class name (AbstractDoctrineController::getManagerForClass())
- Change Completeness Manager and Repository function names to something more coherent (generateMissingForxxx)
- Move `DataGridBundle/Extension/Sorter\Orm\FlexibleFieldSorter` to `DataGridBundle/Extension/Sorter/Product/ValueSorter`
- Move `DataGridBundle/Extension/Sorter/Orm/FlexibleFieldSorter` to `DataGridBundle/Extension/Sorter/Product/ValueSorter`
- Move `DataGridBundle/Extension/Selector/Orm/*` to `DataGridBundle/Extension/Selector/Orm/Product` and `DataGridBundle/Extension/Selector/Orm/ProductValue`
- ProductRepository does not extend anymore FlexibleEntityRepository, getFlexibleConfig/setFlexibleConfig have been replaced by getConfiguration/setConfiguration
- Change mass action route for products and create own controller for these mass actions
- Add a MassActionHandlerRegistry for mass action handlers services (works with handler alias)
- Rename ProductDeleteMassActionHandler to DeleteMassActionHandler
- Create MassActionHandlerInterface instead of using OroPlatform one
- Change MassActionDispatcher::dispatch parameters
- Replace `@pim_datagrid.datasource.product.result_record.hydrator` by `@pim_datagrid.datasource.result_record.hydrator.product` and same for class parameter
- Move mass action handlers to its own `Handler` directory
- Create PimDatasourceInterface extending OroDatasourceInterface
- Use PimVersioningBundle:Version for all entity audits instead of OroDataAuditBundle:Audit, replace AuditManager with VersionManager, drop AuditBuilder and refactor listeners that create object versions
- Redefine DeleteMassAction, EditMassAction and ExportMassAction
- Remove data_identifier property defined on datagrid.yml for mass actions
- Rename parameter $queryBuilder as $qb in HydratorInterface
- Add findFamilyCommonAttributeIds and findValuesCommonAttributeIds methods to ProductRepository interface
- Remove queryBuilder property from MassEditActionController and remove $request from each action
- Remove queryBuilder from methods initialize and perform in AbstractMassEditAction and children
- Add setProductsToMassEdit and getProductsToMassEdit in AbstractMassEditAction
- Remove EntityManager property from AddToGroups mass edit action and directly inject GroupRepository
- Remove ProductManager property from Classify mass edit action
- Remove method getProductIdsFromQB from EditCommonAttributes mass edit action
- Remove ProductRepository::findFamilyCommonAttributes() and ProductRepository::findValuesCommonAttributeIds() to replace them by ProductRepository::findCommonAttributeIds()
- Disable global search feature
- Remove the 'searchable' property of AbstractAttribute
- Move ProductRepository::getIdentifier() to attribute repository
- Move CatalogBundle\Entity\Repository\ProductRepository to CatalogBundle\Doctrine\ORM
- Move CatalogBundle\Entity\Repository\AssociationRepository to CatalogBundle\Doctrine\ORM
- Move CatalogBundle\Model\ProductRepositoryInterface to CatalogBundle\Repository
- Move CatalogBundle\Model\AssociationRepositoryInterface to CatalogBundle\Repository
- Move CatalogBundle\Model\CompletenessRepositoryInterface to CatalogBundle\Repository
- EditCommonAttributes class needs the ProductBuilder and ProductMassActionManager now
- Move prepareDBALQuery from ProductRepository to QueryBuilderUtility
- Add a ProductCategoryManager and move here the methods getProductsCountInCategory, getProductIdsInCategory from the ProductManager
- Renamed service writer ids `pim_base_connector.writer.orm.*` -> `pim_base_connector.writer.doctrine.*`
- Replace `@security.context` by `@pim_user.context.user` in `ContextConfigurator`
- Delete the attribute virtual group and the `getVirtualGroup` method of the class `Pim\Bundle\CatalogBundle\Model\AbstractAttribute`
- Render the attribute group mandatory for the creation and the edition of an attribute

# 1.0.2
## Bug Fixes
- Removed hardcoded attribute table from ORM/CompletenessGenerator.php
- Fixed of ProductValue's attributes' exclusion on completeness's computation

# 1.0.1
## Bug Fixes
- Removed hardcoded Attribute from ChainedAttributeConstraintGuesser
- Removed hardcoded Attribute from ValidMetricValidator

# 1.0.0 - "Hare We Go" (2014-03-06)

## Features
- Uservoice integration
- Add a last operations widget on the dashboard
- Add new user as fixtures
- Auto-refresh job execution report page
- Add a checkbox to select all visible rows in entity association grids
- Add colors to channels and use them in scopable field labels to make them more compact

## Improvements
- Load choices for grid filters asynchronously
- Allow adding/removing attributes to mass edit attributes view without a page reload
- Propagate -v option to subcommands of install command
- Fix the versions of dependencies in composer.json
- Undisplay unwanted searchable elements in quick search
- Add icons for category and product in search view
- Prevent hydrating all attributes in the available attributes addition form
- Prevent hydrating all families in the product edition form
- Import conversion units for channels
- Product grid loading performance by hydrating as array and introduce selector extension
- Add a screen to select the attribute type before creating an attribute
- Create check-requirements, assets and database/fixtures commands and simplify install one
- Make documentation tested linking it to our behat scenarios

## Bug fixes
- Fixed non-updated values being displayed in the the audit history
- Fixed attribute group form state not being saved
- Do not display Id as an eligible attribute as label
- Fixed select field missing for scopable simple/multi select attributes in the product form
- Restored missing attributes translation
- Fixed the display of scopable metric attributes in the product edit form
- Fixed regression with resolve target entity on Category entity
- Fixed datepicker in date attribute form
- Fixed unwanted fields appearing in attribute creation form if server-side validation errors are present
- Fixed 500 response when submitting import launch form without selecting file to upload
- Fixed $field_catalogLocale linked bugs
- Fixed scopable value order in product form
- Restored unique variant axis constraint when saving product
- Fixed missing breadcrumbs for edit views
- Fixed lost hashnav when creating an attribute group
- Fixed a bug that prevented saving unchecked checkbox value in product edit form
- Fixed recovered attributes on mass edit action
- Fixed a bug with tooltips sometimes not appearing due to a conflict between bootstrap and jquery tooltip plugins

## BC breaks
- Remove the date type property of Attribute and simplify the pim_catalog_date attribute type to support date only (not date/datetime/time)
- Remove unnecessary AttributeManagerInterface and AttributeInterface in favor of AbstractAttribute
- Rename findByWithSortedAttribute to findOneByWithValues, add pre-select attributes and related translations to reduce number of lazy loaded queries when edit a product
- Rename findByWithAttributes to findAllByAttributes
- MeasureBundle has been moved from the BAP to an external repository (akeneo/measure-bundle).
- BatchBundle has been moved from the BAP to an external repository (akeneo/batch-bundle).
- Remove magic setter access to value (ex: $product->setDescription()), as it has multiple conceptual and
technical flaws (attribute codes are data, not a freeze structure, needed to maintain an full attribute cache in product
that made the entity too smart for its own good and created performances problem)
- Remove Product::createValue(). Can be replaced by calling ProductManager::createFlexibleValue() and setting attribute, scope and locale on the created value.
- Product datagrid, hydrate rows as arrays (in place of objects) to reduce the loading time
- Datagrid configuration, remove [flexible_entity] config to avoid to define the used entity twice
- Rename and move src/Pim/Bundle/EnrichBundle/Resources/views/Completeness/_datagridCompleteness.html.twig => DataGridBundle/Resources/views/Property/completeness.html.twig
- Delete classes ConfigureAssociationProductGridListener and AssociationProductColumnsConfigurator, we now use ConfigureFlexibleGridListener to configure product association grid
- Delete the HideColumnsListener, the ColumnConfigurator is now able to add only columns configured by the user
- Rename CompletenessFilter to ProductCompletenessFilter to be consistent, move also the related js file
- Changed signature of ProductRepository::getEligibleProductIds()
- Changed signature of GroupType::__construct()
- Changed signature of AssociationType::__construct()
- Removed AttributeRepository::findallWithGroups()
- Rename grid_extensions.yml, grid_actions.yml, grid_listeners.yml, grid_attribute_types.yml to extensions.yml, actions.yml, event_listeners.yml, attribute_types.yml

# 1.0.0-rc-1 - "Tortoise Beats Hare" (2014-02-06)

## Features
- Completenesses over channels and locales widget
- New command to install the PIM
- Price attributes can be scopable
- Popin to configure product datagrid columns

## Improvements
- Add missing translations
- New grid implementation
- Grids performances
- Quick export of selected products in the grid
- Status column in the product grid
- Thumbnail in product grid for attribute of type image

## Bug fixes
- Bug #658: Export all activated translations even if no value has been set
- Bug PIM-1892: Prevented the form subscriber to remove form fields if not valid
- Downgrade ICU lib to be compatible with RedHat 6 and CentOS 6
- Fix an issue with excessive url length when mass editing many products
- Products grid loaded twice the first time the screen is displayed
- The first tree is not displayed in the mass edit wizard
- When no group type exist, it's not possible to add Variant Group
- Job validation is applied twice (create import/export)
- Validation messages not visible in job creation popin (create import/export)
- Lose hashnav when I create a tree
- Fix completeness calculation on icecat demo dev data
- Application crash on some product validation fail
- In create product popin, no way to search for family (in select 2 field)
- Attribute export in csv shift columns instead of putting blank values
- Error with field_catalogLocale on first load
- Missing translations in page titles
- When adding a new option from product form, the new option is not in the select
- Category edit and page title not updated

## BC breaks
- Change some translation message keys
- Remove GridBundle, add a new DataGridBundle (based on OroPlatform changes)
- Change filters implementations in FilterBundle
- Update all PIM grids to use the new implementation (extensions for filter, sorter, pager, custom datasource, custom cell formatters)
- Rename TranslatableInterface and TranslatableListener by Localizable one in FlexibleEntityBundle
- Rename translatable attribute property by localizable
- FlexibleQueryBuilder has been rewritten to prepare the MongoDB support (add filters and sorters in FlexibleEntityBundle/Doctrine/ORM)
- FlexibleQueryBuilder is injected to ProductRepository
- ProductRepository is injected in ProductManager
- Remove deprecated flexible entity config which is now builded by flexible manager itself (use doctrine meta)
- Move controllers, forms, routing and views from CatalogBundle to EnrichBundle (rename routes, forms, acls, services)
- Introduce a BaseConnectorBundle and move readers, processors, writers, archivers and related configuration from ImportExportBundle
- Introduce a TransformBundle and move cache, converters, encoders, normalizers, transformers and related configuration from ImportExportBundle
- Renaming of services of ImportExport that have been moved (pim_transform_* and pim_base_connector_*)
- Move functionality related to user preferences from LocaleManager and ChannelManager to a dedicated UserContext
- Remove AbstractFlexibleValue::isMatching() method

# 1.0.0-beta-4 - "The Abominable Snow Rabbit" (2014-01-08)

## Features
- Import product associations (CSV)
- New translation mode : Compare and copy values within a product edit form
- Convert metric values into the conversion unit selected for the channel during export
- Allow filtering and sorting by metric values
- Allow to go back to the grid or create another product after saving one
- Add products to many groups through mass edit wizard
- Attribute options fixture
- Product associations fixture
- Fixtures can be in CSV (all fixtures except users and currencies)
- Fixture files can be imported through a command (all fixtures except users and currencies)
- Add quick create popin for jobs
- Add a WYSIWYG editor for TextArea attributes

## Improvements
- Improve the user experience for family management
- Update import / export detail view by adding a summary
- Improve installer to provide different data set (minimal or dev)
- Use a form extension to apply select2 only on specified fields
- Add real time versioning option in product import
- Merge the configuration of import/export job steps in the first tab of the edit view
- Implement save of base unit and data for metric entity
- Metric values are now exported in two distinct columns (value and unit)
- Metric values can now be imported through two distinct columns ([examples](https://github.com/akeneo/pim-community-dev/blob/42371c0d6c70801a4a23a7aa8cf87e18f417c4a8/features/import/import_products.feature#L170-L198))
- Ajaxify the completeness tab of product edit form
- Change the channel switcher and collapse/expand modes on product edit view
- Add a loading mask when loading quick creation form
- Allow to switch configuration between ORM and ODM
- Update OroPlatform from beta-1 to beta-5
- Move Batch Form Types to ImportExport bundle and refactor them to be able to configure any kind of job
- Don't display several UI elements when users don't have the corresponding rights
- Use aliases for subforms, no more manual instanciation to enhance extensibility
- Product prices can now be imported with a single column per currency

## Bug fixes
- Missing pending versionable entities
- Product edit form fails with memory limit for products contained in large groups
- When I delete a filter price or metric and add it again, the filter is not applied
- Translate metric units in select field
- Values of attributes with the type Number are displayed with .0000 on product edit
- Reduce metric field width
- Sort by metric value in product datagrid
- Constraint of unicity for products of a variant group
- When reimporting a product, history for this product shows Create instead of Update
- The completness calculation takes a lot of time after importing in IcecatDemo
- Apply select2 only on needed fields
- Inverse unit and data position for metric form field
- Unwanted popin when try to leave attribute edit view
- Display bug on channel selector with long labels
- Versioning is not called after import
- I can select a root of a tree in the mass-edit wizard
- Products with no completeness do not show in the grid when selecting All products
- Exporting products with an empty file attribute value fails
- The count of Write when I export products is wrong
- Attributes are created even with minimal install
- Error on disallowed decimal on price are not displayed at the right place
- Initial state of completeness filter is wrong
- Search should take account of ACLs
- Oro mapping issue with search item on beta-1
- Locale selector in the product header is sometimes too short
- Allow to remove a translation setting it to empty
- Completeness doesn't take into account currencies of channels

## BC breaks
- Change AbstractAttribute getters that return a boolean value to use the 'is' prefix instead of 'get'. The affected getters are 'getScopable', 'getTranslatable', 'getRequired', 'getUnique'.
- Product, ProductValue, Media and ProductPrice have switched from Pim\Bundle\CatalogBundle\Entity namespace to the Pim\Bundle\CatalogBundle\Model namespace, to pave the way for the MongoDB implementation
- AbstractEntityFlexible getValue method now returns null in place of false when there is now value related to attribute + locale + scope
- Completeness and Product are not linked any more via a Doctrine relationship. We are cutting the links between Product and other entities in order to pave the way to the ability to switch between MongoDB and ORM while using the same API (apart from Product repository).
- Same thing than above for Category
- Relation between Family and Product has been removed from Family side
- Remove PimDataAuditBundle
- Remove PimDemoBundle
- Move product metric in catalog bundle
- Change jobs.yml to batch_jobs.yml and change expected format to add services and parameters
- Rename getStorageManager in flexible manager and change related references
- Rename AttributeTypeManager to AttributeManager and change related references, move createAttribute, createAttributeOption, createAttributeOptionValue from ProductManager to AttributeManager
- Introduce AttributeManagerInterface and remove references to concrete class
- Change attribute type configuration, refactor the attribute type compiler pass and attribute type factory
- Remove getAttributeOptionValueRepository, getFlexibleValueRepository from FlexibleManager
- Attribute fixtures format has changed
- Product associations import/export format has changed.
- Rename Association to AssociationType and all properties/methods linked to this class.
- Rename ProductAssociation to Association
- Rename ProductAttribute to Attribute

# 1.0.0-beta-3 - "Hare Conditioned" (2013-12-04)

## Features
- History of changes for groups and variant groups
- History of changes for import / export profiles
- History of changes for channels
- Allow creating new options for simple select and multiselect attributes directly from the product edit form
- Add a default tree per user
- Introduce command "pim:completeness:calculate" size argument to manage number of completenesses to calculate
- Switching tree to see sub-categories products count and allow filtering on it
- Group types management
- Import/Export product groups (CSV)
- Import/Export associations (CSV)
- Export product associations (CSV)
- Import/Export attributes (CSV)
- Import/Export attribute options (CSV)
- Upload and import an archive (CSV and medias)
- Download an archive containing the exported products along with media
- Add the column "enabled" in the CSV file for products import/export and for versioning

## Improvements
- Export media into separated sub directories
- Separate product groups and variants management
- Display number of created/updated products during import
- Speed up completeness calculation
- Display the "has product" filter by default in the product grid of group edit view
- Display currency label in currencies datagrid
- Disable changing the code of all configuration-related entities
- Merge the directory and filename of export profiles into a single file path property

## Bug fixes
- Mass delete products
- Fix some issues with import ACL translations (issues#484)
- Add a message when trying to delete an attribute used by one or more variant groups instead of throwing an error
- Selection of products in mass edit
- Versioning of installed entities (from demo bundle)
- For csv export of products, only export values related to selected channel and related locales
- Fix locale activation/deactivation based on locales used by channels
- Fix issue with 100 products csv import

## BC breaks
- Command "pim:product:completeness-calculator" has been replaced into "pim:completeness:calculate"
- Refactor in ImportExport bundle for Readers, Writers and Processors

# 1.0.0-beta-2 - "Hold the Lion, Please" (2013-10-29)

## Features
- Manage variant groups
- CRUD actions on groups
- Manage association between groups and products
- CRUD actions on association entities
- Link products with associations
- Import medias from a CSV file containing name of files
- Export medias from a CSV file
- Apply rights on locales for users
- Do mass classification of products
- Define price attribute type with localizable property

## Improvements
- Upgrade to BAP Beta 1
- Homogenize title/label/name entity properties using label
- Mass actions respects ACL
- Improve Import/Export profile view
- Hide access to shortcut to everyone
- Number, date and datetime attributes can be defined as unique values
- Use server timezone instead of UTC timezone for datagrids
- Make upload widget work on FireFox
- Display skipped data errors on job report

## Bug fixes
- Fix sorting channels by categories
- Bug #324 : Translate group label, attribute label and values on locale switching
- Number of products in categories are not updated after deleting products
- Fix dashboard link to create import/export profile
- Fix price format different between import and enrich
- Fix channel datagrid result count
- Fix end date which is updated for all jobs<|MERGE_RESOLUTION|>--- conflicted
+++ resolved
@@ -1,4 +1,3 @@
-<<<<<<< HEAD
 # 1.4.x
 
 ## Features
@@ -81,7 +80,7 @@
 - Remove arguments DenormalizerInterface, ValidatorInterface, ObjectDetacherInterface, $class from the constructor of Pim/Bundle/BaseConnectorBundle/Processor/Denormalization/AbstractProcessor
 
 # 1.3.x
-=======
+
 # 1.3.8 (2015-04-14)
 
 ## Bug fixes
@@ -89,7 +88,6 @@
 - PIM-4047: Missing translation key for a number value which should not be decimal in edit form
 - PIM-3848: fix completeness not well calculated after attribute requirements deletion
 - PIM-4050: Fix float val in range number error message
->>>>>>> afb51e4b
 
 # 1.3.7 (2015-04-03)
 
