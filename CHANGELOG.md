--- conflicted
+++ resolved
@@ -3,11 +3,8 @@
 ## Features
 - Uservoice integration
 - Add a last operations widget on the dashboard
-<<<<<<< HEAD
+- Add new user as fixtures
 - Auto-refresh job execution report page
-=======
-- Add new user as fixtures
->>>>>>> 10d8d38f
 
 ## Improvements
 - Load choices for grid filters asynchronously
