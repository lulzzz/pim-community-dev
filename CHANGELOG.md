--- conflicted
+++ resolved
@@ -32,10 +32,6 @@
 - Remove ACL on entities from PIM part
 
 ## Bug fixes
-<<<<<<< HEAD
-- Fix issue that miss some pending versionable entities
-- Allow to remove a translation setting it to empty
-=======
 - Missing pending versionable entities
 - Product edit form fails with memory limit for products contained in large groups
 - When I delete a filter price or metric and add it again, the filter is not applied
@@ -61,7 +57,7 @@
 - Search should take account of ACLs
 - Oro mapping issue with search item on beta-1
 - Locale selector in the product header is sometimes too short
->>>>>>> ce35c8f2
+- Allow to remove a translation setting it to empty
 
 ## BC breaks
 - Change AbstractAttribute getters that return a boolean value to use the 'is' prefix instead of 'get'. The affected getters are 'getScopable', 'getTranslatable', 'getRequired', 'getUnique'.
