--- conflicted
+++ resolved
@@ -1,18 +1,8 @@
-<<<<<<< HEAD
-# 1.0.0-beta-3 - in progress
+# 1.0.0-beta-3
 
 ## Features
 - History of changes for groups and variant groups
 - History of changes for import / export profiles
-
-## Improvements
-
-## Bug fixes
-
-=======
-# 1.0.0-beta-3
-
-## Features
 
 ## Improvements
 - Separate product groups and variants management
@@ -22,7 +12,6 @@
 ## BC breaks
 
 
->>>>>>> 3836b636
 # 1.0.0-beta-2 - "Hold the Lion, Please" (2013-10-29)
 
 ## Features
