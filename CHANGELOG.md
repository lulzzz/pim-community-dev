<<<<<<< HEAD
# 1.1.0

## Features

## Improvements
Removed useless app/entities directory

## Bug fixes

=======
# 1.1.0 - 

## Features
## Improvements
## Bug fixes
>>>>>>> bfb7ae83
## BC breaks

# 1.0.0 - "Hare We Go" (2014-03-06)

## Features
- Uservoice integration
- Add a last operations widget on the dashboard
- Add new user as fixtures
- Auto-refresh job execution report page
- Add a checkbox to select all visible rows in entity association grids
- Add colors to channels and use them in scopable field labels to make them more compact

## Improvements
- Load choices for grid filters asynchronously
- Allow adding/removing attributes to mass edit attributes view without a page reload
- Propagate -v option to subcommands of install command
- Fix the versions of dependencies in composer.json
- Undisplay unwanted searchable elements in quick search
- Add icons for category and product in search view
- Prevent hydrating all attributes in the available attributes addition form
- Prevent hydrating all families in the product edition form
- Import conversion units for channels
- Product grid loading performance by hydrating as array and introduce selector extension
- Add a screen to select the attribute type before creating an attribute
- Create check-requirements, assets and database/fixtures commands and simplify install one
- Make documentation tested linking it to our behat scenarios

## Bug fixes
- Fixed non-updated values being displayed in the the audit history
- Fixed attribute group form state not being saved
- Do not display Id as an eligible attribute as label
- Fixed select field missing for scopable simple/multi select attributes in the product form
- Restored missing attributes translation
- Fixed the display of scopable metric attributes in the product edit form
- Fixed regression with resolve target entity on Category entity
- Fixed datepicker in date attribute form
- Fixed unwanted fields appearing in attribute creation form if server-side validation errors are present
- Fixed 500 response when submitting import launch form without selecting file to upload
- Fixed $field_catalogLocale linked bugs
- Fixed scopable value order in product form
- Restored unique variant axis constraint when saving product
- Fixed missing breadcrumbs for edit views
- Fixed lost hashnav when creating an attribute group
- Fixed a bug that prevented saving unchecked checkbox value in product edit form
- Fixed recovered attributes on mass edit action
- Fixed a bug with tooltips sometimes not appearing due to a conflict between bootstrap and jquery tooltip plugins

## BC breaks
- Remove the date type property of Attribute and simplify the pim_catalog_date attribute type to support date only (not date/datetime/time)
- Remove unnecessary AttributeManagerInterface and AttributeInterface in favor of AbstractAttribute
- Rename findByWithSortedAttribute to findOneByWithValues, add pre-select attributes and related translations to reduce number of lazy loaded queries when edit a product
- Rename findByWithAttributes to findAllByAttributes
- MeasureBundle has been moved from the BAP to an external repository (akeneo/measure-bundle).
- BatchBundle has been moved from the BAP to an external repository (akeneo/batch-bundle).
- Remove magic setter access to value (ex: $product->setDescription()), as it has multiple conceptual and
technical flaws (attribute codes are data, not a freeze structure, needed to maintain an full attribute cache in product
that made the entity too smart for its own good and created performances problem)
- Remove Product::createValue(). Can be replaced by calling ProductManager::createFlexibleValue() and setting attribute, scope and locale on the created value.
- Product datagrid, hydrate rows as arrays (in place of objects) to reduce the loading time
- Datagrid configuration, remove [flexible_entity] config to avoid to define the used entity twice
- Rename and move src/Pim/Bundle/EnrichBundle/Resources/views/Completeness/_datagridCompleteness.html.twig => DataGridBundle/Resources/views/Property/completeness.html.twig
- Delete classes ConfigureAssociationProductGridListener and AssociationProductColumnsConfigurator, we now use ConfigureFlexibleGridListener to configure product association grid
- Delete the HideColumnsListener, the ColumnConfigurator is now able to add only columns configured by the user
- Rename CompletenessFilter to ProductCompletenessFilter to be consistent, move also the related js file
- Changed signature of ProductRepository::getEligibleProductIds()
- Changed signature of GroupType::__construct()
- Changed signature of AssociationType::__construct()
- Removed AttributeRepository::findallWithGroups()
- Rename grid_extensions.yml, grid_actions.yml, grid_listeners.yml, grid_attribute_types.yml to extensions.yml, actions.yml, event_listeners.yml, attribute_types.yml

# 1.0.0-rc-1 - "Tortoise Beats Hare" (2014-02-06)

## Features
- Completenesses over channels and locales widget
- New command to install the PIM
- Price attributes can be scopable
- Popin to configure product datagrid columns

## Improvements
- Add missing translations
- New grid implementation
- Grids performances
- Quick export of selected products in the grid
- Status column in the product grid
- Thumbnail in product grid for attribute of type image

## Bug fixes
- Bug #658: Export all activated translations even if no value has been set
- Bug PIM-1892: Prevented the form subscriber to remove form fields if not valid
- Downgrade ICU lib to be compatible with RedHat 6 and CentOS 6
- Fix an issue with excessive url length when mass editing many products
- Products grid loaded twice the first time the screen is displayed
- The first tree is not displayed in the mass edit wizard
- When no group type exist, it's not possible to add Variant Group
- Job validation is applied twice (create import/export)
- Validation messages not visible in job creation popin (create import/export)
- Lose hashnav when I create a tree
- Fix completeness calculation on icecat demo dev data
- Application crash on some product validation fail
- In create product popin, no way to search for family (in select 2 field)
- Attribute export in csv shift columns instead of putting blank values
- Error with field_catalogLocale on first load
- Missing translations in page titles
- When adding a new option from product form, the new option is not in the select
- Category edit and page title not updated

## BC breaks
- Change some translation message keys
- Remove GridBundle, add a new DataGridBundle (based on OroPlatform changes)
- Change filters implementations in FilterBundle
- Update all PIM grids to use the new implementation (extensions for filter, sorter, pager, custom datasource, custom cell formatters)
- Rename TranslatableInterface and TranslatableListener by Localizable one in FlexibleEntityBundle
- Rename translatable attribute property by localizable
- FlexibleQueryBuilder has been rewritten to prepare the MongoDB support (add filters and sorters in FlexibleEntityBundle/Doctrine/ORM)
- FlexibleQueryBuilder is injected to ProductRepository
- ProductRepository is injected in ProductManager
- Remove deprecated flexible entity config which is now builded by flexible manager itself (use doctrine meta)
- Move controllers, forms, routing and views from CatalogBundle to EnrichBundle (rename routes, forms, acls, services)
- Introduce a BaseConnectorBundle and move readers, processors, writers, archivers and related configuration from ImportExportBundle
- Introduce a TransformBundle and move cache, converters, encoders, normalizers, transformers and related configuration from ImportExportBundle
- Renaming of services of ImportExport that have been moved (pim_transform_* and pim_base_connector_*)
- Move functionality related to user preferences from LocaleManager and ChannelManager to a dedicated UserContext
- Remove AbstractFlexibleValue::isMatching() method

# 1.0.0-beta-4 - "The Abominable Snow Rabbit" (2014-01-08)

## Features
- Import product associations (CSV)
- New translation mode : Compare and copy values within a product edit form
- Convert metric values into the conversion unit selected for the channel during export
- Allow filtering and sorting by metric values
- Allow to go back to the grid or create another product after saving one
- Add products to many groups through mass edit wizard
- Attribute options fixture
- Product associations fixture
- Fixtures can be in CSV (all fixtures except users and currencies)
- Fixture files can be imported through a command (all fixtures except users and currencies)
- Add quick create popin for jobs
- Add a WYSIWYG editor for TextArea attributes

## Improvements
- Improve the user experience for family management
- Update import / export detail view by adding a summary
- Improve installer to provide different data set (minimal or dev)
- Use a form extension to apply select2 only on specified fields
- Add real time versioning option in product import
- Merge the configuration of import/export job steps in the first tab of the edit view
- Implement save of base unit and data for metric entity
- Metric values are now exported in two distinct columns (value and unit)
- Metric values can now be imported through two distinct columns ([examples](https://github.com/akeneo/pim-community-dev/blob/42371c0d6c70801a4a23a7aa8cf87e18f417c4a8/features/import/import_products.feature#L170-L198))
- Ajaxify the completeness tab of product edit form
- Change the channel switcher and collapse/expand modes on product edit view
- Add a loading mask when loading quick creation form
- Allow to switch configuration between ORM and ODM
- Update OroPlatform from beta-1 to beta-5
- Move Batch Form Types to ImportExport bundle and refactor them to be able to configure any kind of job
- Don't display several UI elements when users don't have the corresponding rights
- Use aliases for subforms, no more manual instanciation to enhance extensibility
- Product prices can now be imported with a single column per currency

## Bug fixes
- Missing pending versionable entities
- Product edit form fails with memory limit for products contained in large groups
- When I delete a filter price or metric and add it again, the filter is not applied
- Translate metric units in select field
- Values of attributes with the type Number are displayed with .0000 on product edit
- Reduce metric field width
- Sort by metric value in product datagrid
- Constraint of unicity for products of a variant group
- When reimporting a product, history for this product shows Create instead of Update
- The completness calculation takes a lot of time after importing in IcecatDemo
- Apply select2 only on needed fields
- Inverse unit and data position for metric form field
- Unwanted popin when try to leave attribute edit view
- Display bug on channel selector with long labels
- Versioning is not called after import
- I can select a root of a tree in the mass-edit wizard
- Products with no completeness do not show in the grid when selecting All products
- Exporting products with an empty file attribute value fails
- The count of Write when I export products is wrong
- Attributes are created even with minimal install
- Error on disallowed decimal on price are not displayed at the right place
- Initial state of completeness filter is wrong
- Search should take account of ACLs
- Oro mapping issue with search item on beta-1
- Locale selector in the product header is sometimes too short
- Allow to remove a translation setting it to empty
- Completeness doesn't take into account currencies of channels

## BC breaks
- Change AbstractAttribute getters that return a boolean value to use the 'is' prefix instead of 'get'. The affected getters are 'getScopable', 'getTranslatable', 'getRequired', 'getUnique'.
- Product, ProductValue, Media and ProductPrice have switched from Pim\Bundle\CatalogBundle\Entity namespace to the Pim\Bundle\CatalogBundle\Model namespace, to pave the way for the MongoDB implementation
- AbstractEntityFlexible getValue method now returns null in place of false when there is now value related to attribute + locale + scope
- Completeness and Product are not linked any more via a Doctrine relationship. We are cutting the links between Product and other entities in order to pave the way to the ability to switch between MongoDB and ORM while using the same API (apart from Product repository).
- Same thing than above for Category
- Relation between Family and Product has been removed from Family side
- Remove PimDataAuditBundle
- Remove PimDemoBundle
- Move product metric in catalog bundle
- Change jobs.yml to batch_jobs.yml and change expected format to add services and parameters
- Rename getStorageManager in flexible manager and change related references
- Rename AttributeTypeManager to AttributeManager and change related references, move createAttribute, createAttributeOption, createAttributeOptionValue from ProductManager to AttributeManager
- Introduce AttributeManagerInterface and remove references to concrete class
- Change attribute type configuration, refactor the attribute type compiler pass and attribute type factory
- Remove getAttributeOptionValueRepository, getFlexibleValueRepository from FlexibleManager
- Attribute fixtures format has changed
- Product associations import/export format has changed.
- Rename Association to AssociationType and all properties/methods linked to this class.
- Rename ProductAssociation to Association
- Rename ProductAttribute to Attribute

# 1.0.0-beta-3 - "Hare Conditioned" (2013-12-04)

## Features
- History of changes for groups and variant groups
- History of changes for import / export profiles
- History of changes for channels
- Allow creating new options for simple select and multiselect attributes directly from the product edit form
- Add a default tree per user
- Introduce command "pim:completeness:calculate" size argument to manage number of completenesses to calculate
- Switching tree to see sub-categories products count and allow filtering on it
- Group types management
- Import/Export product groups (CSV)
- Import/Export associations (CSV)
- Export product associations (CSV)
- Import/Export attributes (CSV)
- Import/Export attribute options (CSV)
- Upload and import an archive (CSV and medias)
- Download an archive containing the exported products along with media
- Add the column "enabled" in the CSV file for products import/export and for versioning

## Improvements
- Export media into separated sub directories
- Separate product groups and variants management
- Display number of created/updated products during import
- Speed up completeness calculation
- Display the "has product" filter by default in the product grid of group edit view
- Display currency label in currencies datagrid
- Disable changing the code of all configuration-related entities
- Merge the directory and filename of export profiles into a single file path property

## Bug fixes
- Mass delete products
- Fix some issues with import ACL translations (issues#484)
- Add a message when trying to delete an attribute used by one or more variant groups instead of throwing an error
- Selection of products in mass edit
- Versioning of installed entities (from demo bundle)
- For csv export of products, only export values related to selected channel and related locales
- Fix locale activation/deactivation based on locales used by channels
- Fix issue with 100 products csv import

## BC breaks
- Command "pim:product:completeness-calculator" has been replaced into "pim:completeness:calculate"
- Refactor in ImportExport bundle for Readers, Writers and Processors

# 1.0.0-beta-2 - "Hold the Lion, Please" (2013-10-29)

## Features
- Manage variant groups
- CRUD actions on groups
- Manage association between groups and products
- CRUD actions on association entities
- Link products with associations
- Import medias from a CSV file containing name of files
- Export medias from a CSV file
- Apply rights on locales for users
- Do mass classification of products
- Define price attribute type with localizable property

## Improvements
- Upgrade to BAP Beta 1
- Homogenize title/label/name entity properties using label
- Mass actions respects ACL
- Improve Import/Export profile view
- Hide access to shortcut to everyone
- Number, date and datetime attributes can be defined as unique values
- Use server timezone instead of UTC timezone for datagrids
- Make upload widget work on FireFox
- Display skipped data errors on job report

## Bug fixes
- Fix sorting channels by categories
- Bug #324 : Translate group label, attribute label and values on locale switching
- Number of products in categories are not updated after deleting products
- Fix dashboard link to create import/export profile
- Fix price format different between import and enrich
- Fix channel datagrid result count
- Fix end date which is updated for all jobs
<|MERGE_RESOLUTION|>--- conflicted
+++ resolved
@@ -1,5 +1,4 @@
-<<<<<<< HEAD
-# 1.1.0
+# 1.1.0 - 
 
 ## Features
 
@@ -8,13 +7,6 @@
 
 ## Bug fixes
 
-=======
-# 1.1.0 - 
-
-## Features
-## Improvements
-## Bug fixes
->>>>>>> bfb7ae83
 ## BC breaks
 
 # 1.0.0 - "Hare We Go" (2014-03-06)
