<<<<<<< HEAD
# 1.4.x

## Features

## Technical improvements
- Revamp the Readers, Processors and Writers to import data, make them more simple and re-useable
- Use DEFERRED_EXPLICIT as Doctrine changeTrackingPolicy (for all models)
- Continue to group persist()/flush() to the dedicated layer (SaverInterface) to avoid to have them everywhere in the stack
- Category filter is separated from other datagrid filters for performance concerns (parallel ajax requests)
- Use MySQL as a non blocking session storage
- Handle Doctrine mapping overrides smoothly (no more need to copy/paste the full mapping of an entity or a document)
- Product edit form revamp to handle lot of attributes, locales and channels per product
- Re-work the import/export engine by introducing a new Connector (component+bundle), the old one is deprecated but still useable
- Re-work the installer to use the new import engine (remove the yml format for fixtures)
- Remove the yml category and association fixtures

## Bug fixes
- PIM-3874: clicking a category gives an error with only "list categories" permission
- PIM-3771: Create version when modifying variant group attribute
- PIM-2743: keep page per view on datagrids
- PIM-3758: Hide the category tree on products grid if user do not have the right to list categories
- PIM-3929: Categories with circular references are skipped in processor during import
- PIM-4024: Fix for metric and price denormalizer
- PIM-4314: Added missing translation keys
- PIM-4112: Not translated Error message when wrong format import
- PMI-4032: Fix wrong error message when deleting used attribute option by a published product

## BC breaks
- `normalize` method of `Pim\Bundle\TransformBundle\Normalizer\Structured\ProductValueNormalizer` returns an array with a "data" key instead of "value" key
- `Pim\Bundle\BaseConnectorBundle\Writer\Doctrine\VariantGroupWriter` and `Pim\Bundle\BaseConnectorBundle\Processor\Denormalization\VariantGroupProcessor` are deprecated
- Change the constructor of `Pim\Bundle\VersioningBundle\EventSubscriber\AddUserSubscriber`, removed `Pim\Bundle\VersioningBundle\Manager\VersionManager`
- Rename method `onKernelRequest` to `findUsername` on `Pim\Bundle\VersioningBundle\EventSubscriber\AddUserSubscriber`
- Change the constructor of `Pim\Bundle\VersioningBundle\Manager\VersionManager`, added `Symfony\Component\EventDispatcher\EventDispatcherInterface` as the last argument
- Change the constructor of `Pim/Bundle/TransformBundle/Denormalizer/Structured/ProductValuesDenormalizer`, removed `Pim\Bundle\CatalogBundle\Repository\AttributeRepositoryInterface`, added `Akeneo\Bundle\StorageUtilsBundle\Doctrine\SmartManagerRegistry` as the second argument and `pim_catalog.entity.attribute.class` as the last argument
- Change the constructor of `Pim/Bundle/TransformBundle/Normalizer/Structured/GroupNormalizer`, added `Symfony\Component\Serializer\Normalizer\DenormalizerInterface` as the last argument
- Change the constructor of `Pim/Bundle/CatalogBundle/Doctrine/Common/Remover/AttributeRemover` to accept `Pim/Bundle/CatalogBundle/Builder/ProductTemplateBuilder` as the fourth argument and accept `Pim/Bundle/CatalogBundle/Entity/Repository/ProductTemplateRepository` as the fifth argument
- Move Pim/Bundle/CatalogBundle/Doctrine/MongoDBODM/{ → Repository}/CompletenessRepository.php
- Move Pim/Bundle/CatalogBundle/Doctrine/MongoDBODM/{ → Repository}/ProductCategoryRepository.php
- Move Pim/Bundle/CatalogBundle/Doctrine/MongoDBODM/{ → Repository}/ProductMassActionRepository.php
- Move Pim/Bundle/CatalogBundle/Doctrine/MongoDBODM/{ → Repository}/ProductRepository.php
- Move Pim/Bundle/CatalogBundle/Doctrine/ORM/{ → Repository}/AssociationRepository.php
- Move Pim/Bundle/CatalogBundle/{Entity → Doctrine/ORM}/Repository/AssociationTypeRepository.php
- Move Pim/Bundle/CatalogBundle/{Entity → Doctrine/ORM}/Repository/AttributeGroupRepository.php
- Move Pim/Bundle/CatalogBundle/{Entity → Doctrine/ORM}/Repository/AttributeOptionRepository.php
- Move Pim/Bundle/CatalogBundle/{Entity → Doctrine/ORM}/Repository/AttributeRepository.php
- Move Pim/Bundle/CatalogBundle/{Entity → Doctrine/ORM}/Repository/CategoryRepository.php
- Move Pim/Bundle/CatalogBundle/{Entity → Doctrine/ORM}/Repository/ChannelRepository.php
- Move Pim/Bundle/CatalogBundle/Doctrine/ORM/{ → Repository}/CompletenessRepository.php
- Move Pim/Bundle/CatalogBundle/{Entity → Doctrine/ORM}/Repository/CurrencyRepository.php
- Move Pim/Bundle/CatalogBundle/{Entity → Doctrine/ORM}/Repository/FamilyRepository.php
- Move Pim/Bundle/CatalogBundle/{Entity → Doctrine/ORM}/Repository/GroupRepository.php
- Move Pim/Bundle/CatalogBundle/{Entity → Doctrine/ORM}/Repository/GroupTypeRepository.php
- Move Pim/Bundle/CatalogBundle/{Entity → Doctrine/ORM}/Repository/LocaleRepository.php
- Move Pim/Bundle/CatalogBundle/Doctrine/ORM/{ → Repository}/ProductCategoryRepository.php
- Move Pim/Bundle/CatalogBundle/Doctrine/ORM/{ → Repository}/ProductMassActionRepository.php
- Move Pim/Bundle/CatalogBundle/Doctrine/ORM/{ → Repository}/ProductRepository.php
- Remove Pim/Bundle/CatalogBundle/ProductManager::createProductValue, saveProduct, saveAllProducts
- Add AttributeRepositoryInterface, FamilyRepositoryInterface, AssociationTypeRepositoryInterface and EventDispatcherInterface as arguments of the constructor of Pim/Bundle/CatalogBundle/Builder/ProductBuilder
- Remove ProductManager and add AttributeRepositoryInterface in arguments of the constructor of Pim/Bundle/CatalogBundle/Factory/FamilyFactory
- Remove ProductManager, add ProductBuilderInterface, ProductRepositoryInterface, $productClass and $productValueClass in arguments of the constructor of Pim/Bundle/TransformBundle/Transformer/ProductTransformer
- Remove ProductManager, add AttributeRepositoryInterface in arguments of the constructor of Pim/Bundle/CatalogBundle/Validator/Constraints/SingleIdentifierAttributeValidator
- Move Pim/Bundle/CatalogBundle/Updater/Setter/AbstractValueSetter.php → Pim/Component/Catalog/Updater/Setter/AbstractAttributeSetter
- Remove AttributeRepositoryInterface argument from constructor of Pim/Component/Catalog/Updater/Setter/SetterRegistryInterface, remove method get(
- Rename Pim/Bundle/CatalogBundle/Updater/Setter/BooleanValueSetter -> Pim/Component/Catalog/Updater/Setter/BooleanAttributeSetter
- Rename Pim/Bundle/CatalogBundle/Updater/Setter/DateValueSetter -> Pim/Component/Catalog/Updater/Setter/DateAttributeSetter
- Rename Pim/Bundle/CatalogBundle/Updater/Setter/MediaValueSetter -> Pim/Component/Catalog/Updater/Setter/MediaAttributeSetter
- Rename Pim/Bundle/CatalogBundle/Updater/Setter/MetricValueSetter -> Pim/Component/Catalog/Updater/Setter/MetricAttributeSetter
- Rename Pim/Bundle/CatalogBundle/Updater/Setter/MultiSelectValueSetter -> Pim/Component/Catalog/Updater/Setter/MultiSelectAttributeSetter
- Rename Pim/Bundle/CatalogBundle/Updater/Setter/NumberValueSetter -> Pim/Component/Catalog/Updater/Setter/NumberAttributeSetter
- Rename Pim/Bundle/CatalogBundle/Updater/Setter/PriceCollectionValueSetter -> Pim/Component/Catalog/Updater/Setter/PriceCollectionAttributeSetter
- Rename Pim/Bundle/CatalogBundle/Updater/Setter/SimpleSelectValueSetter -> Pim/Component/Catalog/Updater/Setter/SimpleSelectAttributeSetter
- Rename Pim/Bundle/CatalogBundle/Updater/Setter/TextValueSetter -> Pim/Component/Catalog/Updater/Setter/TextAttributeSetter
- Remove setValue and supports from Pim/Component/Catalog/Updater/Setter/SetterInterface
- Rename Pim/Bundle/CatalogBundle/Updater/Copier/CopierInterface -> Pim/Component/Catalog/Updater/Copier/AttributeCopierInterface
- Rename Pim/Bundle/CatalogBundle/Updater/Copier/AbstractValueCopier -> src/Pim/Component/Catalog/Updater/Copier/AbstractAttributeCopier
- Rename Pim/Bundle/CatalogBundle/Updater/Copier/BaseValueCopier -> src/Pim/Component/Catalog/Updater/Copier/BaseAttributeCopier
- Rename Pim/Bundle/CatalogBundle/Updater/Copier/MediaValueCopier -> src/Pim/Component/Catalog/Updater/Copier/MediaAttributeCopier
- Rename Pim/Bundle/CatalogBundle/Updater/Copier/MetricValueCopier -> src/Pim/Component/Catalog/Updater/Copier/MetricAttributeCopier
- Rename Pim/Bundle/CatalogBundle/Updater/Copier/MultiSelectValueCopier -> src/Pim/Component/Catalog/Updater/Copier/MultiSelectAttributeCopier
- Rename Pim/Bundle/CatalogBundle/Updater/Copier/PriceCollectionValueCopier -> src/Pim/Component/Catalog/Updater/Copier/PriceCollectionAttributeCopier
- Rename Pim/Bundle/CatalogBundle/Updater/Copier/SimpleSelectValueCopier -> src/Pim/Component/Catalog/Updater/Copier/SimpleSelectAttributeCopier
- Remove MediaManager from constructor of Pim\Bundle\CatalogBundle\Manager\ProductManager
- Remove deprecated handleMedia() and handleAllMedia() from Pim\Bundle\CatalogBundle\Manager\ProductManager
- Replace argument ProductManager by MediaManager in constructor of Pim\Bundle\BaseConnectorBundle\Writer\DirectToDB\MongoDB\ProductWriter
- Remove deprecated Pim/Bundle/BaseConnectorBundle/Reader/ORM/CursorReader
- Remove deprecated Pim/Bundle/BaseConnectorBundle/Reader/Doctrine/BulkProductReader and Pim/Bundle/BaseConnectorBundle/Reader/Doctrine/ObsoleteProductReader
- Remove deprecated Pim/Bundle/CatalogBundle/Repository/ReferableEntityRepositoryInterface and Pim/Bundle/CatalogBundle/Doctrine/ReferableEntityRepository
- Remove deprecated remove() from Pim/Bundle/CatalogBundle/Manager/AssociationTypeManager
- Remove deprecated remove() from Pim/Bundle/CatalogBundle/Manager/AttributeManager
- Remove deprecated remove() from Pim/Bundle/CatalogBundle/Manager/CategoryManager
- Remove deprecated remove() from Pim/Bundle/CatalogBundle/Manager/FamilyManager
- Remove deprecated remove() from Pim/Bundle/CatalogBundle/Manager/GroupManager
- Change arguments of Pim/Bundle/EnrichBundle/Controller/AssociationController to use AssociationTypeRepositoryInterface, ProductRepositoryInterface, ProductBuilderInterface, EngineInterface
- Remove arguments ChannelRepositoryInterface, LocaleRepositoryInterface, add argument AttributeValuesResolver in Pim/Bundle/CatalogBundle/Builder/ProductBuilder constructor
- Remove arguments DenormalizerInterface, ValidatorInterface, ObjectDetacherInterface, $class from the constructor of Pim/Bundle/BaseConnectorBundle/Processor/Denormalization/AbstractProcessor
- Add methods `getReferenceDataName` and `setReferenceDataName` to Pim\Bundle\CatalogBundle\Model\AttributeInterface.
- Change constructor of `Pim\Bundle\EnrichBundle\Controller\MassEditActionController`, removed `Pim\Bundle\EnrichBundle\MassEditAction\OperatorRegistry`, `Pim\Bundle\DataGridBundle\Extension\MassAction\MassActionDispatcher`, `$massEditLimit`, added `Pim\Bundle\DataGridBundle\Adapter\GridFilterAdapterInterface`, `Pim\Bundle\ConnectorBundle\JobLauncher\SimpleJobLauncher`, `Akeneo\Bundle\BatchBundle\Job\DoctrineJobRepository`, `Akeneo\Bundle\BatchBundle\Connector\ConnectorRegistry`, `Pim\Bundle\EnrichBundle\MassEditAction\Operation\OperationRegistryInterface`, `Pim\Bundle\EnrichBundle\MassEditAction\MassEditFormResolver`
- Remove `Pim\Bundle\EnrichBundle\Form\Subscriber\MassEditAction\AddSelectedOperationSubscriber`
- Change constructor of `Pim\Bundle\EnrichBundle\Form\Type\MassEditAction\AddToGroupsType`, added `Pim\Bundle\CatalogBundle\Repository\GroupRepositoryInterface` as first argument
- Change constructor of `Pim\Bundle\EnrichBundle\Form\Type\MassEditAction\AddToVariantGroupType`, added `Pim\Bundle\CatalogBundle\Repository\ProductMassActionRepositoryInterface` as first argument and `Pim\Bundle\CatalogBundle\Repository\GroupRepositoryInterface` as second argument
- Change constructor of `Pim\Bundle\EnrichBundle\Form\Type\MassEditAction\ClassifyType`, added `Pim\Bundle\CatalogBundle\Manager\CategoryManager` as second argument
- Rename `Pim\Bundle\EnrichBundle\Form\Type\MassEditChooseActionType\MassEditOperatorType` -> `Pim\Bundle\EnrichBundle\Form\Type\MassEditChooseActionType`
- Remove `Pim\Bundle\EnrichBundle\MassEditAction\Operation\AbstractMassEditAction`
- `Pim\Bundle\EnrichBundle\MassEditAction\Operation\AddToGroups` now implements `Pim\Bundle\EnrichBundle\MassEditAction\Operation\AbstractMassEditOperation` instead of `Pim\Bundle\EnrichBundle\MassEditAction\Operation\ProductMassEditOperation`
- Change constructor of `Pim\Bundle\EnrichBundle\MassEditAction\Operation\AddToGroups`, removed `Pim\Bundle\CatalogBundle\Repository\GroupRepositoryInterface` and `Akeneo\Component\StorageUtils\Saver\BulkSaverInterface`
- Change `Pim\Bundle\EnrichBundle\MassEditAction\Operation\AddToGroups`, updated method `setGroups` to accept `Doctrine\Common\Collections\ArrayCollection`, removed method `getWarningMessages`
- `Pim\Bundle\EnrichBundle\MassEditAction\Operation\AddToVariantGroup` now implements `Pim\Bundle\EnrichBundle\MassEditAction\Operation\AbstractMassEditOperation` instead of `Pim\Bundle\EnrichBundle\MassEditAction\Operation\ProductMassEditOperation`
- Remove constructor of `Pim\Bundle\EnrichBundle\MassEditAction\Operation\AddToVariantGroup`, removed method `setObjectsToMassEdit`, `perform`, `getWarningMessages`, `getValidVariantGroups`
- `Pim\Bundle\EnrichBundle\MassEditAction\Operation\ChangeFamily` now imlements `Pim\Bundle\EnrichBundle\MassEditAction\Operation\AbstractMassEditOperation` instead of `Pim\Bundle\EnrichBundle\MassEditAction\Operation\ProductMassEditOperation`
- Change `Pim\Bundle\EnrichBundle\MassEditAction\Operation\ChangeFamily`, removed method `affectsCompleteness`
- `Pim\Bundle\EnrichBundle\MassEditAction\Operation\ChangeStatus` now implements `Pim\Bundle\EnrichBundle\MassEditAction\Operation\AbstractMassEditOperation` instead of `Pim\Bundle\EnrichBundle\MassEditAction\Operation\ProductMassEditOperation`
- `Pim\Bundle\EnrichBundle\MassEditAction\Operation\Classify` now implements `Pim\Bundle\EnrichBundle\MassEditAction\Operation\AbstractMassEditOperation` instead of `Pim\Bundle\EnrichBundle\MassEditAction\Operation\ProductMassEditOperation`
- Remove constructor of `Pim\Bundle\EnrichBundle\MassEditAction\Operation\Classify`
- Change `Pim\Bundle\EnrichBundle\MassEditAction\Operation\Classify`, removed method `getTrees`
- `Pim\Bundle\EnrichBundle\MassEditAction\Operation\EditCommonAttributes` now implements `Pim\Bundle\EnrichBundle\MassEditAction\Operation\AbstractMassEditOperation` instead of `Pim\Bundle\EnrichBundle\MassEditAction\Operation\ProductMassEditOperation`
- Change constructor of `Pim\Bundle\EnrichBundle\MassEditAction\Operation\EditCommonAttributes`, removed `Pim\Bundle\CatalogBundle\Updater\ProductUpdaterInterface`, `Pim\Bundle\CatalogBundle\Manager\ProductMassActionManager`, `Akeneo\Component\StorageUtils\Saver\BulkSaverInterface`, added `Pim\Bundle\CatalogBundle\Repository\AttributeRepositoryInterface`, `Pim\Bundle\CatalogBundle\Manager\MediaManager`, `Pim\Bundle\CatalogBundle\Manager\ProductMassActionManager` and `$uploadDir`
- Change `Pim\Bundle\EnrichBundle\MassEditAction\Operation\EditCommonAttributes`, removed method `affectsCompleteness`, `perform`, `getCommonAttributes`, `getWarningMessages`
- Change interface `Pim\Bundle\EnrichBundle\MassEditAction\Operation\MassEditOperationInterface`, removed method `getFormType`, `getFormOptions`, `initialize`, `perform`
- Remove `Pim\Bundle\EnrichBundle\MassEditAction\Operation\ProductMassEditOperation`
- `Pim\Bundle\EnrichBundle\MassEditAction\Operation\SetAttributeRequirements` now implements `Pim\Bundle\EnrichBundle\MassEditAction\Operation\AbstractMassEditOperation` instead of `Pim\Bundle\EnrichBundle\MassEditAction\Operation\FamilyMassEditOperation`
- `Pim\Bundle\BaseConnectorBundle\Writer\Doctrine\ProductWriter` now implements `Akeneo\Component\StorageUtils\Detacher\BulkObjectDetacherInterface` instead of `Pim\Bundle\TransformBundle\Cache\CacheClearer`
- Remove `Pim\Bundle\EnrichBundle\MassEditAction\Operator\ProductMassEditOperator`
- Remove `Pim\Bundle\EnrichBundle\MassEditAction\Operation\FamilyMassEditOperation`
- Completely refactor the `\Pim\Bundle\DataGridBundle\Controller\ProductExportController`. It implement nothing instead of `\Pim\Bundle\DataGridBundle\Controller\ExportController`. Now it launched job in backend end.
- Remove `Pim\Bundle\EnrichBundle\DependencyInjection\Compiler\RegisterMassEditOperatorsPass`
- Remove `Pim\Bundle\EnrichBundle\MassEditAction\Operator\AbstractMassEditOperator`
- Remove `Pim\Bundle\EnrichBundle\MassEditAction\Operator\FamilyMassEditOperator`
- Remove `Pim\Bundle\EnrichBundle\MassEditAction\Operator\MassEditOperatorInterface`
- Remove `Pim\Bundle\EnrichBundle\MassEditAction\OperatorRegistry`
- Remove Pim\Bundle\TransformBundle\Normalizer\Filter\NormalizerFilterInterface replaced by Pim\Bundle\CatalogBundle\Filter\CollectionFilterInterface
- Remove Pim\Bundle\TransformBundle\Normalizer\Filter\FilterableNormalizerInterface
- Remove `Pim\Bundle\EnrichBundle\Controller\ProductAttributeController`
- ProductTemplateUpdater now takes ProductPropertyUpdaterInterface as argument and not anymore ProductUpdaterInterface
- Remove fixtures_product_yml and fixtures_association_yml from the InstallerBundle, csv format is now mandatory for products
- ProductUpdater takes ValidatorInterface as second argument
- Rename `Pim\Bundle\TransformBundle\Builder\FieldBuilder` to `Pim\Component\Connector\ArrayConverter\Flat\AttributeColumnInfoExtractor`
- Method `createAttribute` of Pim/Bundle/CatalogBundle/Manager/AttributeManager.php is now deprecated use `AttributeFactory::createAttribute` instead
- Constructor of `Pim\Bundle\EnrichBundle\Controller\ChannelController` now takes a BulkSaver as last argument (to save locales)
- Constructor of `Pim\Bundle\CatalogBundle\Manager\AttributeManager` has been changed
- Constructor of `Pim\Bundle\CatalogBundle\Manager\AttributeGroupManager` has been changed
- Constructor of `Pim\Bundle\CommentBundle\Manager\CommentManager` has been changed
- Constructor of `Pim\Bundle\DatagridBundle\Manager\DatagridViewManager` has been changed
- Constructor of `Pim\Bundle\EnrichBundle\Manager\SequentialEditManager` has been changed
- Depreciate and change constructor of `Pim\Bundle\TransformBundle\Builder\FieldNameBuilder`
- Replace the argument ProductManager by ProductRepositoryInterface in the constructor of `Pim\Bundle\CatalogBundle\Validator\Constraints\UniqueVariantAxisValidator`
- Add an argument BulkSaverInterface in the constructor of `Pim\Bundle\CatalogBundle\Doctrine\Common\Remover\CategoryRemover`

# 1.3.x
=======
# 1.3.18 (2015-07-09)

## Bug fixes
- PIM-4528: Fix attribute field display on error during mass edit
- PIM-4535: Fix font problems on pdf generation: you can now set a custom font by setting the %pim_pdf_generator_font% parameter.

# 1.3.17 (2015-07-07)
>>>>>>> 3134b63c

## Bug fixes
- PIM-4494: Fix loading page when family has been sorted

# 1.3.16 (2015-06-08)

## Bug fixes
- PIM-4312: Fix price indexes on MongoDB
- PIM-4112: Not translated Error message when wrong format import

# 1.3.15 (2015-06-05)

## Bug fixes
- PIM-4308: MongoDB indexes are removed on schema update
- PIM-4314: Added missing translation keys

# 1.3.14 (2015-06-03)

## Bug fixes
- PIM-4227: fix BC break introduced in 1.3.13
- PIM-4309: Fix bug processing media with a non existing media

# 1.3.13 (2015-05-29)

## Bug fixes
- PIM-4223: Fix grid sorting order initialization (changed to be consistent with Platform behavior)
- PIM-4227: Disable product versionning on category update (never used and very slow)

# 1.3.12 (2015-05-22)

## Bug fixes
- PIM-4182: Fix product values normalization when decimals are not allowed
- PIM-4203: fix mass edit of families after sorting by label
- PIM-4208: Fix js memory leak on a product edit form with scopable attributes

# 1.3.11 (2015-05-13)

## Bug fixes
- PIM-4044: Fix pressing Enter on a Product grid filter makes the page "unclickable"
- PIM-4146: Fix the delete confirmation message that was not translated
- PIM-4176: Fix context not keeped after product saving

# 1.3.10 (2015-05-05)

## Bug fixes
- PIM-4113: Initialize cursors on first item during creation
- PIM-4122: Preserve variant structure during an import containing empty values from a template

# 1.3.9 (2015-04-21)

## Bug fixes
- PIM-4082: Fix error translation keys when creating a job

# 1.3.8 (2015-04-14)

## Bug fixes
- PIM-4045: Fix completeness computation with behat
- PIM-4047: Missing translation key for a number value which should not be decimal in edit form
- PIM-3848: fix completeness not well calculated after attribute requirements deletion
- PIM-4050: Fix float val in range number error message

## Technical improvements
- rollback the visibility of the ProductRepository::buildByScope from protected to public (as in 1.2) to ensure connectors compatibility

# 1.3.7 (2015-04-03)

## Bug fixes
- PIM-3961: Fix inconsistencies in unique value constraint validator
- PIM-3416: Fix less / more than date filter
- PIM-4019: option code is properly displayed during option deletion in attribute edit form

# 1.3.6 (2015-04-01)

## Bug fixes
- PIM-2401: Association grid, add the Is associated sorter (MongoDB impl)
- PIM-3926: Set explicit message for 403 error
- PIM-3938: Querying products with PQB and using Sorters will not return an ordered Cursor
- PIM-3956: Fix user can add an attribute in a group even if he does not have the permission
- PIM-3965: Fix groups without labels are not displayed in the product grid cell
- PIM-3971: Cache results for Select2 on product edit form
- PIM-4017: Fix save an empty media attribute with variant group
- PIM-3931: Remove db query from CsvReader constructor

## BC breaks
- Change the constructor of `Pim\Bundle\EnrichBundle\Form\Subscriber\AddAttributeTypeRelatedFieldsSubscriber` to include `Oro\Bundle\SecurityBundle\SecurityFacade`and `Pim\Bundle\CatalogBundle\Repository\AttributeGroupRepositoryInterface`

# 1.3.5 (2015-03-19)

## Bug fixes
- PIM-2874: Fix bad title on failed submit
- PIM-3836: Fix translations of a custom job label instance
- PIM-3909: Keep channel filter between product datagrid and edit form
- PIM-3925: Do not show system menu if no item allowed

# 1.3.4 (2015-03-11)

## Bug fixes
- PIM-3806: Delete an attribute from a product template
- PIM-3843: Product deletion raise an exception
- PIM-3786: Attribute type should not be blank for import
- PIM-3437: Fix applying datagrid views and columns when not using hash navigation
- PIM-3817: Fix error when mass editing after refreshing the grid
- PIM-3849, PIM-3880: Fix bad completeness scope on mass edit actions

## BC breaks
- Change the constructor of `Pim/Bundle/CatalogBundle/Doctrine/Common/Remover/AttributeRemover` to accept `Pim/Bundle/CatalogBundle/Builder/ProductTemplateBuilder` as the fourth argument and accept `Pim/Bundle/CatalogBundle/Entity/Repository/ProductTemplateRepository` as the fifth argument

# 1.3.3 (2015-03-02)

## Bug fixes
- PIM-3837: Fix XSS vulnerability on user form

# 1.3.2 (2015-02-27)

## Bug fixes
- PIM-3665: Remove media even if file not on filesystem
- PIM-3834: add missing cascade detach product -> associations, product -> completenesses
- PIM-3820: Attribute option translation not well handled on import
- PIM-3762: Fix the bug on image not well displayed on pdf export
- PIM-3307: Fix filter dropdown rendering

# 1.3.1 (2015-02-24)

## Bug fixes
- PIM-3775: Fix variant group import from an archive
- PIM-3783: Fix issue with Rest API and MediaNormalizer
- PIM-3791: Fix fatal error on MongoDB mass pending persister
- PIM-3757: Fix bugs on product query filter on multiple filter applied at once

# 1.3.0 - "Hare Force" (2015-02-12)

# 1.3.0-RC3 (2015-02-12)

## Technical improvements
- PIM-3482: clean composer.json

# 1.3.0-RC2 (2015-02-12)

## Bug fixes
- PIM-1235: Fix information message when trying to delete a category tree used by a channel
- PIM-3068: Darken navigation arrows in product grid
- PIM-2094: Regroup attributes validation properties in a subpanel
- PIM-3700: Fix comment display on long words
- PIM-2103: Display a loading when deleting a category tree
- PIM-3394: Improve forgotten password screen
- PIM-3398: Translate units on metric fields on product edit form
- PIM-3575: Sort csv column in a determinist way (alphabetically) on export
- PIM-3752: Fixed the hard coded entry `Select Job` on import/export creation
- PIM-3736: Fix wrong count of products in Variant group view
- PIM-3628: Fixed products not being versioned when modifing a metric, price or media value
- PIM-3753: Fix completeness filter

## BC breaks
- Change the constructor of `Pim/Bundle/CatalogBundle/Doctrine/Common/Remover/AttributeRemover` to accept `Pim/Bundle/CatalogBundle/Builder/ProductTemplateBuilder` as the fourth argument and accept `Pim/Bundle/CatalogBundle/Entity/Repository/ProductTemplateRepository` as the fifth argument
- Add a TranslatorInterface argument in MetricType::__construct
- Change of constructor of `Pim/Bundle/CommentBundle/Form/Type/CommentType` to accept `Pim\Bundle\CommentBundle\Entity` as a string for the third argument
- Added new constructor to `Pim/Bundle/DataGridBundle/Form/Type/DatagridViewType` to accept `Pim\Bundle\DataGridBundle\Entity\DataGridView` as a string for the first argument
- Change the constructor of `Pim/Bundle/EnrichBundle/Form/Type/AssociationType` to accept `Pim\Bundle\CatalogBundle\Model\Product` as a string for the third argument
- Change the constructor of `Pim/Bundle/EnrichBundle/Form/Type/AssociationType` to accept `Pim\Bundle\CatalogBundle\Entity\AssociationType` as a string for the fourth
- Change the constructor of `Pim/Bundle/EnrichBundle/Form/Type/AssociationType` to accept `Pim\Bundle\CatalogBundle\Entity\Group` as a string for the fifth argument
- Change the constructor of `Pim/Bundle/EnrichBundle/Form/Type/AssociationType` to accept `Pim\Bundle\CatalogBundle\Model\Association` as a string for the sixth argument
- Added new constructor to `Pim/Bundle/EnrichBundle/Form/Type/AssociationTypeType` to accept `Pim\Bundle\CatalogBundle\Model\AssociationType` as a string for the first argument
- Added new constructor to `Pim/Bundle/EnrichBundle/Form/Type/AttributeGroupType` to accept `Pim\Bundle\CatalogBundle\Entity\AttributeGroup` as a string for the first argument
- Added new constructor to `Pim/Bundle/EnrichBundle/Form/Type/AttributeOptionCreateType` to accept `Pim\Bundle\CatalogBundle\Entity\AttributeOption` as a string for the first argument
- Added new constructor to `Pim/Bundle/EnrichBundle/Form/Type/AttributeOptionType` to accept `Pim\Bundle\CatalogBundle\Entity\AttributeOption` as a string for the first argument
- Added new constructor to `Pim/Bundle/EnrichBundle/Form/Type/AttributeOptionValueType` to accept `Pim\Bundle\CatalogBundle\Entity\AttributeOptionValue` as a string for the first argument
- Added new constructor to `Pim/Bundle/EnrichBundle/Form/Type/AttributeRequirementType` to accept `Pim\Bundle\CatalogBundle\Entity\AttributeRequirement` as a string for the first argument
- Change the constructor of `Pim/Bundle/EnrichBundle/Form/Type/AttributeType` to accept `Pim\Bundle\CatalogBundle\Entity\AttributeTranslation` as a string for the third argument
- Change the constructor of `Pim/Bundle/EnrichBundle/Form/Type/AttributeType` to accept `Pim\Bundle\CatalogBundle\Entity\Attribute` as a string for the fourth argument
- Change the constructor of `Pim/Bundle/EnrichBundle/Form/Type/AttributeType` to accept `Pim\Bundle\CatalogBundle\Entity\AttributeGroup` as a string for the fifth argument
- Change the constructor of `Pim/Bundle/EnrichBundle/Form/Type/AvailableAttributesType` to accept `Pim\Bundle\CatalogBundle\Entity\Attribute` as a string for the third argument
- Change the constructor of `Pim/Bundle/EnrichBundle/Form/Type/AvailableAttributesType` to accept `Pim\Bundle\CatalogBundle\Model\AvailableAttribute` as a string for the fourth argument
- Change the constructor of `Pim/Bundle/EnrichBundle/Form/Type/CategoryType` to accept `Pim\Bundle\CatalogBundle\Entity\Category` as a string for the first argument
- Change the constructor of `Pim/Bundle/EnrichBundle/Form/Type/CategoryType` to accept `Pim\Bundle\CatalogBundle\Entity\CategoryTranslation` as a string for the second argument
- Change the constructor of `Pim/Bundle/EnrichBundle/Form/Type/ChannelType` to accept `Pim\Bundle\CatalogBundle\Entity\Category` as a string for the fourth argument
- Change the constructor of `Pim/Bundle/EnrichBundle/Form/Type/ChannelType` to accept `Pim\Bundle\CatalogBundle\Entity\Channel` as a string for the fifth argument
- Change the constructor of `Pim/Bundle/EnrichBundle/Form/Type/FamilyType` to accept `Pim\Bundle\CatalogBundle\Entity\Attribute` as a string for the fourth argument
- Change the constructor of `Pim/Bundle/EnrichBundle/Form/Type/FamilyType` to accept `Pim\Bundle\CatalogBundle\Entity\Family` as a string for the fifth argument
- Change the constructor of `Pim/Bundle/EnrichBundle/Form/Type/GroupType` to accept `Pim\Bundle\CatalogBundle\Entity\Attribute` as a string for the second argument
- Change the constructor of `Pim/Bundle/EnrichBundle/Form/Type/GroupType` to accept `Pim\Bundle\CatalogBundle\Entity\Group` as a string for the third argument
- Added new constructor to `Pim/Bundle/EnrichBundle/Form/Type/GroupTypeType` to accept `Pim\Bundle\CatalogBundle\Entity\GroupType` as a string for the first argument
- Added new constructor to `Pim/Bundle/EnrichBundle/Form/Type/ImageType` to accept `Pim\Bundle\CatalogBundle\Entity\ProductMedia` as a string for the fist argument
- Added new constructor to `Pim/Bundle/EnrichBundle/Form/Type/MassEditAction/AddToGroupsType` to accept `Pim\Bundle\CatalogBundle\Entity\Group` as a string for the first argument
- Added new constructor to `Pim/Bundle/EnrichBundle/Form/Type/MassEditAction/AddToGroupsType` to accept `Pim\Bundle\EnrichBundle\MassEditAction\Operation\AddToGroups` as a string for the second argument
- Added new constructor to `Pim/Bundle/EnrichBundle/Form/Type/MassEditAction/AddToVariantGroupType` to accept `Pim\Bundle\CatalogBundle\Entity\Group` as a string for the first argument
- Added new constructor to `Pim/Bundle/EnrichBundle/Form/Type/MassEditAction/AddToVariantGroupType` to accept `Pim\Bundle\EnrichBundle\MassEditAction\Operation\AddToVariantGroup` as a second for the third argument
- Added new constructor to `Pim/Bundle/EnrichBundle/Form/Type/MassEditAction/ChangeFamilyType` to accept `Pim\Bundle\EnrichBundle\MassEditAction\Operation\ChangeFamily` as a string for the first argument
- Added new constructor to `Pim/Bundle/EnrichBundle/Form/Type/MassEditAction/ChangeStatusType` to accept `Pim\Bundle\EnrichBundle\MassEditAction\Operation\ChangeStatus` as a string for the first argument
- Change the constructor of `Pim/Bundle/EnrichBundle/Form/Type/MassEditAction/ClassifyType` to accept ` Pim\Bundle\EnrichBundle\MassEditAction\Operation\Classify` as a string for the second argument
- Change the constructor of `Pim/Bundle/EnrichBundle/Form/Type/MassEditAction/EditCommonAttributesType` to accept `Pim\Bundle\EnrichBundle\MassEditAction\Operation\EditCommonAttributes` as a string for the fifth argument
- Added new constructor to `Pim/Bundle/EnrichBundle/Form/Type/MassEditAction/SetAttributeRequirementsType` to accept `Pim\Bundle\EnrichBundle\MassEditAction\Operation\SetAttributeRequirements` as a string for the first argument
- Added new constructor to `Pim/Bundle/EnrichBundle/Form/Type/MediaType` to accept `Pim\Bundle\CatalogBundle\Model\ProductMedia` as a string for the first argument
- Added new constructor to `Pim/Bundle/EnrichBundle/Form/Type/MetricType` to accept `Pim\Bundle\CatalogBundle\Model\Metric` as a string for the first argument
- Change the constructor of `Pim/Bundle/EnrichBundle/Form/Type/PriceType` to accept `Pim\Bundle\CatalogBundle\Model\Price` as a string for the first argument
- Change the constructor of `Pim/Bundle/ImportExportBundle/Form/Type/JobInstanceType` to accept `Symfony\Component\Translation\TranslatorInterface` as for the second argument
- Change the constructor of `Pim/Bundle/BaseConnectorBundle/Writer/Doctrine/ProductWriter` to accept `Pim\Bundle\CatalogBundle\Manager\MediaManager` as for the first argument instead of `Pim\Bundle\CatalogBundle\Manager\ProductManager`
- Change the constructor of `Pim/Bundle/CatalogBundle/Manager/AssociationTypeManager` to remove the $eventDispatcher argument from the constructor
- Change the constructor of `Pim/Bundle/CatalogBundle/Manager/AttributeManager` to remove the $eventDispatcher argument from the constructor
- Change the constructor of `Pim/Bundle/CatalogBundle/Manager/CategoryManager` to remove the $eventDispatcher argument from the constructor
- Change the constructor of `Pim/Bundle/CatalogBundle/Manager/GroupManager` to remove the $eventDispatcher argument from the constructor
- Change the constructor of `Pim/Bundle/CatalogBundle/Manager/FamilyManager` to remove the $eventDispatcher argument from the constructor
- Change the constructor of `Pim/Bundle/EnrichBundle/Controller/AttributeGroupController` to accept `Akeneo\Component\StorageUtils\Remover\RemoverInterface` and `Akeneo\Component\StorageUtils\Saver\BulkSaverInterface` as for the fourteenth and fifteenth argument
- Change the constructor of `Pim/Bundle/EnrichBundle/Controller/CategoryTreeController` to accept `Akeneo\Component\StorageUtils\Remover\RemoverInterface` and `Akeneo\Component\StorageUtils\Saver\SaverInterface` as for the fourteenth and fifteenth argument
- Change the constructor of `Pim/Bundle/EnrichBundle/Controller/FamilyController` to accept `Akeneo\Component\StorageUtils\Remover\RemoverInterface` and `Akeneo\Component\StorageUtils\Saver\SaverInterface` as for the fourteenth and fifteenth argument
- Change the constructor of `Pim/Bundle/EnrichBundle/Controller/GroupController` to accept `Akeneo\Component\StorageUtils\Remover\RemoverInterface` as for the fourteenth  argument
- Change the constructor of `Pim/Bundle/EnrichBundle/Controller/ProductController` to accept `Akeneo\Component\StorageUtils\Remover\RemoverInterface` as for the fourteenth  argument
- Change the constructor of `Pim/Bundle/EnrichBundle/Controller/VariantGroupController` to accept `Akeneo\Component\StorageUtils\Remover\RemoverInterface` as for the fourteenth  argument
- Change the constructor of `Pim/Bundle/EnrichBundle/Controller/VariantGroupController` and remove `Pim\Bundle\CatalogBundle\Builder\ProductTemplateBuilderInterface`

# 1.3.0-RC1 (2015-02-03)

## Features
- Export a product as PDF
- Add a widget in the navigation bar to display notifications when import/export jobs finish
- Add the sequential edit for a selected list of products
- Add comments on a product
- Load dashboard widgets asynchronously and allow to refresh the data
- Add filters for image and file attributes
- Add values to variant group and be able to apply them on products belonging to the variant group
- Remove deprecated attribute property *Usable as a grid column* because all attributes are now useable as columns
- Refactor of the attribute options screen to handle more than 100 options (AJAX)
- Load all product grid filters asynchronously
- Improve the UI of the datagrid column configuration popin
- Enhance the display of permissions in the role permissions edit form
- Better display on batch warnings
- Redesign of the loading box
- Add an information message when there is no common attribute in the mass-edit
- Add ACL on entity history
- Add a notice in manage attribute groups and manage categories
- Re-design select all options in grid filters
- Display symbol and not code for currencies in the grid
- Enhance the product edit form header on small resolutions (1024)

## Technical improvements
- Provide a cleaner ProductQueryBuilder API to ease the selection of products
- Provide a ProductUpdater API to mass update products
- Introduce the 'pim_validator' service to be able to validate products and cascade on values with dynamic constraints
- Introduce commands to ease developer's life (`pim:product:query`, `pim:product:query-help`, `pim:product:update`, `pim:product:validate`)
- Add flat / csv denormalizers for product data
- Remove the fixed mysql socket location
- Switch to stability stable
- Base template has been moved from `app/Resources/views` to `PimEnrichBundle/Resources/views`
- Make classes of `Pim\Bundle\CatalogBundle\Model` consistent with the interfaces
- Move filter transformation to CatalogBundle
- Re-work `Pim\Bundle\ImportExportBundle\Controller\JobProfileController` to make it more readable
- Re-work the `Pim\Bundle\CatalogBundle\Doctrine\Query\ProductQueryBuilder` to provide a clear and extensible API to query products
- Normalize the managers by introducing 4 interfaces, `Akeneo\Component\Persistence\SaverInterface`, `Akeneo\Component\Persistence\BulkSaverInterface`, `Akeneo\Component\Persistence\RemoverInterface` and `Pim\Component\Persistence\BulkRemoverInterface`
- Add a view manager to help integrators to override and add elements to the UI (tabs, buttons, etc)
- Add a check on passed values in ORM filters
- Add a requirement regarding the need of the `exec()` function (for job executions)
- Use `Pim\Bundle\CatalogBundle\Model\ProductInterface` instead of `Pim\Bundle\CatalogBundle\Model\AbstractProduct`
- Use `Pim\Bundle\CatalogBundle\Model\ProductValueInterface` instead of `Pim\Bundle\CatalogBundle\Model\AbstractProductValue`
- Use `Pim\Bundle\CatalogBundle\Model\ProductPriceInterface` instead of `Pim\Bundle\CatalogBundle\Model\AbstractProductPrice`
- Use `Pim\Bundle\CatalogBundle\Model\ProductMediaInterface` instead of `Pim\Bundle\CatalogBundle\Model\AbstractMetric`
- Use `Pim\Bundle\CatalogBundle\Model\AttributeInterface` instead of `Pim\Bundle\CatalogBundle\Model\AbstractAttribute`
- Use `Pim\Bundle\CatalogBundle\Model\CompletenessInterface` instead of `Pim\Bundle\CatalogBundle\Model\AbstractCompleteness`
- Allow to generate many versions in a single request
- Introduce `Pim\Bundle\CatalogBundle\Model\GroupInterface` instead of `Pim\Bundle\CatalogBundle\Entity\Group`
- Use `Pim\Bundle\CatalogBundle\Model\AttributeOptionInterface` instead of `Pim\Bundle\CatalogBundle\Entity\AttributeOption`
- Use `Pim\Bundle\CatalogBundle\Model\AttributeOptionValueInterface` instead of `Pim\Bundle\CatalogBundle\Entity\AttributeOptionValue`
- Use `Pim\Bundle\CatalogBundle\Model\AttributeRequirementInterface` instead of `Pim\Bundle\CatalogBundle\Entity\AttributeRequirement`
- Use `Pim\Bundle\CatalogBundle\Model\AssociationTypeInterface` instead of `Pim\Bundle\CatalogBundle\Entity\AssociationType`
- Use `Pim\Bundle\CatalogBundle\Model\GroupTypeInterface` instead of `Pim\Bundle\CatalogBundle\Entity\GroupType`
- Use `Pim\Bundle\CatalogBundle\Model\AttributeGroupInterface` instead of `Pim\Bundle\CatalogBundle\Entity\AttributeGroup`
- Use `Pim\Bundle\CatalogBundle\Model\ChannelInterface` instead of `Pim\Bundle\CatalogBundle\Entity\Channel`
- Use `Pim\Bundle\CatalogBundle\Model\CurrencyInterface` instead of `Pim\Bundle\CatalogBundle\Entity\Currency`
- Removed `icecat_demo` from fixtures

## BC breaks
- Rename `Pim\Bundle\CatalogBundle\DependencyInjection\Compiler\ResolveDoctrineOrmTargetEntitiesPass` to `Pim\Bundle\CatalogBundle\DependencyInjection\Compiler\ResolveDoctrineTargetModelsPass`
- Rename `Pim\Bundle\CatalogBundle\DependencyInjection\Compiler\AbstractResolveDoctrineOrmTargetEntitiesPass` to `Pim\Bundle\CatalogBundle\DependencyInjection\Compiler\AbstractResolveDoctrineTargetModelsPass`
- Rename `Pim\Bundle\UIBundle\Form\Transformer\IntegerTransformer` to `Pim\Bundle\UIBundle\Form\Transformer\NumberTransformer`
- Remove useless applySorterByAttribute, applySorterByField from Pim\Bundle\CatalogBundle\Doctrine\ORM\ProductRepository
- Introduce ``Pim\Bundle\CatalogBundle\Doctrine\Query\ProductQueryBuilderInterface`
- Change visibility of `Pim\Bundle\CatalogBundle\Doctrine\Query\ProductQueryBuilder::addAttributeFilter`, `Pim\Bundle\CatalogBundle\Doctrine\Query\ProductQueryBuilder::addFieldFilter` from public to protected
- Change visibility of `Pim\Bundle\CatalogBundle\Doctrine\Query\ProductQueryBuilder::addAttributeSorter`, `Pim\Bundle\CatalogBundle\Doctrine\Query\ProductQueryBuilder::addFieldSorter` from public to protected
- Remove `ProductManager` from `ProductFilterUtility::__construct` argument
- Remove `ProductFilterUtility::getAttribute()`
- Two new methods have been added to `Pim\Bundle\DashboardBundle\Widget\WidgetInterface`: `getAlias` and `getData`
- Constructor of `Pim\Bundle\DashboardBundle\Controller\WidgetController` has been changed (most dependencies have been removed)
- Method `Pim\Bundle\DashboardBundle\Controller\WidgetController::showAction()` has been removed in favor of `listAction` to render all widgets and `dataAction` to provide widget data
- Constructors of `Pim\Bundle\DashboardBundle\Widget\CompletenessWidget` and `Pim\Bundle\DashboardBundle\Widget\LastOperationsWidget` have been changed
- `Pim\Bundle\DashboardBundle\Widget\Registry:add()` now accepts the widget (`WidgetInterface`) as the first argument and position as the second
- Remove CatalogContext argument from ProductQueryBuilder::__construct
- Remove ProductRepository from Datagrid Sorters __construct
- Remove deprecated ProductRepositoryInterface::getProductQueryBuilder
- Replace setProductQueryBuilder by setProductQueryFactory and add a getObjectManager in ProductRepositoryInterface
- Add a ProductQueryFactoryInterface argument in ProductDatasource::__construct
- Add a $productOrmAdapterClass argument in DatasourceAdapterResolver::__construct
- Remove is_default, translatable from attributeOption mapping
- Remove AttributeOption::setDefault, AttributeOption::isDefault
- Remove AttributeInterface::getDefaultOptions
- Remove $optionClass and $optionValueClass arguments from the AttributeManager::__construct
- Remove createAttributeOption, createAttributeOptionValue, getAttributeOptionClass from the attributeManager (now in the attributeOptionManager)
- Add a $attributeOptionManager argument in AttributeController::__construct
- Remove MediaManager argument from CsvProductWriter::__construct
- Update CsvProductWriter::copyMedia argument to replace AbstractProductMedia by an array
- Change constructor of `Pim\Bundle\BaseConnectorBundle\Processor\TransformerProcessor`. `Doctrine\Common\Persistence\ManagerRegistry` is used as fourth argument and is mandatory now. The data class is the fifth argument.
- Change constructor of `Pim\Bundle\CatalogBundle\Doctrine\ORM\Filter\*` and `Pim\Bundle\CatalogBundle\Doctrine\ORM\Sorter\*` to remove the CatalogContext
- Remove ProductRepositoryInterface::findOneBy (still a native support for ORM)
- Add ProductRepositoryInterface::findOneByIdentifier and findOneById
- Remove ProductRepositoryInterface::buildByScope
- Remove ProductRepositoryInterface::findByExistingFamily
- Remove ProductRepositoryInterface::findAllByAttributes
- Move CatalogBundle/Doctrine/ORM/CompletenessJoin and CatalogBundle/Doctrine/ORM/ValueJoin to CatalogBundle/Doctrine/ORM/Join
- Move CatalogBundle/Doctrine/ORM/CriteriaCondition to CatalogBundle/Doctrine/ORM/Condition
- Remove the 'defaultValue' property of attributes and `Pim/Bundle/CatalogBundle/Model/AttributeInterface::setDefaultValue()` and `getDefaultValue()`
- Refactor `Pim\Bundle\EnrichBundle\Controller\SequentialEditController`
- Remove the `Pim\Bundle\CatalogBundle\Doctrine\(ORM|MongoDBODM)\Filter\BaseFilter` to use proper dedicated filters
- The parameter `category_id` for the route `pim_enrich_product_listcategories` has been renamed to `categoryId`
- Change constructor of `Pim\Bundle\BaseConnectorBundle\Reader\File\CsvProductReader`. Now `FieldNameBuilder`, channel, locale and currency entity classes are mandatory.
- AttributeTypeRegistry replaces AttributeTypeFactory, changed constructors for AttributeManager, ProductValueFormFactory, AddAttributeTypeRelatedFieldsSubscriber
- Drop Pim\Bundle\CatalogBundle\Doctrine\EntityRepository, ORM repositories now extends Doctrine\ORM\EntityRepository, no more access to buildAll(), build() and buildOne()
- Replace AssociationTypeRepository::buildMissingAssociationTypes by AssociationTypeRepository::findMissingAssociationTypes
- Replace AttributeGroupRepository::buildAllWithTranslations by AttributeGroupRepository::findAllWithTranslations
- Replace GroupTypeRepository::buildAll by GroupTypeRepository::getAllGroupsExceptVariantQB
- In AttributeGroupHandler::_construct, replace ObjectManager argument by AttributeGroupManager
- Remove unused ProductManager::removeAll() method
- Add an ObjectManager argument in DatagridViewManager::__construct
- Change of constructor of `Pim\Bundle\EnrichBundle\Form\Handler\ChannelHandler` to accept `Pim\Bundle\CatalogBundle\Manager\ChannelManager` as third argument
- Change of constructor of `Pim\Bundle\EnrichBundle\Form\Handler\FamilyHandler` to accept `Pim\Bundle\CatalogBundle\Manager\FamilyManager` as third argument
- Change of constructor of `Pim\Bundle\EnrichBundle\Form\Handler\GroupHandler` to accept `Pim\Bundle\CatalogBundle\Manager\GroupManager` as third argument and `Pim\Bundle\CatalogBundle\Manager\ProductManager` as fourth argument
- Change of constructor of `Pim\Bundle\CatalogBundle\Manager\FamilyManager` to accept `Pim\Bundle\CatalogBundle\Manager\CompletenessManager` as sixth argument
- Change of constructor of `Pim\Bundle\CatalogBundle\Manager\ChannelManager` to accept `Pim\Bundle\CatalogBundle\Entity\Repository\ChannelRepository` as second argument and `Pim\Bundle\CatalogBundle\Manager\CompletenessManager` as third argument
- Use `Pim\Bundle\EnrichBundle\Form\Handler\HandlerInterface` in constructors of AssociationTypeController, AttributeController, AttributeGroupController, ChannelController, FamilyController, GroupController, GroupTypeController
- Change of constructor of `Pim\Bundle\EnrichBundle\Controller\FamilyController` to remove `Pim\Bundle\CatalogBundle\Manager\CompletenessManager` argument
- Remove ObjectManager first argument of `Pim\Bundle\EnrichBundle\Builder\ProductBuilder` constructor and delete method removeAttributeFromProduct
- Change of constructor of `Pim\Bundle\CatalogBundle\Doctrine\MongoDBODM\CompletenessGenerator` to accept `Pim\Bundle\CatalogBundle\Entity\Repository\ChannelRepository` as third argument to replace `Pim\Bundle\CatalogBundle\Manager\ChannelManager` argument
- Method `Pim\Bundle\CatalogBundle\Entity\Category::addProduct()`, `Pim\Bundle\CatalogBundle\Entity\Category::removeProduct()`, `Pim\Bundle\CatalogBundle\Entity\Category::setProducts()` have been removed.
- We now use uniqid() to generate filename prefix (on media attributes)
- Change of constructor of `Pim\Bundle\EnrichBundle\Controller\ChannelController` to add a `RemoverInterface` as last argument
- Change of constructor of `Pim\Bundle\EnrichBundle\Controller\GroupTypeController.php` to add a `RemoverInterface` as last argument
- `ProductPersister` and `BasePersister` has been replaced by `ProductSaver` in CatalogBundle
- Add methods `execute()`, `getQueryBuilder()`, `setQueryBuilder()` in `ProductQueryBuilderInterface`
- Add `MediaFactory` and `ObjectManager` arguments in MediaManager contructor
- Change of constructor `Pim\Bundle\EnrichBundle\MassEditAction\Operation\EditCommonAttributes` to remove arguments `Pim\Bundle\CatalogBundle\Builder\ProductBuilder` and  `Pim\Bundle\CatalogBundle\Factory\MetricFactory`. `Pim\Bundle\CatalogBundle\Updater\ProductUpdaterInterface` is expected as second argument and `Symfony\Component\Serializer\Normalizer\NormalizerInterface` is expected as last but one.
- Enabled field in normalized data is now a boolean in mongodb. You can migrate your database with the script located at `./upgrades/1.2-1.3/mongodb/migrate_statuses.php`
- Change constructor of `Pim\Bundle\CatalogBundle\Manager\ProductManager` to accept a `Pim\Component\Resource\Model\SaverInterface` as second argument. Add a `Pim\Component\Resource\Model\BulkSaverInterface` as third argument
- FieldNameBuilder constructor now expects $channelClass and $localeClass FQCN
- The Pim\Bundle\VersioningBundle\UpdateGuesser\AttributeUpdateGuesser has been removed
- IndexCreator constructor now expects a LoggerInterface as last argument
- Add methods isLocaleSpecific and getLocaleSpecificCodes in AttributeInterface
- AssociationTransformer constructor now expects a $associationTypeClass as last argument
- Inject the GroupFactory as las constructor argument in GroupController and VariantGroupController
- (Akeneo storage) The following constants have been moved:
  * `DOCTRINE_ORM` and `DOCTRINE_MONGODB_ODM` from `Pim\Bundle\CatalogBundle\DependencyInjection\PimCatalogExtension` are now located in `Akeneo\Bundle\StorageUtilsBundle\DependencyInjection\AkeneoStorageUtilsExtension`
  * `DOCTRINE_MONGODB`, `ODM_ENTITIES_TYPE` and `ODM_ENTITY_TYPE` from `Pim\Bundle\CatalogBundle\PimCatalogBundle` are now located in `Akeneo\Bundle\StorageUtilsBundle\AkeneoStorageUtilsBundle`
- (Akeneo storage) The container parameter `pim_catalog.storage_driver` has been deleted
- (Akeneo storage) The following services have been renamed:
  * `pim_catalog.event_subscriber.resolve_target_repository` has been renamed to `akeneo_storage_utils.event_subscriber.resolve_target_repository`
  * `pim_catalog.doctrine.smart_manager_registry` has been renamed to `akeneo_storage_utils.doctrine.smart_manager_registry`
  * `pim_catalog.doctrine.table_name_builder` has been renamed to `akeneo_storage_utils.doctrine.table_name_builder`
  * `pim_catalog.factory.referenced_collection` has been renamed to `akeneo_storage_utils.factory.referenced_collection`
  * `pim_catalog.event_subscriber.mongodb.resolve_target_repositories` has been renamed to `akeneo_storage_utils.event_subscriber.mongodb.resolve_target_repository`
  * `pim_catalog.event_subscriber.mongodb.entities_type` has been renamed to `akeneo_storage_utils.event_subscriber.mongodb.entities_type`
  * `pim_catalog.event_subscriber.mongodb.entity_type` has been renamed to `akeneo_storage_utils.event_subscriber.mongodb.entity_type`
  * `pim_catalog.mongodb.mongo_objects_factory` has been renamed to `akeneo_storage_utils.mongodb.mongo_objects_factory`
- (Akeneo storage) The following classes have been renamed or moved:
  * `Pim\Bundle\CatalogBundle\MongoDB\MongoObjectsFactory` becomes `Akeneo\Bundle\StorageUtilsBundle\MongoDB\MongoObjectsFactory`
  * `Pim\Bundle\CatalogBundle\MongoDB\Type\Entities` becomes `Akeneo\Bundle\StorageUtilsBundle\MongoDB\Type\Entities`
  * `Pim\Bundle\CatalogBundle\MongoDB\Type\Entity` becomes `Akeneo\Bundle\StorageUtilsBundle\MongoDB\Type\Entity`
  * `Pim\Bundle\CatalogBundle\DependencyInjection\Compiler\AbstractResolveDoctrineTargetModelsPass` becomes `Akeneo\Bundle\StorageUtilsBundle\DependencyInjection\Compiler\AbstractResolveDoctrineTargetModelPass`
  * `Pim\Bundle\CatalogBundle\DependencyInjection\Compiler\ResolveDoctrineTargetRepositoriesPass` becomes `Akeneo\Bundle\StorageUtilsBundle\DependencyInjection\Compiler\ResolveDoctrineTargetRepositoryPass`
  * `Pim\Bundle\CatalogBundle\Doctrine\ReferencedCollection` becomes `Akeneo\Bundle\StorageUtilsBundle\Doctrine\ReferencedCollection`
  * `Pim\Bundle\CatalogBundle\Doctrine\ReferencedCollectionFactory` becomes `Akeneo\Bundle\StorageUtilsBundle\Doctrine\ReferencedCollectionFactory`
  * `Pim\Bundle\CatalogBundle\Doctrine\SmartManagerRegistry` becomes `Akeneo\Bundle\StorageUtilsBundle\Doctrine\SmartManagerRegistry`
  * `Pim\Bundle\CatalogBundle\Doctrine\TableNameBuilder` becomes `Akeneo\Bundle\StorageUtilsBundle\Doctrine\TableNameBuilder`
  * `Pim\Bundle\CatalogBundle\EventSubscriber\MongoDBODM\EntitiesTypeSubscriber` becomes `Akeneo\Bundle\StorageUtilsBundle\EventSubscriber\MongoDBODM\EntitiesTypeSubscriber`
  * `Pim\Bundle\CatalogBundle\EventSubscriber\MongoDBODM\EntityTypeSubscriber` becomes `Akeneo\Bundle\StorageUtilsBundle\EventSubscriber\MongoDBODM\EntityTypeSubscriber`
  * `Pim\Bundle\CatalogBundle\EventSubscriber\ResolveTargetRepositorySubscriber` becomes `Akeneo\Bundle\StorageUtilsBundle\EventSubscriber\ResolveTargetRepositorySubscriber`
- ProductBuilder now takes `Pim\Bundle\CatalogBundle\Entity\Repository\ChannelRepository`, `Pim\Bundle\CatalogBundle\Entity\Repository\CurrencyRepository`, `Pim\Bundle\CatalogBundle\Entity\Repository\LocaleRepository` and not anymore Managers
- constructor of `Pim\Bundle\EnrichBundle\MassEditAction\Operator\ProductMassEditOperator` to remove ProductManager
- following constructors have been changed to add `Akeneo\Component\Persistence\BulkSaverInterface` as argument:
  * `Pim\Bundle\EnrichBundle\MassEditAction\Operation\ChangeStatus`
  * `Pim\Bundle\EnrichBundle\MassEditAction\Operation\EditCommonAttributes`
  * `Pim\Bundle\EnrichBundle\MassEditAction\Operation\Classify`
  * `Pim\Bundle\EnrichBundle\MassEditAction\Operation\ChangeFamily`
  * `Pim\Bundle\EnrichBundle\MassEditAction\Operation\AddToGroups`
- removeAttributesAction and addAttributesAction have been move from `Pim\Bundle\EnrichBundle\Controller\ProductController` to a dedicated `Pim\Bundle\EnrichBundle\Controller\ProductAttributeController`
- constructor of `Pim\Bundle\EnrichBundle\Controller\ProductController` has been updated and now receives `Akeneo\Component\Persistence\SaverInterface`, `Pim\Bundle\CatalogBundle\Manager\MediaManager` and `Pim\Bundle\EnrichBundle\Manager\SequentialEditManager` as extra arguments
- the method execute() of `Pim\Bundle\CatalogBundle\Doctrine\Query\ProductQueryBuilderInterface` now return a `Akeneo\Bundle\StorageUtilsBundle\Cursor\CursorInterface`
- Added a new parameter in `src/Pim/Bundle/CatalogBundle/Manager/MediaManager` that gives the uploaded directory
- constructor of `Pim\Bundle\EnrichBundle\Form\View\ProductFormView` has been updated and now receives `Pim\Bundle\EnrichBundle\Form\View\ViewUpdater\ViewUpdaterRegistry`
- constructor of `Pim\Bundle\TransformBundle\Transformer\ProductTransformer` has been updated and now receives `Pim\Bundle\CatalogBundle\Updater\ProductTemplateUpdaterInterface`
- You cannot add product to multiple variant group anymore
- constructor of `Pim\Bundle\CatalogBundle\Entity\Repository\GroupRepository` to add ProductTemplateUpdaterInterface and Validator interface
- rename buildProductValueForm to createProductValueForm in `Pim\Bundle\EnrichBundle\Form\Factory\ProductValueFormFactory`
- The method `setContext` for the class `src/Pim/Bundle/VersioningBundle/Manager/VersionManager` has been moved to `src/Pim/Bundle/VersioningBundle/Manager/VersionContext` and renamed setContextInfo
- The method `getContext` for the class `src/Pim/Bundle/VersioningBundle/Manager/VersionManager` has been moved to `src/Pim/Bundle/VersioningBundle/Manager/VersionContext` and renamed getContextInfo
- constructor of `Pim/Bundle/CatalogBundle/Doctrine/Common/Saver/GroupSaver` has been updated and now receives `Pim\Bundle\VersioningBundle\Manager\VersionContext` instead of `Pim\Bundle\VersioningBundle\Manager\VersionManager`
- constructor of `Pim/Bundle/VersioningBundle/Doctrine/AbstractPendingMassPersister` has been updated and now receives `Pim\Bundle\VersioningBundle\Manager\VersionContext`
- constructor of `Pim/Bundle/VersioningBundle/Doctrine/ORM/PendingMassPersister` has been updated and now receives `Pim\Bundle\VersioningBundle\Manager\VersionContext`
- constructor of `Pim/Bundle/VersioningBundle/EventSubscriber/AddVersionSubscriber` has been updated and now receives `Pim\Bundle\VersioningBundle\Manager\VersionContext`
- constructor of `src/Pim/Bundle/VersioningBundle/EventSubscriber/MongoDBODM/AddProductVersionSubscriber.php` has been updated and now receives `Pim\Bundle\VersioningBundle\Manager\VersionContext`
- constructor of `src/Pim/Bundle/CatalogBundle/Manager/GroupManager` has been updated and now receives `Pim\Bundle\CatalogBundle\Repository\ProductRepositoryInterface`
- Added `getProductsByGroup` method in `Pim/Bundle/CatalogBundle/Repository/ProductRepositoryInterface`

## Bug fixes
- PIM-3332: Fix incompatibility with overriden category due to usage of ParamConverter in ProductController
- PIM-3069: Fix image file prefixes not well generated on product creation (import and fixtures)
- PIM-3548: Do not use the absolute file path of a media
- PIM-3730: Fix variant group link on product edit page
- PIM-3632: Correctly show scopable attribute icons on scope change
- PIM-3583: Fix the bad parsed filter value with spaces

# 1.2.36 (2015-07-06)

## Bug fixes
- PIM-4494: Fix js memory leak on a product edit form with scopable attributes

# 1.2.35 (2015-05-29)

## Bug fixes
- PIM-4227: Disable product versionning on category update (never used and very slow)

# 1.2.34 (2015-05-27)

## Bug fixes
- PIM-4223: Fix grid sorting order initialization (changed to be consistent with Platform behavior)

# 1.2.33 (2015-03-16)

# 1.2.32 (2015-03-11)

## Bug fixes
- PIM-3786: Attribute type should not be blank for import
- PIM-3437: Fix applying datagrid views and columns when not using hash navigation
- PIM-3844: Create popin keeps state in memory

# 1.2.31 (2015-03-06)

# 1.2.30 (2015-03-02)

## Bug fixes
- PIM-3837: Fix XSS vulnerability on user form

# 1.2.29 (2015-02-24)

# 1.2.28 (2015-02-20)

## Bug fixes
- PIM-3790: Fix WYSIWYG on folded scopable elements
- PIM-3785: Can not export Products/Published due to null medias

# 1.2.27 (2015-02-13)

## Bug fixes
- PIM-3779: Fix multiple WYSIWYG on same textarea element

# 1.2.26 (2015-02-12)

## Bug fixes
- PIM-3761: Fix WYSIWYG onClick behaviour, event correctly bind
- PIM-3632 : Correctly show scopable attribute icons on scope change

# 1.2.25 (2015-02-04)

## Bug fixes
- PIM-3718: load tinymce only on textarea click

# 1.2.24 (2015-01-28)

## Bug fixes
- PIM-3712: Fix installation issue related to the tag of gedmo/doctrine-extensions v2.3.11, we freeze to v2.3.10

# 1.2.23 (2015-01-23)

## Bug fixes
- PIM-3664: Fix product media stacktrace regression on missing media on filesystem during an export
- PIM-3677: Fix `Pim\Bundle\CatalogBundle\Doctrine\ReferencedCollection` saving problem

# 1.2.22 (2015-01-21)
- Crowdin Updated translations

# 1.2.21 (2015-01-16)

## Bug fixes
- PIM-3615: Context of the grid not applied in product form for an attribute type Date
- PIM-3638: Fix doctrine/cache 1.3.1 to fix Oro FilesystemCache issue

# 1.2.20 (2015-01-14)

## Bug fixes
- PIM-3603 Trigger saving wysiwyg editor contents when submitting product form manually

# 1.2.19 (2015-01-09)

## Bug fixes
- PIM-3556: Fix memory leak on versionning
- PIM-3548: Do not rely on the absolute file path of a media

# 1.2.18 (2014-12-23)

## Bug fixes
- PIM-3533: Fix wrong keys being generated for empty price attributes in normalized product snapshots
- PIM-3558: Fix order of options for multiselect attribute in product versionning and csv product export

## BC breaks
- PIM-3558: in the exported product csv file, we apply the sort order defined by the user to sort the options of a multiselect

# 1.2.17 (2014-12-19)
- PIM-3550: force the version of "doctrine/annotations" to "v1.2.1" to avoid the BC Break introduced with v1.2.2

# 1.2.16 (2014-12-17)

## Bug fixes
- PIM-3447: Enforce max database length limit on identifier, text and textarea attribute values
- PIM-3471: Add an error log when the max number of indexes is reached for the mongo product collection (MongoResultException is raised since Mongo 2.6.*)
- PIM-3369: Check on import if the couple channel/local exist
- PIM-3368: Add association type check on association import
- PIM-3377: Add a check if the specific locale exists on imports, and skip unused attribute column for locale specific on exports
- PIM-3458: When creating an attribute group, automatically set the sort order to the last one
- PIM-3420: Remove update guessers on attributes and attributes option to fix the versionning memory leak

## BC breaks
- PIM-3368: Add AssociationType class argument to the `Pim\Bundle\TransformBundle\Transformer\AssociationTransformer` constructor

## Improvements
- PIM-3448: Add the method `getAttributeGroupsFromAttributeCodes` in the `Pim\Bundle\CatalogBundle\Entity\Repository\AttributeGroupRepository`

# 1.2.15 (2014-12-10)

## Bug fixes
- PIM-3473: Fix date picker year range selection over next year
- PIM-3475: Fix attribute options sort order in import/export

## BC breaks
- Export of attribute options in CSV now include a sort_order column

# 1.2.14 (2014-12-03)

## Bug fixes
- PIM-3443: Fix prices not exported in quick export
- PIM-3446: Fix import export history with large amount of errors

# 1.2.13 (2014-11-26)

## Bug fixes
- PIM-3406: Fix boolean filter on Mongo implementation
- PIM-3430: Fix doctrine issue on prices when skip an item during the product import
- PIM-3358: Fix sprintf issue in an exception which prevents doctrine writer to deal with anything else than an object
- PIM-3326: Fix mongo filters with multiples values and empty on MongoDB
- PIM-3426: Fix common attributes edition on multi selects
- PIM-3434: Fix bug in product media manager when file does not exist on the filesystem
- PIM-3436: Fix WYSIWYG field on product edit form (load them asynchronously)
- PIM-3372: Add an error message when the locale is disabled during product import
- PIM-3370: Add an error message when the channel doesnt exist during product import
- PIM-3374: Add an error message when a channel is provided for a global attribute
- PIM-3375: Add an error message when a locale is provided for a global attribute
- PIM-3376: Add an error message when a channel and a locale are provided for a global attribute
- PIM-3393: Don't show the update view button for non-owners

# 1.2.12 (2014-11-13)

## Bug fixes
- PIM-3298: Fix issue with locale specific property of an attribute when edit and mass edit
- PIM-3229: Fix values for simple and multi select attributes with missing translations not being displayed in the grid
- PIM-3309: Fix check on product value uniqueness
- PIM-3288: Fix memory leak on product import (avoid to hydrate all products of a category when we add a category to a product)
- PIM-3354: Fix parameter alias in ORM ProductCategoryRepository

# 1.2.11 (2014-10-31)

## Bug fixes
- PIM-3308: Fix regression on unclassified filter
- PIM-3311: Fix creation of products with missing identifier during imports
- PIM-3312: Fix CSV import of product values with invalid channel, locale or currency

# 1.2.10 (2014-10-24)

## Bug fixes
- PIM-3221: Fix the possibility to update attributes on variant groups during import
- PIM-3283: Fix issue on the password reset
- PIM-3209: Fix issue on the extension validation during import
- PIM-3234: Fix performance issue on category filter

# 1.2.9 (2014-10-17)

## Bug fixes
- PIM-3254: Fix issue with inactive locales in exports
- PIM-3217: Fix missing filter groups in grid filter selector when two attribute groups have the same sort orders
- PIM-3281: Fix mass edit issue on localizable values, it uses user locale instead of selected locale
- PIM-3248: Fix completeness not being correctly calculated after removing a required attribute from a family
- PIM-3279: Fix performance issue with big group sets
- PIM-3266: Fix the flush of skipped items during an import that uses the `Pim\Bundle\BaseConnectorBundle\Processor\TransformerProcessor`. All your custom processors that uses the `TransformmerProcessor` should now inject the `Pim\Bundle\CatalogBundle\Doctrine\SmartManagerRegistry` to fix this issue too.
- PIM-3282: Fix the grid filters that can be set as json in the request

## BC breaks
- Two new arguments have been added to Pim\Bundle\FilterBundle\Filter\Product\GroupsFilter: `userContext` and `groupClass`

# 1.2.8 (2014-10-10)

## Bug fixes
- Fix memory leak in CSV quick export
- Fix memory leak when product with medias are exported in CSV
- Cannot display correctly all variant groups on grid

## Improvements
- avoid hydrating duplicate categories when applying category filter in product grid

# 1.2.7 (2014-10-01)

## Bug fixes
- Fix no warning message when leaving a product form after a submit with errors
- Stabilize composer.json (minimum-stability: stable) and fix monolog version issue

# 1.2.6 (2014-09-26)

## Bug fixes
- Fix installer fail on requirements when you change the archive and uploads folder
- Fix display of multi-byte characters in long form labels that are truncated
- Incorrect date display between export/import widget and job execution page and job history
- Fix archiver bug with yml imports
- Fix missing product versioning data when a category, attribute or attribute option linked to a product is removed

## BC breaks
- Added supports method in Pim\Bundle\BaseConnectorBundle\Archiver\ArchiverInterface
- Two new methods have been added to Pim\Bundle\CatalogBundle\Repository\ProductRepositoryInterface: `findAllWithAttribute` and `findAllWithAttributeOption`
- Constructor of Pim\Bundle\VersioningBundle\UpdateGuesser\AttributeOptionUpdateGuesser has been changed

## Improvements
- Add images in icecat_demo_dev installer fixtures
- Add sorter to the grid state

# 1.2.5 (2014-09-19)

## Bug fixes
- File that contains non UTF-8 characters can not be imported anymore
- Mimetype check on file import has been removed
- Incorrect written number after csv export

## Improvements
- Fixtures stop if warnings are encountered
- Errors and warnings for fixtures are displayed

# 1.2.4 (2014-09-11)

## Bug fixes
- Fixed job profile controller doing a global flush after launching job execution

# 1.2.3 (2014-09-08)

## Bug fixes
- association fixtures

# 1.2.2 (2014-09-05)

## Improvements
- CacheClearer splits into two services, one for Product and one for other entities

## Bug fixes
- association import with MongoDB fixes

# 1.2.1 (2014-09-03)

## Bug fixes
- large memory leak fixed for non product import (association, product group, attribute, categories, etc...)
- new associations were created at each import

## BC breaks
- protected postWrite method not called anymore from BaseConnectorBundle\\Writer\\Doctrine\\Writer.
 If you need it, override the write method, call the parent and add your code after.
- constructor of Pim\Bundle\BaseConnectorBundle\Writer\Doctrine\Writer has changed
- Pim\Bundle\TransformBundle\Cache\ProductCacheClearer has been renamed Pim\Bundle\TransformBundle\Cache\CacheClearer

# 1.2.0 (2014-08-28)

## Improvements

## Bug fixes
- Fix a bug on entity `Pim/Bundle/CatalogBundle/Model/AbstractProduct`

# 1.2.0-RC4

## Improvements
- Java dependency has been removed
- Add locale fallback to en_US

## Bug fixes
- Sort exported categories by tree and order inside the tree
- Return to the family index page after cancelling family mass edit instead of product index
- Fixed an error when all families are edited without any applied filters
- Fixed a bug that allowed to mass edit only 10 families
- Fixed category order in the categories tab of products
- Incomplete archives no longer appear as downloadable in the export execution details page
- Fixed Cascade delete on associations for MongoDB impl
- Fixed a bug on normalization of decimal attributes for MongoDB impl
- Fixed the 'Is associated' filter in the product association grids
- Fixed a bug where special characters were not well handled in product grid filter
- Fixed unique value validation for date attributes during import
- Fixed apply filter on channel tree on MongoDB implementation
- Fixed a bug on ProductCsvWriter
- Fixed a bug that causes product associations to be stored twice in MongoDB implementation

## BC breaks
- Replace ACLs `pim_enrich_family_add_atribute` and `pim_enrich_family_remove_atribute` with `pim_enrich_family_edit_attributes`. This ACL also enforces rights to edit attribute requirements.
- Changed JobExecutionArchivist to archive files generated by export before it is marked as completed
- JS and CSS are not minified anymore. We advise to use server side compression for bandwidth savings.

# 1.2.0-RC3

## Improvements
- Killed export process are now detected and displayed as failed
- CsvWriter can write files for any type of entity

## Bug fixes
- Fixed Mass edit on a never fulfilled price attribute
- Fix TinyMCE WYSIWYG editor generating 'fake' history due to html reformatting
- Fixed flat product normalizer and filtered values (with many filters)
- Make sure that the file path of export profiles is writable before allowing to execute
- Fixed bug with scopable boolean value not being saved
- Use `pim_number` form type to replace the use of `number` and fix issue with javascript validation on numbers with different formats

## BC breaks
- Remove `task` option from install command
- JobExecutionController now require the Akeneo\Bundle\BatchBundle\Manager\JobExecutionManager.
- InvalidItemsCsvArchiver is not injected in the constructors of ProductCsvReader and ProductReader
- CsvProductWriter should be used instead of CsvWriter for products
- Remove `pim_serializer.normalizer.get_set_method` defined as fallback normalizer

# 1.2.0-RC2

## Improvements
- Create a metric factory
- Improve UI for defining role permissions
- Throw exception on install command if fixture directory not found
- Setup `pim_catalog.storage_driver` in `pim_parameters.yml` instead of `config.yml`
- Load PIM configuration via the import of the file `pim.yml` instead of a preprend configuration
- Externalize non local PIM parameters in `pim_parameters.yml`
- Replace buttons by icons to manage datagrid views
- Add post create event on enrich part when an attribute group is created

## Bug fixes
- The message 'there are unsaved changes' is missing in the Role edit form
- Display a file attribute attribute as column in product grid displays Array
- History tab crashes when product imported without real time versioning
- Creating an attribute with the code "id" should be forbidden
- Switch not well displayed on other locales than en_US
- Associations are now well saved on product import

## BC breaks
- Remove backendStorage property on attribute entities
- Inject MetricFactory in `Pim\Bundle\CatalogBundle\AttributeType\MetricType`, `Pim\Bundle\EnrichBundle\MassEditAction\Operation\EditCommonAttribute` and `Pim\Bundle\TransformBundle\Transformer\Property\MetricTransformer` instead of metric entity class parameter
- MongoDB: Media are now part of the product as embedded document and not in an external collection. A migration script is provided. See the UPGRADE file.
- Change constructor of `Pim\Bundle\EnrichBundle\Form\Type\FamilyType` to add `DisableFamilyFieldsSubscriber` as third argument and `AddAttributeAsLabelSubscriber` as fourth argument
- Rename pim_catalog.datasource.smart and pim_catalog.datasource.product respectively by pim_datagrid.datasource.smart and pim_datagrid.datasource.product
- Add method setMassActionRepository and remove the MassActionRepositoryInterface from constructor
- Introduce a dedicated pim_webservice.serializer to handle REST API
- Rename ACL `pim_enrich_family_edit` to `pim_enrich_family_edit_properties`. This ACL now only check the access to the properties tab.
- Rename ACL `pim_enrich_product_edit` to `pim_enrich_product_edit_attributes`. This ACL now only check the access to the attributes tab.
- Added ProductCacheClearer to share cache clearing between product writers

# 1.2.0-RC1

## Features
- Add an option to automatically sort the choices of simple and multi select attributes
- Add a mass family edition operation to allow adding or changing attribute requirements on many families at once
- Allow filtering by empty values for attributes (text, textarea, number, date, simple and multiselect, prices and metrics) and for family property
- Add an option to filter products by a list of identifier values
- Don't allow editing the default datagrid view
- Add a enable/disable row action in product grid

## Improvements
- Group datagrid filters by attribute groups
- Ease the adding of new filters and sorters in ProductQueryBuilder
- All grids can now benefit from the multistep mass edition wizard (this was reserved to the the product grid before)
- Ease the adding of subscribers in ProductEditType, JobInstanceType and AttributeGroupType with addEventSubscriber methods
- Introduce a ProductValueFormFactory which dispatch a EnrichEvents::CREATE_PRODUCT_VALUE_FORM to ease the product value form customization
- MongoDB completeness calculation performances
- Introduce Abstract models for Association, Media, Metric, Price, Completeness to ease the overriding/re-using of theses classes
- Allow to override of a repository avoiding to redefine the entity mapping
- Introduce a datagrid choice filter that loads attribute option choices based on the search query to enhance performance with a large number of attribute options
- Apply "Remove product" permission to hide mass delete and delete row action
- Change "launch" button by "view" on job profile datagrids
- Create a `JobInstanceRepository`
- Automatic creation and purge of indexes for MongoDB
- Dispatch event before rendering the product edit template
- Fixed asymetric enable product button
- Remove qb definition from job profile grid configs
- Create repositories for JobInstance and JobExecution
- Create manager for JobInstance
- Clean LastOperationsWidget architecture
- New readers for export improve memory usage loading small batches of products instead of all products in same time
- Update BatchBundle to 0.1.6 in order to get updated summary information during the execution of the process (and not only at the end)
- Allow values 'true', 'false', 'yes' and 'no' to be converted into boolean during import
- Create a job instance factory to create job instances
- Allow to add hidden row actions in grids
- Make optional the generation of missing completenesses in product reader
- Update install to be able to define email address/name used for system emailing
- Update BatchBundle version to get a better support of exceptions in logs and provide the new command akeneo:batch:list-jobs
- Faster MongoDB product writer (around 10x times faster than current one)
- Dispatch events on show/edit/execute/remove job profile actions
- Dispatch events on view/download job execution actions
- Allow to install custom user roles and groups from installer fixtures
- Display the code of import/export profiles on the edit and show views
- Related entities' edition and deletion doesn't reload all the products' normalized data
- Inject event dispatcher inside AbstractController
- Csv reader and Yaml readers are now reseted between each steps
- Dispatch events when removing some entities
- Add method remove in Category, Group, Attribute, Association type and family managers.
- Call manager's method remove from these entity controllers
- Remove the count of products by category in the context of the management of the categories (perf)
- Define attribute type classes as parameters
- Products on which mass edit operation is not performed are also ignored from operation finalize method
- Create specific serializer service for versioning

## Bug fixes
- Replaced usage of Symfony process to launch background job with a simple exec, more reliable on a heavily loaded environment
- Added missing translation keys for "manage filters", "all", "records", etc
- Images import from fixtures now works
- Fixed versions not being properly generated when real-time versioning is disabled (in imports/exports)
- Deleted completeness when a locale of a channel is deleted
- Displayed flags in the completenesses grid
- Fixed a memory leak on product import when using MongoDB
- Fixed a bug with image upload on product with a "\" or "/" in their sku
- Fixed a bug that silently failed when uploading file that does not comply with server configuration
- Fixed a bug when display image thumbnail in the product grid with MongoDB support
- Fixed a bug with timestampable listener which doesn't change the updated date of a product
- Fixed a bug with numeric validation and decimal allowed property (number, metric, price attribute types)
- Attribute Options code validation now more precise on uniqueness (equality instead of similarity)
- Fixed a bug with repository resolver on ODM implementation
- Fixed a bug on mass edit when we use a completeness filter to select products
- Removed the import CSV mimetype validation which is unreliable
- Product completeness in MongoDB is not lost anymore in the grid
- Upload on a job with a custom step (non ItemStep) doesn't crash anymore
- Memory leak fixed in pim:version:refresh command
- Fixed a bug when try to remove the family of a product
- Wrong date conversion fixes on grid and form

## BC breaks
- Remove FlexibleEntityBundle
- Remove CategoryWriter and use the generic doctrine writer instead
- Remove entity argument from FiltersConfigurator constructor
- Rely on CatalogBundle/Version and not anymore on CatalogBundle/PimCatalogBundle to get the current version of the PIM
- The Pim\Bundle\EnrichBundle\MassEditAction namespace has been renamed to Pim\Bundle\EnrichBundle\MassEditAction\Operation
- Mass edit operator has been moved to an Operator sub-namespace
- Pim\Bundle\EnrichBundle\MassEditAction\Operation\MassEditActionInterface has been renamed Pim\Bundle\EnrichBundle\MassEditAction\Operation\MassEditOperationInterface
- Changed the HydratorInterface::hydrate() method signature
- Avoid to store null values in Product::normalizedData (MongoDB support)
- Remove redundant 'getActiveCodeChoices' method in CurrencyManager (use CurrencyManager::getActiveCodes())
- Remove AbstractAttributeType::buildValueFormType, change visibility of prepareValueFormName, prepareValueFormAlias, prepareValueFormOptions, prepareValueFormConstraints, prepareValueFormData to public
- Remove `MetricBaseValuesSubscriber` and create one for MongoDB and another one for ORM
- Create `OptionFilter`, `OptionsFilter` for ORM and MongoDB implementations
- InstallerBundle/LoaderInterface has been changed to pass ProductManager to manage media (loading images from fixtures)
- Refactor VersioningBundle - a lot of API changes, add MongoDB support.
- Remove the Doctrine registry dependency from `Pim\Bundle\CatalogBundle\Manager\CompletenessManager` and use only the family repository
- Remove the Doctrine registry dependency from `Pim\Bundle\CatalogBundle\Doctrine\ORM\CompletenessGenerator` and use only the entity manager
- Add a new method `scheduleForChannelAndLocale` to `Pim\Bundle\CatalogBundle\Doctrine\CompletenessGeneratorInterface`
- Add a dependency to the completeness manager on `Pim\Bundle\EnrichBundle\Form\Handler\ChannelHandler`
- Add a dependency to the channel repository on `Pim\Bundle\CatalogBundle\Manager\CompletenessManager`
- Remove deprecated ConfigureGroupProductGridListener and add parameter in method ConfiguratorInterface::configure(DatagridConfiguration $configuration)
- Category and CategoryRepository no longer extend AbstractSegment and SegmentRepository, previously inherited methods are now in these classes
- Change constructor of ProductExportController to remove CurrencyManager and AssociationTypeManager args
- Change constructor of `Pim\Bundle\EnrichBundle\Controller\ProductController` and `Pim\Bundle\ImportExportController\JobProfileController` (inject event dispatcher)
- Add parameters to load datagrids in job profiles index twig templates
- Remove WidgetRepository to replace it by `Pim\Bundle\ImportExportBundle\Entity\Repository\JobExecutionRepository`
- Inject `Pim\Bundle\ImportExportBundle\Manager\JobExecutionManager` into LastOperationsWidget
- Remove injection of WidgetRepository from LastOperationsWidget
- Inject JobInstanceFactory inside `Pim\Bundle\ImportExportBundle\Controller\JobProfileController`
- Remove duplicate pim_catalog.entity.job_instance.class parameter, we must now use akeneo_batch.entity.job_instance.class
- Inject EventDispatcher inside AbstractController
- Add missing getEntity() method in product value interface
- Add methods inside CategoryInterface
- Inject `Symfony\Component\EventDispatcher\EventDispatcherInterface` inside Attribute, AssociationType, Category, Family and Group managers
- Inject `Pim\Bundle\CatalogBundle\Manager\FamilyManager` in `Pim\Bundle\EnrichBundle\Controller\FamilyController`
- Inject `Doctrine\Common\Persistence\ObjectManager` in `Pim\Bundle\CatalogBundle\Manager\AssociationTypeManager`
- Inject `Doctrine\Common\Persistence\ObjectManager` in `Pim\Bundle\CatalogBundle\Manager\FamilyManager`
- Inject group and group types classes in `Pim\Bundle\CatalogBundle\Manager\GroupManager`
- Inject `Pim\Bundle\CatalogBundle\Manager\AssociationTypeManager` in `Pim\Bundle\EnrichBundle\Controller\AssociationTypeController`
- Inject `Pim\Bundle\CatalogBundle\Manager\FamilyManager` in `Pim\Bundle\EnrichBundle\Controller\FamilyController`
- Inject SecurityFacade inside `Pim\Bundle\EnrichBundle\Controller\CategoryController`
- Each dashboard widget has to define its full template, nothing is rendered automatically
- Delete `Pim\Bundle\DataGridBundle\Extension\Filter\MongoDBFilterExtension`, `Pim\Bundle\DataGridBundle\Extension\Filter\OrmFilterExtension`, `Pim\Bundle\DataGridBundle\Extension\Filter\ProductFilterExtension`
- Rename `Pim\Bundle\DataGridBundle\Extension\Filter\AbstractFilterExtension` to `Pim\Bundle\DataGridBundle\Extension\Filter\FilterExtension` which expects a `Pim\Bundle\DataGridBundle\Datasource\DatasourceAdapterResolver\` as third argument for its constructor
- Rename constant `Pim\Bundle\DataGridBundle\DependencyInjection\Compiler\AddFilterTypesPass::FILTER_ORM_EXTENSION_ID` to `Pim\Bundle\DataGridBundle\DependencyInjection\Compiler\AddFilterTypesPass::FILTER_EXTENSION_ID`
- Delete `Pim\Bundle\DataGridBundle\Extension\Sorter\MongoDBSorterExtension`, `Pim\Bundle\DataGridBundle\Extension\Sorter\OrmSorterExtension`, `Pim\Bundle\DataGridBundle\Extension\Sorter\ProductSorterExtension`
- Rename `Pim\Bundle\DataGridBundle\Extension\Sorter\AbstractSorterExtension` to `Pim\Bundle\DataGridBundle\Extension\Sorter\SorterExtension`
- Rename constant `Pim\Bundle\DataGridBundle\DependencyInjection\Compiler\AddSortersPass::SORTER_ORM_EXTENSION_ID` to `Pim\Bundle\DataGridBundle\DependencyInjection\Compiler\AddSortersPass::SORTER_EXTENSION_ID`
- Delete service `pim_datagrid.extension.filter.mongodb_filter`
- Delete service `pim_datagrid.extension.filter.product_filter`
- Rename service `pim_datagrid.extension.filter.orm_filter` to `pim_datagrid.extension.filter`
- Delete service `pim_datagrid.extension.sorter.mongodb_sorter`
- Rename service `pim_datagrid.extension.sorter.orm_sorter` to `pim_datagrid.extension.sorter`
- Delete `Pim\Bundle\DataGridBundle\Extension\Pager\MongoDBPagerExtension`,`Pim\Bundle\DataGridBundle\Extension\Pager\OrmPagerExtension` and `Pim\Bundle\DataGridBundle\Extension\Pager\ProductPagerExtension`
- Rename `Pim\Bundle\DataGridBundle\Extension\Pagerr\AbstractPagerExtension` to `Pim\Bundle\DataGridBundle\Extension\Pager\PagerExtension` which expects a `PagerResolver` as first argument
- Delete service `pim_datagrid.extension.pager.mongodb_pager`
- Delete service `pim_datagrid.extension.pager.product_pager`
- Rename service `pim_datagrid.extension.pager.orm_pager` to `pim_datagrid.extension.pager`
- Replace `Pim\Bundle\DataGridBundle\Datasource\Orm\OrmDatasource` by `Pim\Bundle\DataGridBundle\Datasource\Datasource`
- Replace service `pim_datagrid.datasource.orm` by `pim_datagrid.datasource.default`
- Delete `Pim\Bundle\DataGridBundle\Datasource\MongoDB\MongoDBDatasource`
- Delete service `pim_datagrid.datasource.mongodb`
- Remove the flush parameter from Pim\Bundle\CatalogBundle\Doctrine\MongoDB\CompletenessGenerator::generateMissingForProduct(), as it was not used properly anymore (completeness are directly pushed to MongoDB without using ODM)
- Rename countForAttribute to countVariantGroupAxis in GroupRepository
- Remove locale-specific rights
- Upgraded to 0.2.* version of akeneo/batch-bundle
- Rename `Pim\Bundle\TransformBundle\DependencyInjection\Compiler\ReplacePimSerializerArgumentsPass` by `Pim\Bundle\Transform\DependencyInjection\Compiler\SerializerPass` and change construct parameters
- AddVersionListener and VersionBuilder use new `pim_versioning.serializer` service
- In InGroupFilter and IsAssociatedFilter constructors, replace the RequestParameters argument by a RequestParametersExtractorInterface
- Change constructor of `Pim\Bundle\DataGridBundle\Controller\ProductExportController` to inject the product repository `Pim\Bundle\CatalogBundle\Repository\ProductRepositoryInterface` as fourth argument
- Rename Pim\CatalogBundle\Model\Media to Pim\CatalogBundle\Model\ProductMedia to reflect the coupling between product media and product value and allow the future introduction of generic media
- Add a $metricClass argument in MetricTransformer constructor
- Add a $mediaClass argument in MediaTransformer constructor
- Add a $metricClass argument in MetricType constructor
- Change the arguments of ProductBuilder to pass classes (product, value, price) as an array
- Change the arguments of EditCommonAttributes to pass classes (metric, media, price) as an array
- Remove not used parameter `pim_import_export.entity.export.class`
- Remove file `Pim\Bundle\ImportExportBundle\DependencyInjection\Compiler\ResolveDoctrineOrmTargetEntitiesPass`
- Replace the filter config parent_type by ftype
- Rename CatalogBundle, VersioningBundle, UserBundle listeners to subscribers
- Change constructor of `Pim\Bundle\DataGridBundle\Manager\DatagridViewManager` to inject the datagrid view repository as first argument (instead of the manager)
- Rename service `pim_catalog.validator.attribute_constraint_guesser` by `pim_catalog.validator.constraint_guesser.chained_attribute`

# 1.1.0 - "Rabbit Punch" (2014-04-16)

## Features
- Implement creating, updating, applying and removing datagrid views
- MongoDB storage support

## Improvements
- Allow to add many quick export on datagrids
- Optimize products mass deletion
- Improve get product REST API
- Improve entity history context display for entities updated during import jobs
- Add a 'properties' field to the Attribute entity to allow easily adding new attribute type dependent properties
- Introduced custom ODM types to map document to one or many entities
- Define specific route and configuration for datagrid quick exports
- Add a parameter to ProductManager::save() and ProductManager::saveAll() to allow saving products without completeness recalculation
- Dispatch event pre/post handler for each mass action
- Enhance the error message displayed when a related entity doesn't exist during an import (for instance we import products and a family doesn't exist)
- Default product datagrid sorting is done descending on updated property

## Bug fixes
- Fixed the verbose option always used in the install command
- Fixed issue on attribute option removal
- Fixed identifier is required attribute
- Fixed get common attributes with common values
- Fixed completeness not removed from changed family
- Fixed Product ORM mapping: activated orphanRemoval of values
- Fixed family import fixtures, we now throw an exception if attribute used as requirement not exists
- Fixed the CSV import of attribute options which can fail due to missing columns when options are not 100% translated
- Fixed the CSV import of attribute option to throw exception when the attribute is not known
- Fixed the CSV export of attributes to avoid to export the virtual group 'Other'
- Prevent considering 0 as a null value when importing metric data
- Ensured the attribute option validation when edit an option
- Fixed the product CSV export when a metric attribute is exported without unit
- Fixed the missed 'there are unsaved changes' message when I delete an option
- Ensured the ability to change the user catalog locale from user fixtures
- Fixed mass delete and pagination
- Fixed the CSV import of family when an attribute does not exist
- Fixed the CSV import of option when an attribute does not exist
- Fixed the erroneous message on completeness tab to display "not yet calculated" instead of "locale non associated to this channel"
- Fixed the 'null' displayed after a dynamic option creation
- Fixed the quick Export to be able to export all the products
- Ensured that we're able to configure the email to use in monolog handler
- Fixed the missing translation keys
- Fixed the route exception for less/address in prod.log
- Fixed the categories tree get cut off on a long list on categiry management
- Fixed the deletion of an attribute option
- Remove the deprecated fallback property in locale and in locales.yml file
- Avoid to recalculate the completeness when I add some products to one or more group with the mass-edit wizard
- Fixed the unique attributes validation during product CSV imports
- Fixed the exception on file_get_content if the image doesn't exist anymore
- Ensure the required property for an identifier when importing attributes
- Fixed the error message when the family is not known when importing products
- Removed useless ```app/entities``` directory

## BC breaks
- Add an argument HydratorInterface in ProductDatasource constructor (MongoDBODM support)
- Add an argument $adapterClass (string for FQCN) in ProductFilterExtension and OrmFilterExtension constructors (MongoDBODM support)
- Remove deprecated fallback property of Locale entity
- Add a generateProductCompletenesses method on CompletenessGeneratorInterface, to generate completeness for one product
- Add setCompletenesses and getCompletenesses method on ProductInterface and Product class
- Add methods getProductQueryBuilder, deleteProductIds methods in ProductRepositoryInterface
- Remove methods setLocale/getLocale, setScope/getScope, setConfiguration/getConfiguration from ProductRepositoryInterface
- Remove methods setLocale/getLocale, setScope/getScope from ProductManager
- Move findAllByAttributes and findOneByWithValues from FlexibleEntityRepositoryInterface to ProductRepositoryInterface
- Move setFlexibleQueryBuilder, findAllByAttributes, findOneByWithValues, getFlexibleQueryBuilder, addJoinToValueTables, findAllByAttributesQB from FlexibleEntityRepository to ProductRepository (ORM)
- Move FilterBundle/Filter/ScopeFilter.php, ProductCompletenessFilter.php, ProductGroupsFilter.php, CategoryFilter.php -> FilterBundle/Filter/Product/ScopeFilter.php, CompletenessFilter, GroupsFilter.php, CategoryFilter.php
- Move FilterBundle/Resources/public/js/datafilter/filter/scope-filter.js, category-filter.js -> FilterBundle/Resources/public/js/datafilter/filter/product_scope-filter.js, product_category-filter.js
- Move FilterBundle/Filter/Flexible/FilterUtility.php -> Filter/ProductFilterUtility.php, remove the flexibleEntityName argument of applyFlexibleFilter, rename applyFlexibleFilter to applyFilterByAttribute
- ProductValueNonBlank renamed to ProductValueComplete
- Remove the AclHelper $aclHelper argument from the DataGridBundle/Extension/Pager/Orm/Pager.php constructor
- Moved CustomEntityBundle to its own repository
- Move `FlexibleEntityBundle/Doctrine/*` -> `CatalogBundle/Doctrine/ORM/*`, rename `FlexibleQueryBuilder*` to `ProductQueryBuilder*`, specialize the implementation and pass the CatalogContext as constructor argument
- Changes in the implementation of storing datagrid state - adding 'pim/datagrid/state-listener' to the datagrid configuration is no longer required, instead, the grid should be rendered with dataGrid.renderStatefulGrid()
- Move `FilterBundle/Filter/Flexible/*` -> `FilterBundle/Filter/ProductValue/*`
- Remove unused FilterBundle/Filter/ProductValue/EntityFilter
- Replace FlexibleManager by ProductManager in ContextConfigurator constructor arguments
- Replace tag `pim_flexibleentity.attributetype` by `pim_catalog.attribute_type`
- Replace service `@pim_flexibleentity.validator.attribute_constraint_guesser` by `@pim_catalog.validator.attribute_constraint_guesser`
- Replace the use of FlexibleValueInterface by ProductValueInterface in AttributeTypeInterface and AbstractAttributeType
- Update ProductValueInterface, add getData, setData and getAttribute methods
- Move `DataGridBundle/Extension/Formatter/Property/*` to `DataGridBundle\Extension\Formatter\Property\ProductValue\*`
- Use CatalogContext and not ProductManager as constructor argument in AddParametersToProductGridListener
- Move mass export in specific controller
- Add an affectsCompleteness method to MassEditActionInterface to indicate whether performing the mass action requires recalculating the product completeness
- Remove DeleteMassActionHandler, replaced by ProductDeleteMassActionHandler
- Change product REST API data and url format
- Remove incomplete REST API for getting multiple products
- Remove Router dependency from json ProductNormalizer
- Replace RegistryInterface with ManagerRegistry in controllers - retrieving the ObjectManager from the AbstractController now requires passing the class name (AbstractDoctrineController::getManagerForClass())
- Change Completeness Manager and Repository function names to something more coherent (generateMissingForxxx)
- Move `DataGridBundle/Extension/Sorter\Orm\FlexibleFieldSorter` to `DataGridBundle/Extension/Sorter/Product/ValueSorter`
- Move `DataGridBundle/Extension/Sorter/Orm/FlexibleFieldSorter` to `DataGridBundle/Extension/Sorter/Product/ValueSorter`
- Move `DataGridBundle/Extension/Selector/Orm/*` to `DataGridBundle/Extension/Selector/Orm/Product` and `DataGridBundle/Extension/Selector/Orm/ProductValue`
- ProductRepository does not extend anymore FlexibleEntityRepository, getFlexibleConfig/setFlexibleConfig have been replaced by getConfiguration/setConfiguration
- Change mass action route for products and create own controller for these mass actions
- Add a MassActionHandlerRegistry for mass action handlers services (works with handler alias)
- Rename ProductDeleteMassActionHandler to DeleteMassActionHandler
- Create MassActionHandlerInterface instead of using OroPlatform one
- Change MassActionDispatcher::dispatch parameters
- Replace `@pim_datagrid.datasource.product.result_record.hydrator` by `@pim_datagrid.datasource.result_record.hydrator.product` and same for class parameter
- Move mass action handlers to its own `Handler` directory
- Create PimDatasourceInterface extending OroDatasourceInterface
- Use PimVersioningBundle:Version for all entity audits instead of OroDataAuditBundle:Audit, replace AuditManager with VersionManager, drop AuditBuilder and refactor listeners that create object versions
- Redefine DeleteMassAction, EditMassAction and ExportMassAction
- Remove data_identifier property defined on datagrid.yml for mass actions
- Rename parameter $queryBuilder as $qb in HydratorInterface
- Add findFamilyCommonAttributeIds and findValuesCommonAttributeIds methods to ProductRepository interface
- Remove queryBuilder property from MassEditActionController and remove $request from each action
- Remove queryBuilder from methods initialize and perform in AbstractMassEditAction and children
- Add setProductsToMassEdit and getProductsToMassEdit in AbstractMassEditAction
- Remove EntityManager property from AddToGroups mass edit action and directly inject GroupRepository
- Remove ProductManager property from Classify mass edit action
- Remove method getProductIdsFromQB from EditCommonAttributes mass edit action
- Remove ProductRepository::findFamilyCommonAttributes() and ProductRepository::findValuesCommonAttributeIds() to replace them by ProductRepository::findCommonAttributeIds()
- Disable global search feature
- Remove the 'searchable' property of AbstractAttribute
- Move ProductRepository::getIdentifier() to attribute repository
- Move CatalogBundle\Entity\Repository\ProductRepository to CatalogBundle\Doctrine\ORM
- Move CatalogBundle\Entity\Repository\AssociationRepository to CatalogBundle\Doctrine\ORM
- Move CatalogBundle\Model\ProductRepositoryInterface to CatalogBundle\Repository
- Move CatalogBundle\Model\AssociationRepositoryInterface to CatalogBundle\Repository
- Move CatalogBundle\Model\CompletenessRepositoryInterface to CatalogBundle\Repository
- EditCommonAttributes class needs the ProductBuilder and ProductMassActionManager now
- Move prepareDBALQuery from ProductRepository to QueryBuilderUtility
- Add a ProductCategoryManager and move here the methods getProductsCountInCategory, getProductIdsInCategory from the ProductManager
- Renamed service writer ids `pim_base_connector.writer.orm.*` -> `pim_base_connector.writer.doctrine.*`
- Replace `@security.context` by `@pim_user.context.user` in `ContextConfigurator`
- Delete the attribute virtual group and the `getVirtualGroup` method of the class `Pim\Bundle\CatalogBundle\Model\AbstractAttribute`
- Render the attribute group mandatory for the creation and the edition of an attribute

# 1.0.2
## Bug Fixes
- Removed hardcoded attribute table from ORM/CompletenessGenerator.php
- Fixed of ProductValue's attributes' exclusion on completeness's computation

# 1.0.1
## Bug Fixes
- Removed hardcoded Attribute from ChainedAttributeConstraintGuesser
- Removed hardcoded Attribute from ValidMetricValidator

# 1.0.0 - "Hare We Go" (2014-03-06)

## Features
- Uservoice integration
- Add a last operations widget on the dashboard
- Add new user as fixtures
- Auto-refresh job execution report page
- Add a checkbox to select all visible rows in entity association grids
- Add colors to channels and use them in scopable field labels to make them more compact

## Improvements
- Load choices for grid filters asynchronously
- Allow adding/removing attributes to mass edit attributes view without a page reload
- Propagate -v option to subcommands of install command
- Fix the versions of dependencies in composer.json
- Undisplay unwanted searchable elements in quick search
- Add icons for category and product in search view
- Prevent hydrating all attributes in the available attributes addition form
- Prevent hydrating all families in the product edition form
- Import conversion units for channels
- Product grid loading performance by hydrating as array and introduce selector extension
- Add a screen to select the attribute type before creating an attribute
- Create check-requirements, assets and database/fixtures commands and simplify install one
- Make documentation tested linking it to our behat scenarios

## Bug fixes
- Fixed non-updated values being displayed in the the audit history
- Fixed attribute group form state not being saved
- Do not display Id as an eligible attribute as label
- Fixed select field missing for scopable simple/multi select attributes in the product form
- Restored missing attributes translation
- Fixed the display of scopable metric attributes in the product edit form
- Fixed regression with resolve target entity on Category entity
- Fixed datepicker in date attribute form
- Fixed unwanted fields appearing in attribute creation form if server-side validation errors are present
- Fixed 500 response when submitting import launch form without selecting file to upload
- Fixed $field_catalogLocale linked bugs
- Fixed scopable value order in product form
- Restored unique variant axis constraint when saving product
- Fixed missing breadcrumbs for edit views
- Fixed lost hashnav when creating an attribute group
- Fixed a bug that prevented saving unchecked checkbox value in product edit form
- Fixed recovered attributes on mass edit action
- Fixed a bug with tooltips sometimes not appearing due to a conflict between bootstrap and jquery tooltip plugins

## BC breaks
- Remove the date type property of Attribute and simplify the pim_catalog_date attribute type to support date only (not date/datetime/time)
- Remove unnecessary AttributeManagerInterface and AttributeInterface in favor of AbstractAttribute
- Rename findByWithSortedAttribute to findOneByWithValues, add pre-select attributes and related translations to reduce number of lazy loaded queries when edit a product
- Rename findByWithAttributes to findAllByAttributes
- MeasureBundle has been moved from the BAP to an external repository (akeneo/measure-bundle).
- BatchBundle has been moved from the BAP to an external repository (akeneo/batch-bundle).
- Remove magic setter access to value (ex: $product->setDescription()), as it has multiple conceptual and
technical flaws (attribute codes are data, not a freeze structure, needed to maintain an full attribute cache in product
that made the entity too smart for its own good and created performances problem)
- Remove Product::createValue(). Can be replaced by calling ProductManager::createFlexibleValue() and setting attribute, scope and locale on the created value.
- Product datagrid, hydrate rows as arrays (in place of objects) to reduce the loading time
- Datagrid configuration, remove [flexible_entity] config to avoid to define the used entity twice
- Rename and move src/Pim/Bundle/EnrichBundle/Resources/views/Completeness/_datagridCompleteness.html.twig => DataGridBundle/Resources/views/Property/completeness.html.twig
- Delete classes ConfigureAssociationProductGridListener and AssociationProductColumnsConfigurator, we now use ConfigureFlexibleGridListener to configure product association grid
- Delete the HideColumnsListener, the ColumnConfigurator is now able to add only columns configured by the user
- Rename CompletenessFilter to ProductCompletenessFilter to be consistent, move also the related js file
- Changed signature of ProductRepository::getEligibleProductIds()
- Changed signature of GroupType::__construct()
- Changed signature of AssociationType::__construct()
- Removed AttributeRepository::findallWithGroups()
- Rename grid_extensions.yml, grid_actions.yml, grid_listeners.yml, grid_attribute_types.yml to extensions.yml, actions.yml, event_listeners.yml, attribute_types.yml

# 1.0.0-rc-1 - "Tortoise Beats Hare" (2014-02-06)

## Features
- Completenesses over channels and locales widget
- New command to install the PIM
- Price attributes can be scopable
- Popin to configure product datagrid columns

## Improvements
- Add missing translations
- New grid implementation
- Grids performances
- Quick export of selected products in the grid
- Status column in the product grid
- Thumbnail in product grid for attribute of type image

## Bug fixes
- Bug #658: Export all activated translations even if no value has been set
- Bug PIM-1892: Prevented the form subscriber to remove form fields if not valid
- Downgrade ICU lib to be compatible with RedHat 6 and CentOS 6
- Fix an issue with excessive url length when mass editing many products
- Products grid loaded twice the first time the screen is displayed
- The first tree is not displayed in the mass edit wizard
- When no group type exist, it's not possible to add Variant Group
- Job validation is applied twice (create import/export)
- Validation messages not visible in job creation popin (create import/export)
- Lose hashnav when I create a tree
- Fix completeness calculation on icecat demo dev data
- Application crash on some product validation fail
- In create product popin, no way to search for family (in select 2 field)
- Attribute export in csv shift columns instead of putting blank values
- Error with field_catalogLocale on first load
- Missing translations in page titles
- When adding a new option from product form, the new option is not in the select
- Category edit and page title not updated

## BC breaks
- Change some translation message keys
- Remove GridBundle, add a new DataGridBundle (based on OroPlatform changes)
- Change filters implementations in FilterBundle
- Update all PIM grids to use the new implementation (extensions for filter, sorter, pager, custom datasource, custom cell formatters)
- Rename TranslatableInterface and TranslatableListener by Localizable one in FlexibleEntityBundle
- Rename translatable attribute property by localizable
- FlexibleQueryBuilder has been rewritten to prepare the MongoDB support (add filters and sorters in FlexibleEntityBundle/Doctrine/ORM)
- FlexibleQueryBuilder is injected to ProductRepository
- ProductRepository is injected in ProductManager
- Remove deprecated flexible entity config which is now builded by flexible manager itself (use doctrine meta)
- Move controllers, forms, routing and views from CatalogBundle to EnrichBundle (rename routes, forms, acls, services)
- Introduce a BaseConnectorBundle and move readers, processors, writers, archivers and related configuration from ImportExportBundle
- Introduce a TransformBundle and move cache, converters, encoders, normalizers, transformers and related configuration from ImportExportBundle
- Renaming of services of ImportExport that have been moved (pim_transform_* and pim_base_connector_*)
- Move functionality related to user preferences from LocaleManager and ChannelManager to a dedicated UserContext
- Remove AbstractFlexibleValue::isMatching() method

# 1.0.0-beta-4 - "The Abominable Snow Rabbit" (2014-01-08)

## Features
- Import product associations (CSV)
- New translation mode : Compare and copy values within a product edit form
- Convert metric values into the conversion unit selected for the channel during export
- Allow filtering and sorting by metric values
- Allow to go back to the grid or create another product after saving one
- Add products to many groups through mass edit wizard
- Attribute options fixture
- Product associations fixture
- Fixtures can be in CSV (all fixtures except users and currencies)
- Fixture files can be imported through a command (all fixtures except users and currencies)
- Add quick create popin for jobs
- Add a WYSIWYG editor for TextArea attributes

## Improvements
- Improve the user experience for family management
- Update import / export detail view by adding a summary
- Improve installer to provide different data set (minimal or dev)
- Use a form extension to apply select2 only on specified fields
- Add real time versioning option in product import
- Merge the configuration of import/export job steps in the first tab of the edit view
- Implement save of base unit and data for metric entity
- Metric values are now exported in two distinct columns (value and unit)
- Metric values can now be imported through two distinct columns ([examples](https://github.com/akeneo/pim-community-dev/blob/42371c0d6c70801a4a23a7aa8cf87e18f417c4a8/features/import/import_products.feature#L170-L198))
- Ajaxify the completeness tab of product edit form
- Change the channel switcher and collapse/expand modes on product edit view
- Add a loading mask when loading quick creation form
- Allow to switch configuration between ORM and ODM
- Update OroPlatform from beta-1 to beta-5
- Move Batch Form Types to ImportExport bundle and refactor them to be able to configure any kind of job
- Don't display several UI elements when users don't have the corresponding rights
- Use aliases for subforms, no more manual instanciation to enhance extensibility
- Product prices can now be imported with a single column per currency

## Bug fixes
- Missing pending versionable entities
- Product edit form fails with memory limit for products contained in large groups
- When I delete a filter price or metric and add it again, the filter is not applied
- Translate metric units in select field
- Values of attributes with the type Number are displayed with .0000 on product edit
- Reduce metric field width
- Sort by metric value in product datagrid
- Constraint of unicity for products of a variant group
- When reimporting a product, history for this product shows Create instead of Update
- The completness calculation takes a lot of time after importing in IcecatDemo
- Apply select2 only on needed fields
- Inverse unit and data position for metric form field
- Unwanted popin when try to leave attribute edit view
- Display bug on channel selector with long labels
- Versioning is not called after import
- I can select a root of a tree in the mass-edit wizard
- Products with no completeness do not show in the grid when selecting All products
- Exporting products with an empty file attribute value fails
- The count of Write when I export products is wrong
- Attributes are created even with minimal install
- Error on disallowed decimal on price are not displayed at the right place
- Initial state of completeness filter is wrong
- Search should take account of ACLs
- Oro mapping issue with search item on beta-1
- Locale selector in the product header is sometimes too short
- Allow to remove a translation setting it to empty
- Completeness doesn't take into account currencies of channels

## BC breaks
- Change AbstractAttribute getters that return a boolean value to use the 'is' prefix instead of 'get'. The affected getters are 'getScopable', 'getTranslatable', 'getRequired', 'getUnique'.
- Product, ProductValue, Media and ProductPrice have switched from Pim\Bundle\CatalogBundle\Entity namespace to the Pim\Bundle\CatalogBundle\Model namespace, to pave the way for the MongoDB implementation
- AbstractEntityFlexible getValue method now returns null in place of false when there is now value related to attribute + locale + scope
- Completeness and Product are not linked any more via a Doctrine relationship. We are cutting the links between Product and other entities in order to pave the way to the ability to switch between MongoDB and ORM while using the same API (apart from Product repository).
- Same thing than above for Category
- Relation between Family and Product has been removed from Family side
- Remove PimDataAuditBundle
- Remove PimDemoBundle
- Move product metric in catalog bundle
- Change jobs.yml to batch_jobs.yml and change expected format to add services and parameters
- Rename getStorageManager in flexible manager and change related references
- Rename AttributeTypeManager to AttributeManager and change related references, move createAttribute, createAttributeOption, createAttributeOptionValue from ProductManager to AttributeManager
- Introduce AttributeManagerInterface and remove references to concrete class
- Change attribute type configuration, refactor the attribute type compiler pass and attribute type factory
- Remove getAttributeOptionValueRepository, getFlexibleValueRepository from FlexibleManager
- Attribute fixtures format has changed
- Product associations import/export format has changed.
- Rename Association to AssociationType and all properties/methods linked to this class.
- Rename ProductAssociation to Association
- Rename ProductAttribute to Attribute

# 1.0.0-beta-3 - "Hare Conditioned" (2013-12-04)

## Features
- History of changes for groups and variant groups
- History of changes for import / export profiles
- History of changes for channels
- Allow creating new options for simple select and multiselect attributes directly from the product edit form
- Add a default tree per user
- Introduce command "pim:completeness:calculate" size argument to manage number of completenesses to calculate
- Switching tree to see sub-categories products count and allow filtering on it
- Group types management
- Import/Export product groups (CSV)
- Import/Export associations (CSV)
- Export product associations (CSV)
- Import/Export attributes (CSV)
- Import/Export attribute options (CSV)
- Upload and import an archive (CSV and medias)
- Download an archive containing the exported products along with media
- Add the column "enabled" in the CSV file for products import/export and for versioning

## Improvements
- Export media into separated sub directories
- Separate product groups and variants management
- Display number of created/updated products during import
- Speed up completeness calculation
- Display the "has product" filter by default in the product grid of group edit view
- Display currency label in currencies datagrid
- Disable changing the code of all configuration-related entities
- Merge the directory and filename of export profiles into a single file path property

## Bug fixes
- Mass delete products
- Fix some issues with import ACL translations (issues#484)
- Add a message when trying to delete an attribute used by one or more variant groups instead of throwing an error
- Selection of products in mass edit
- Versioning of installed entities (from demo bundle)
- For csv export of products, only export values related to selected channel and related locales
- Fix locale activation/deactivation based on locales used by channels
- Fix issue with 100 products csv import

## BC breaks
- Command "pim:product:completeness-calculator" has been replaced into "pim:completeness:calculate"
- Refactor in ImportExport bundle for Readers, Writers and Processors

# 1.0.0-beta-2 - "Hold the Lion, Please" (2013-10-29)

## Features
- Manage variant groups
- CRUD actions on groups
- Manage association between groups and products
- CRUD actions on association entities
- Link products with associations
- Import medias from a CSV file containing name of files
- Export medias from a CSV file
- Apply rights on locales for users
- Do mass classification of products
- Define price attribute type with localizable property

## Improvements
- Upgrade to BAP Beta 1
- Homogenize title/label/name entity properties using label
- Mass actions respects ACL
- Improve Import/Export profile view
- Hide access to shortcut to everyone
- Number, date and datetime attributes can be defined as unique values
- Use server timezone instead of UTC timezone for datagrids
- Make upload widget work on FireFox
- Display skipped data errors on job report

## Bug fixes
- Fix sorting channels by categories
- Bug #324 : Translate group label, attribute label and values on locale switching
- Number of products in categories are not updated after deleting products
- Fix dashboard link to create import/export profile
- Fix price format different between import and enrich
- Fix channel datagrid result count
- Fix end date which is updated for all jobs<|MERGE_RESOLUTION|>--- conflicted
+++ resolved
@@ -1,4 +1,3 @@
-<<<<<<< HEAD
 # 1.4.x
 
 ## Features
@@ -147,7 +146,7 @@
 - Add an argument BulkSaverInterface in the constructor of `Pim\Bundle\CatalogBundle\Doctrine\Common\Remover\CategoryRemover`
 
 # 1.3.x
-=======
+
 # 1.3.18 (2015-07-09)
 
 ## Bug fixes
@@ -155,7 +154,6 @@
 - PIM-4535: Fix font problems on pdf generation: you can now set a custom font by setting the %pim_pdf_generator_font% parameter.
 
 # 1.3.17 (2015-07-07)
->>>>>>> 3134b63c
 
 ## Bug fixes
 - PIM-4494: Fix loading page when family has been sorted
