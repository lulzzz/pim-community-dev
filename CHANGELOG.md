# 1.2.0

## Features
- Add an option to automatically sort the choices of simple and multi select attributes
- Add a mass family edition operation to allow adding or changing attribute requirements on many families at once
- Allow filtering by empty values for attributes (text, textarea, number, date, simple and multiselect, prices and metrics) and for family property
- Add an option to filter products by a list of identifier values
- Don't allow editing the default datagrid view
- Add a enable/disable row action in product grid

## Improvements
- Group datagrid filters by attribute groups
- Ease the adding of new filters and sorters in ProductQueryBuilder
- All grids can now benefit from the multistep mass edition wizard (this was reserved to the the product grid before)
- Ease the adding of subscribers in ProductEditType, JobInstanceType and AttributeGroupType with addEventSubscriber methods
- Introduce a ProductValueFormFactory which dispatch a EnrichEvents::CREATE_PRODUCT_VALUE_FORM to ease the product value form customization
- MongoDB completeness calculation performances
- Introduce Abstract models for Association, Media, Metric, Price, Completeness to ease the overriding/re-using of theses classes
- Allow to override of a repository avoiding to redefine the entity mapping
- Introduce a datagrid choice filter that loads attribute option choices based on the search query to enhance performance with a large number of attribute options
- Apply "Remove product" permission to hide mass delete and delete row action
- Change "launch" button by "view" on job profile datagrids
- Create a `JobInstanceRepository`
- Automatic creation and purge of indexes for MongoDB
- Dispatch event before rendering the product edit template
- Fixed asymetric enable product button
- Remove qb definition from job profile grid configs
- Create repositories for JobInstance and JobExecution
- Create manager for JobInstance
- Clean LastOperationsWidget architecture
- New readers for export improve memory usage loading small batches of products instead of all products in same time
- Update BatchBundle to 0.1.6 in order to get updated summary information during the execution of the process (and not only at the end)
- Allow values 'true', 'false', 'yes' and 'no' to be converted into boolean during import
- Create a job instance factory to create job instances
- Allow to add hidden row actions in grids
- Make optional the generation of missing completenesses in product reader
- Update install to be able to define email address/name used for system emailing
- Update BatchBundle version to get a better support of exceptions in logs and provide the new command akeneo:batch:list-jobs
- Dispatch events on show/edit/execute/remove job profile actions
- Dispatch events on view/download job execution actions
- Allow to install custom user roles and groups from installer fixtures
- Display the code of import/export profiles on the edit and show views
- Related entities' edition and deletion doesn't reload all the products' normalized data
- Inject event dispatcher inside AbstractController
<<<<<<< HEAD
- Csv reader and Yaml readers are now reseted between each steps
=======
- Dispatch events when removing some entities
- Add method remove in Category, Group, Attribute, Association type and family managers.
- Call manager's method remove from these entity controllers
- Remove the count of products by category in the context of the management of the categories (perf)
>>>>>>> 81e64921

## Bug fixes
- Replaced usage of Symfony process to launch background job with a simple exec, more reliable on a heavily loaded environment
- Added missing translation keys for "manage filters", "all", "records", etc
- Images import from fixtures now works
- Fixed versions not being properly generated when real-time versioning is disabled (in imports/exports)
- Deleted completeness when a locale of a channel is deleted
- Displayed flags in the completenesses grid
- Fixed a memory leak on product import when using MongoDB
- Fixed a bug with image upload on product with a "\" or "/" in their sku
- Fixed a bug that silently failed when uploading file that does not comply with server configuration
- Fixed a bug when display image thumbnail in the product grid with MongoDB support
- Fixed a bug with timestampable listener which doesn't change the updated date of a product
- Fixed a bug with numeric validation and decimal allowed property (number, metric, price attribute types)
- Attribute Options code validation now more precise on uniqueness (equality instead of similarity)

## BC breaks
- Remove FlexibleEntityBundle
- Remove CategoryWriter and use the generic doctrine writer instead
- Remove entity argument from FiltersConfigurator constructor
- Rely on CatalogBundle/Version and not anymore on CatalogBundle/PimCatalogBundle to get the current version of the PIM
- The Pim\Bundle\CatalogBundle\MassEditAction namespace has been renamed to Pim\Bundle\CatalogBundle\MassEditOperation
- Mass edit operator has been moved to an Operator sub-namespace
- Pim\Bundle\EnrichBundle\MassEditAction\Operation\MassEditActionInterface has been renamed Pim\Bundle\EnrichBundle\MassEditAction\Operation\MassEditOperationInterface
- Changed the HydratorInterface::hydrate() method signature
- Avoid to store null values in Product::normalizedData (MongoDB support)
- Remove redundant 'getActiveCodeChoices' method in CurrencyManager (use CurrencyManager::getActiveCodes())
- Remove AbstractAttributeType::buildValueFormType, change visibility of prepareValueFormName, prepareValueFormAlias, prepareValueFormOptions, prepareValueFormConstraints, prepareValueFormData to public
- Remove `MetricBaseValuesSubscriber` and create one for MongoDB and another one for ORM
- Create `OptionFilter`, `OptionsFilter` for ORM and MongoDB implementations
- InstallerBundle/LoaderInterface has been changed to pass ProductManager to manage media (loading images from fixtures)
- Refactor VersioningBundle - a lot of API changes, add MongoDB support.
- Remove the Doctrine registry dependency from `Pim\Bundle\CatalogBundle\Manager\CompletenessManager` and use only the family repository
- Remove the Doctrine registry dependency from `Pim\Bundle\CatalogBundle\Doctrine\ORM\CompletenessGenerator` and use only the entity manager
- Add a new method `scheduleForChannelAndLocale` to `Pim\Bundle\CatalogBundle\Doctrine\CompletenessGeneratorInterface`
- Add a dependency to the completeness manager on `Pim\Bundle\EnrichBundle\Form\Handler\ChannelHandler`
- Add a dependency to the channel repository on `Pim\Bundle\CatalogBundle\Manager\CompletenessManager`
- Remove deprecated ConfigureGroupProductGridListener and add parameter in method ConfiguratorInterface::configure(DatagridConfiguration $configuration)
- Category and CategoryRepository no longer extend AbstractSegment and SegmentRepository, previously inherited methods are now in these classes
- Change constructor of ProductExportController to remove CurrencyManager and AssociationTypeManager args
- Change constructor of `Pim\Bundle\EnrichBundle\Controller\ProductController` and `Pim\Bundle\ImportExportController\JobProfileController` (inject event dispatcher)
- Add parameters to load datagrids in job profiles index twig templates
- Remove WidgetRepository to replace it by `Pim\Bundle\ImportExportBundle\Entity\Repository\JobExecutionRepository`
- Inject `Pim\Bundle\ImportExportBundle\Manager\JobExecutionManager` into LastOperationsWidget
- Remove injection of WidgetRepository from LastOperationsWidget
- Inject JobInstanceFactory inside `Pim\Bundle\ImportExportBundle\Controller\JobProfileController`
- Remove duplicate pim_catalog.entity.job_instance.class parameter, we must now use akeneo_batch.entity.job_instance.class
- Inject EventDispatcher inside AbstractController
- Add missing getEntity() method in product value interface
- Add methods inside CategoryInterface
- Inject `Symfony\Component\EventDispatcher\EventDispatcherInterface` inside Attribute, AssociationType, Category, Family and Group managers
- Inject `Pim\Bundle\CatalogBundle\Manager\FamilyManager` in `Pim\Bundle\EnrichBundle\Controller\FamilyController`
- Inject `Doctrine\Common\Persistence\ObjectManager` in `Pim\Bundle\CatalogBundle\Manager\AssociationTypeManager`
- Inject `Doctrine\Common\Persistence\ObjectManager` in `Pim\Bundle\CatalogBundle\Manager\FamilyManager`
- Inject group and group types classes in `Pim\Bundle\CatalogBundle\Manager\GroupManager`
- Inject `Pim\Bundle\CatalogBundle\Manager\AssociationTypeManager` in `Pim\Bundle\EnrichBundle\Controller\AssociationTypeController`
- Inject `Pim\Bundle\CatalogBundle\Manager\FamilyManager` in `Pim\Bundle\EnrichBundle\Controller\FamilyController`
- Inject SecurityFacade inside `Pim\Bundle\EnrichBundle\Controller\CategoryController`
- Each dashboard widget has to define its full template, nothing is rendered automatically

# 1.1.0 - "Rabbit Punch" (2014-04-16)

## Features
- Implement creating, updating, applying and removing datagrid views
- MongoDB storage support

## Improvements
- Allow to add many quick export on datagrids
- Optimize products mass deletion
- Improve get product REST API
- Improve entity history context display for entities updated during import jobs
- Add a 'properties' field to the Attribute entity to allow easily adding new attribute type dependent properties
- Introduced custom ODM types to map document to one or many entities
- Define specific route and configuration for datagrid quick exports
- Add a parameter to ProductManager::save() and ProductManager::saveAll() to allow saving products without completeness recalculation
- Dispatch event pre/post handler for each mass action
- Enhance the error message displayed when a related entity doesn't exist during an import (for instance we import products and a family doesn't exist)
- Default product datagrid sorting is done descending on updated property

## Bug fixes
- Fixed the verbose option always used in the install command
- Fixed issue on attribute option removal
- Fixed identifier is required attribute
- Fixed get common attributes with common values
- Fixed completeness not removed from changed family
- Fixed Product ORM mapping: activated orphanRemoval of values
- Fixed family import fixtures, we now throw an exception if attribute used as requirement not exists
- Fixed the CSV import of attribute options which can fail due to missing columns when options are not 100% translated
- Fixed the CSV import of attribute option to throw exception when the attribute is not known
- Fixed the CSV export of attributes to avoid to export the virtual group 'Other'
- Prevent considering 0 as a null value when importing metric data
- Ensured the attribute option validation when edit an option
- Fixed the product CSV export when a metric attribute is exported without unit
- Fixed the missed 'there are unsaved changes' message when I delete an option
- Ensured the ability to change the user catalog locale from user fixtures
- Fixed mass delete and pagination
- Fixed the CSV import of family when an attribute does not exist
- Fixed the CSV import of option when an attribute does not exist
- Fixed the erroneous message on completeness tab to display "not yet calculated" instead of "locale non associated to this channel"
- Fixed the 'null' displayed after a dynamic option creation
- Fixed the quick Export to be able to export all the products
- Ensured that we're able to configure the email to use in monolog handler
- Fixed the missing translation keys
- Fixed the route exception for less/address in prod.log
- Fixed the categories tree get cut off on a long list on categiry management
- Fixed the deletion of an attribute option
- Remove the deprecated fallback property in locale and in locales.yml file
- Avoid to recalculate the completeness when I add some products to one or more group with the mass-edit wizard
- Fixed the unique attributes validation during product CSV imports
- Fixed the exception on file_get_content if the image doesn't exist anymore
- Ensure the required property for an identifier when importing attributes
- Fixed the error message when the family is not known when importing products
- Removed useless ```app/entities``` directory

## BC breaks
- Add an argument HydratorInterface in ProductDatasource constructor (MongoDBODM support)
- Add an argument $adapterClass (string for FQCN) in ProductFilterExtension and OrmFilterExtension constructors (MongoDBODM support)
- Remove deprecated fallback property of Locale entity
- Add a generateProductCompletenesses method on CompletenessGeneratorInterface, to generate completeness for one product
- Add setCompletenesses and getCompletenesses method on ProductInterface and Product class
- Add methods getProductQueryBuilder, deleteProductIds methods in ProductRepositoryInterface
- Remove methods setLocale/getLocale, setScope/getScope, setConfiguration/getConfiguration from ProductRepositoryInterface
- Remove methods setLocale/getLocale, setScope/getScope from ProductManager
- Move findAllByAttributes and findOneByWithValues from FlexibleEntityRepositoryInterface to ProductRepositoryInterface
- Move setFlexibleQueryBuilder, findAllByAttributes, findOneByWithValues, getFlexibleQueryBuilder, addJoinToValueTables, findAllByAttributesQB from FlexibleEntityRepository to ProductRepository (ORM)
- Move FilterBundle/Filter/ScopeFilter.php, ProductCompletenessFilter.php, ProductGroupsFilter.php, CategoryFilter.php -> FilterBundle/Filter/Product/ScopeFilter.php, CompletenessFilter, GroupsFilter.php, CategoryFilter.php
- Move FilterBundle/Resources/public/js/datafilter/filter/scope-filter.js, category-filter.js -> FilterBundle/Resources/public/js/datafilter/filter/product_scope-filter.js, product_category-filter.js
- Move FilterBundle/Filter/Flexible/FilterUtility.php -> Filter/ProductFilterUtility.php, remove the flexibleEntityName argument of applyFlexibleFilter, rename applyFlexibleFilter to applyFilterByAttribute
- ProductValueNonBlank renamed to ProductValueComplete
- Remove the AclHelper $aclHelper argument from the DataGridBundle/Extension/Pager/Orm/Pager.php constructor
- Moved CustomEntityBundle to its own repository
- Move `FlexibleEntityBundle/Doctrine/*` -> `CatalogBundle/Doctrine/ORM/*`, rename `FlexibleQueryBuilder*` to `ProductQueryBuilder*`, specialize the implementation and pass the CatalogContext as constructor argument
- Changes in the implementation of storing datagrid state - adding 'pim/datagrid/state-listener' to the datagrid configuration is no longer required, instead, the grid should be rendered with dataGrid.renderStatefulGrid()
- Move `FilterBundle/Filter/Flexible/*` -> `FilterBundle/Filter/ProductValue/*`
- Remove unused FilterBundle/Filter/ProductValue/EntityFilter
- Replace FlexibleManager by ProductManager in ContextConfigurator constructor arguments
- Replace tag `pim_flexibleentity.attributetype` by `pim_catalog.attribute_type`
- Replace service `@pim_flexibleentity.validator.attribute_constraint_guesser` by `@pim_catalog.validator.attribute_constraint_guesser`
- Replace the use of FlexibleValueInterface by ProductValueInterface in AttributeTypeInterface and AbstractAttributeType
- Update ProductValueInterface, add getData, setData and getAttribute methods
- Move `DataGridBundle/Extension/Formatter/Property/*` to `DataGridBundle\Extension\Formatter\Property\ProductValue\*`
- Use CatalogContext and not ProductManager as constructor argument in AddParametersToProductGridListener
- Move mass export in specific controller
- Add an affectsCompleteness method to MassEditActionInterface to indicate whether performing the mass action requires recalculating the product completeness
- Remove DeleteMassActionHandler, replaced by ProductDeleteMassActionHandler
- Change product REST API data and url format
- Remove incomplete REST API for getting multiple products
- Remove Router dependency from json ProductNormalizer
- Replace RegistryInterface with ManagerRegistry in controllers - retrieving the ObjectManager from the AbstractController now requires passing the class name (AbstractDoctrineController::getManagerForClass())
- Change Completeness Manager and Repository function names to something more coherent (generateMissingForxxx)
- Move `DataGridBundle/Extension/Sorter\Orm\FlexibleFieldSorter` to `DataGridBundle/Extension/Sorter/Product/ValueSorter`
- Move `DataGridBundle/Extension/Sorter/Orm/FlexibleFieldSorter` to `DataGridBundle/Extension/Sorter/Product/ValueSorter`
- Move `DataGridBundle/Extension/Selector/Orm/*` to `DataGridBundle/Extension/Selector/Orm/Product` and `DataGridBundle/Extension/Selector/Orm/ProductValue`
- ProductRepository does not extend anymore FlexibleEntityRepository, getFlexibleConfig/setFlexibleConfig have been replaced by getConfiguration/setConfiguration
- Change mass action route for products and create own controller for these mass actions
- Add a MassActionHandlerRegistry for mass action handlers services (works with handler alias)
- Rename ProductDeleteMassActionHandler to DeleteMassActionHandler
- Create MassActionHandlerInterface instead of using OroPlatform one
- Change MassActionDispatcher::dispatch parameters
- Replace `@pim_datagrid.datasource.product.result_record.hydrator` by `@pim_datagrid.datasource.result_record.hydrator.product` and same for class parameter
- Move mass action handlers to its own `Handler` directory
- Create PimDatasourceInterface extending OroDatasourceInterface
- Use PimVersioningBundle:Version for all entity audits instead of OroDataAuditBundle:Audit, replace AuditManager with VersionManager, drop AuditBuilder and refactor listeners that create object versions
- Redefine DeleteMassAction, EditMassAction and ExportMassAction
- Remove data_identifier property defined on datagrid.yml for mass actions
- Rename parameter $queryBuilder as $qb in HydratorInterface
- Add findFamilyCommonAttributeIds and findValuesCommonAttributeIds methods to ProductRepository interface
- Remove queryBuilder property from MassEditActionController and remove $request from each action
- Remove queryBuilder from methods initialize and perform in AbstractMassEditAction and children
- Add setProductsToMassEdit and getProductsToMassEdit in AbstractMassEditAction
- Remove EntityManager property from AddToGroups mass edit action and directly inject GroupRepository
- Remove ProductManager property from Classify mass edit action
- Remove method getProductIdsFromQB from EditCommonAttributes mass edit action
- Remove ProductRepository::findFamilyCommonAttributes() and ProductRepository::findValuesCommonAttributeIds() to replace them by ProductRepository::findCommonAttributeIds()
- Disable global search feature
- Remove the 'searchable' property of AbstractAttribute
- Move ProductRepository::getIdentifier() to attribute repository
- Move CatalogBundle\Entity\Repository\ProductRepository to CatalogBundle\Doctrine\ORM
- Move CatalogBundle\Entity\Repository\AssociationRepository to CatalogBundle\Doctrine\ORM
- Move CatalogBundle\Model\ProductRepositoryInterface to CatalogBundle\Repository
- Move CatalogBundle\Model\AssociationRepositoryInterface to CatalogBundle\Repository
- Move CatalogBundle\Model\CompletenessRepositoryInterface to CatalogBundle\Repository
- EditCommonAttributes class needs the ProductBuilder and ProductMassActionManager now
- Move prepareDBALQuery from ProductRepository to QueryBuilderUtility
- Add a ProductCategoryManager and move here the methods getProductsCountInCategory, getProductIdsInCategory from the ProductManager
- Renamed service writer ids `pim_base_connector.writer.orm.*` -> `pim_base_connector.writer.doctrine.*`
- Replace `@security.context` by `@pim_user.context.user` in `ContextConfigurator`
- Delete the attribute virtual group and the `getVirtualGroup` method of the class `Pim\Bundle\CatalogBundle\Model\AbstractAttribute`
- Render the attribute group mandatory for the creation and the edition of an attribute

# 1.0.2
## Bug Fixes
- Removed hardcoded attribute table from ORM/CompletenessGenerator.php
- Fixed of ProductValue's attributes' exclusion on completeness's computation

# 1.0.1
## Bug Fixes
- Removed hardcoded Attribute from ChainedAttributeConstraintGuesser
- Removed hardcoded Attribute from ValidMetricValidator

# 1.0.0 - "Hare We Go" (2014-03-06)

## Features
- Uservoice integration
- Add a last operations widget on the dashboard
- Add new user as fixtures
- Auto-refresh job execution report page
- Add a checkbox to select all visible rows in entity association grids
- Add colors to channels and use them in scopable field labels to make them more compact

## Improvements
- Load choices for grid filters asynchronously
- Allow adding/removing attributes to mass edit attributes view without a page reload
- Propagate -v option to subcommands of install command
- Fix the versions of dependencies in composer.json
- Undisplay unwanted searchable elements in quick search
- Add icons for category and product in search view
- Prevent hydrating all attributes in the available attributes addition form
- Prevent hydrating all families in the product edition form
- Import conversion units for channels
- Product grid loading performance by hydrating as array and introduce selector extension
- Add a screen to select the attribute type before creating an attribute
- Create check-requirements, assets and database/fixtures commands and simplify install one
- Make documentation tested linking it to our behat scenarios

## Bug fixes
- Fixed non-updated values being displayed in the the audit history
- Fixed attribute group form state not being saved
- Do not display Id as an eligible attribute as label
- Fixed select field missing for scopable simple/multi select attributes in the product form
- Restored missing attributes translation
- Fixed the display of scopable metric attributes in the product edit form
- Fixed regression with resolve target entity on Category entity
- Fixed datepicker in date attribute form
- Fixed unwanted fields appearing in attribute creation form if server-side validation errors are present
- Fixed 500 response when submitting import launch form without selecting file to upload
- Fixed $field_catalogLocale linked bugs
- Fixed scopable value order in product form
- Restored unique variant axis constraint when saving product
- Fixed missing breadcrumbs for edit views
- Fixed lost hashnav when creating an attribute group
- Fixed a bug that prevented saving unchecked checkbox value in product edit form
- Fixed recovered attributes on mass edit action
- Fixed a bug with tooltips sometimes not appearing due to a conflict between bootstrap and jquery tooltip plugins

## BC breaks
- Remove the date type property of Attribute and simplify the pim_catalog_date attribute type to support date only (not date/datetime/time)
- Remove unnecessary AttributeManagerInterface and AttributeInterface in favor of AbstractAttribute
- Rename findByWithSortedAttribute to findOneByWithValues, add pre-select attributes and related translations to reduce number of lazy loaded queries when edit a product
- Rename findByWithAttributes to findAllByAttributes
- MeasureBundle has been moved from the BAP to an external repository (akeneo/measure-bundle).
- BatchBundle has been moved from the BAP to an external repository (akeneo/batch-bundle).
- Remove magic setter access to value (ex: $product->setDescription()), as it has multiple conceptual and
technical flaws (attribute codes are data, not a freeze structure, needed to maintain an full attribute cache in product
that made the entity too smart for its own good and created performances problem)
- Remove Product::createValue(). Can be replaced by calling ProductManager::createFlexibleValue() and setting attribute, scope and locale on the created value.
- Product datagrid, hydrate rows as arrays (in place of objects) to reduce the loading time
- Datagrid configuration, remove [flexible_entity] config to avoid to define the used entity twice
- Rename and move src/Pim/Bundle/EnrichBundle/Resources/views/Completeness/_datagridCompleteness.html.twig => DataGridBundle/Resources/views/Property/completeness.html.twig
- Delete classes ConfigureAssociationProductGridListener and AssociationProductColumnsConfigurator, we now use ConfigureFlexibleGridListener to configure product association grid
- Delete the HideColumnsListener, the ColumnConfigurator is now able to add only columns configured by the user
- Rename CompletenessFilter to ProductCompletenessFilter to be consistent, move also the related js file
- Changed signature of ProductRepository::getEligibleProductIds()
- Changed signature of GroupType::__construct()
- Changed signature of AssociationType::__construct()
- Removed AttributeRepository::findallWithGroups()
- Rename grid_extensions.yml, grid_actions.yml, grid_listeners.yml, grid_attribute_types.yml to extensions.yml, actions.yml, event_listeners.yml, attribute_types.yml

# 1.0.0-rc-1 - "Tortoise Beats Hare" (2014-02-06)

## Features
- Completenesses over channels and locales widget
- New command to install the PIM
- Price attributes can be scopable
- Popin to configure product datagrid columns

## Improvements
- Add missing translations
- New grid implementation
- Grids performances
- Quick export of selected products in the grid
- Status column in the product grid
- Thumbnail in product grid for attribute of type image

## Bug fixes
- Bug #658: Export all activated translations even if no value has been set
- Bug PIM-1892: Prevented the form subscriber to remove form fields if not valid
- Downgrade ICU lib to be compatible with RedHat 6 and CentOS 6
- Fix an issue with excessive url length when mass editing many products
- Products grid loaded twice the first time the screen is displayed
- The first tree is not displayed in the mass edit wizard
- When no group type exist, it's not possible to add Variant Group
- Job validation is applied twice (create import/export)
- Validation messages not visible in job creation popin (create import/export)
- Lose hashnav when I create a tree
- Fix completeness calculation on icecat demo dev data
- Application crash on some product validation fail
- In create product popin, no way to search for family (in select 2 field)
- Attribute export in csv shift columns instead of putting blank values
- Error with field_catalogLocale on first load
- Missing translations in page titles
- When adding a new option from product form, the new option is not in the select
- Category edit and page title not updated

## BC breaks
- Change some translation message keys
- Remove GridBundle, add a new DataGridBundle (based on OroPlatform changes)
- Change filters implementations in FilterBundle
- Update all PIM grids to use the new implementation (extensions for filter, sorter, pager, custom datasource, custom cell formatters)
- Rename TranslatableInterface and TranslatableListener by Localizable one in FlexibleEntityBundle
- Rename translatable attribute property by localizable
- FlexibleQueryBuilder has been rewritten to prepare the MongoDB support (add filters and sorters in FlexibleEntityBundle/Doctrine/ORM)
- FlexibleQueryBuilder is injected to ProductRepository
- ProductRepository is injected in ProductManager
- Remove deprecated flexible entity config which is now builded by flexible manager itself (use doctrine meta)
- Move controllers, forms, routing and views from CatalogBundle to EnrichBundle (rename routes, forms, acls, services)
- Introduce a BaseConnectorBundle and move readers, processors, writers, archivers and related configuration from ImportExportBundle
- Introduce a TransformBundle and move cache, converters, encoders, normalizers, transformers and related configuration from ImportExportBundle
- Renaming of services of ImportExport that have been moved (pim_transform_* and pim_base_connector_*)
- Move functionality related to user preferences from LocaleManager and ChannelManager to a dedicated UserContext
- Remove AbstractFlexibleValue::isMatching() method

# 1.0.0-beta-4 - "The Abominable Snow Rabbit" (2014-01-08)

## Features
- Import product associations (CSV)
- New translation mode : Compare and copy values within a product edit form
- Convert metric values into the conversion unit selected for the channel during export
- Allow filtering and sorting by metric values
- Allow to go back to the grid or create another product after saving one
- Add products to many groups through mass edit wizard
- Attribute options fixture
- Product associations fixture
- Fixtures can be in CSV (all fixtures except users and currencies)
- Fixture files can be imported through a command (all fixtures except users and currencies)
- Add quick create popin for jobs
- Add a WYSIWYG editor for TextArea attributes

## Improvements
- Improve the user experience for family management
- Update import / export detail view by adding a summary
- Improve installer to provide different data set (minimal or dev)
- Use a form extension to apply select2 only on specified fields
- Add real time versioning option in product import
- Merge the configuration of import/export job steps in the first tab of the edit view
- Implement save of base unit and data for metric entity
- Metric values are now exported in two distinct columns (value and unit)
- Metric values can now be imported through two distinct columns ([examples](https://github.com/akeneo/pim-community-dev/blob/42371c0d6c70801a4a23a7aa8cf87e18f417c4a8/features/import/import_products.feature#L170-L198))
- Ajaxify the completeness tab of product edit form
- Change the channel switcher and collapse/expand modes on product edit view
- Add a loading mask when loading quick creation form
- Allow to switch configuration between ORM and ODM
- Update OroPlatform from beta-1 to beta-5
- Move Batch Form Types to ImportExport bundle and refactor them to be able to configure any kind of job
- Don't display several UI elements when users don't have the corresponding rights
- Use aliases for subforms, no more manual instanciation to enhance extensibility
- Product prices can now be imported with a single column per currency

## Bug fixes
- Missing pending versionable entities
- Product edit form fails with memory limit for products contained in large groups
- When I delete a filter price or metric and add it again, the filter is not applied
- Translate metric units in select field
- Values of attributes with the type Number are displayed with .0000 on product edit
- Reduce metric field width
- Sort by metric value in product datagrid
- Constraint of unicity for products of a variant group
- When reimporting a product, history for this product shows Create instead of Update
- The completness calculation takes a lot of time after importing in IcecatDemo
- Apply select2 only on needed fields
- Inverse unit and data position for metric form field
- Unwanted popin when try to leave attribute edit view
- Display bug on channel selector with long labels
- Versioning is not called after import
- I can select a root of a tree in the mass-edit wizard
- Products with no completeness do not show in the grid when selecting All products
- Exporting products with an empty file attribute value fails
- The count of Write when I export products is wrong
- Attributes are created even with minimal install
- Error on disallowed decimal on price are not displayed at the right place
- Initial state of completeness filter is wrong
- Search should take account of ACLs
- Oro mapping issue with search item on beta-1
- Locale selector in the product header is sometimes too short
- Allow to remove a translation setting it to empty
- Completeness doesn't take into account currencies of channels

## BC breaks
- Change AbstractAttribute getters that return a boolean value to use the 'is' prefix instead of 'get'. The affected getters are 'getScopable', 'getTranslatable', 'getRequired', 'getUnique'.
- Product, ProductValue, Media and ProductPrice have switched from Pim\Bundle\CatalogBundle\Entity namespace to the Pim\Bundle\CatalogBundle\Model namespace, to pave the way for the MongoDB implementation
- AbstractEntityFlexible getValue method now returns null in place of false when there is now value related to attribute + locale + scope
- Completeness and Product are not linked any more via a Doctrine relationship. We are cutting the links between Product and other entities in order to pave the way to the ability to switch between MongoDB and ORM while using the same API (apart from Product repository).
- Same thing than above for Category
- Relation between Family and Product has been removed from Family side
- Remove PimDataAuditBundle
- Remove PimDemoBundle
- Move product metric in catalog bundle
- Change jobs.yml to batch_jobs.yml and change expected format to add services and parameters
- Rename getStorageManager in flexible manager and change related references
- Rename AttributeTypeManager to AttributeManager and change related references, move createAttribute, createAttributeOption, createAttributeOptionValue from ProductManager to AttributeManager
- Introduce AttributeManagerInterface and remove references to concrete class
- Change attribute type configuration, refactor the attribute type compiler pass and attribute type factory
- Remove getAttributeOptionValueRepository, getFlexibleValueRepository from FlexibleManager
- Attribute fixtures format has changed
- Product associations import/export format has changed.
- Rename Association to AssociationType and all properties/methods linked to this class.
- Rename ProductAssociation to Association
- Rename ProductAttribute to Attribute

# 1.0.0-beta-3 - "Hare Conditioned" (2013-12-04)

## Features
- History of changes for groups and variant groups
- History of changes for import / export profiles
- History of changes for channels
- Allow creating new options for simple select and multiselect attributes directly from the product edit form
- Add a default tree per user
- Introduce command "pim:completeness:calculate" size argument to manage number of completenesses to calculate
- Switching tree to see sub-categories products count and allow filtering on it
- Group types management
- Import/Export product groups (CSV)
- Import/Export associations (CSV)
- Export product associations (CSV)
- Import/Export attributes (CSV)
- Import/Export attribute options (CSV)
- Upload and import an archive (CSV and medias)
- Download an archive containing the exported products along with media
- Add the column "enabled" in the CSV file for products import/export and for versioning

## Improvements
- Export media into separated sub directories
- Separate product groups and variants management
- Display number of created/updated products during import
- Speed up completeness calculation
- Display the "has product" filter by default in the product grid of group edit view
- Display currency label in currencies datagrid
- Disable changing the code of all configuration-related entities
- Merge the directory and filename of export profiles into a single file path property

## Bug fixes
- Mass delete products
- Fix some issues with import ACL translations (issues#484)
- Add a message when trying to delete an attribute used by one or more variant groups instead of throwing an error
- Selection of products in mass edit
- Versioning of installed entities (from demo bundle)
- For csv export of products, only export values related to selected channel and related locales
- Fix locale activation/deactivation based on locales used by channels
- Fix issue with 100 products csv import

## BC breaks
- Command "pim:product:completeness-calculator" has been replaced into "pim:completeness:calculate"
- Refactor in ImportExport bundle for Readers, Writers and Processors

# 1.0.0-beta-2 - "Hold the Lion, Please" (2013-10-29)

## Features
- Manage variant groups
- CRUD actions on groups
- Manage association between groups and products
- CRUD actions on association entities
- Link products with associations
- Import medias from a CSV file containing name of files
- Export medias from a CSV file
- Apply rights on locales for users
- Do mass classification of products
- Define price attribute type with localizable property

## Improvements
- Upgrade to BAP Beta 1
- Homogenize title/label/name entity properties using label
- Mass actions respects ACL
- Improve Import/Export profile view
- Hide access to shortcut to everyone
- Number, date and datetime attributes can be defined as unique values
- Use server timezone instead of UTC timezone for datagrids
- Make upload widget work on FireFox
- Display skipped data errors on job report

## Bug fixes
- Fix sorting channels by categories
- Bug #324 : Translate group label, attribute label and values on locale switching
- Number of products in categories are not updated after deleting products
- Fix dashboard link to create import/export profile
- Fix price format different between import and enrich
- Fix channel datagrid result count
- Fix end date which is updated for all jobs
<|MERGE_RESOLUTION|>--- conflicted
+++ resolved
@@ -42,14 +42,11 @@
 - Display the code of import/export profiles on the edit and show views
 - Related entities' edition and deletion doesn't reload all the products' normalized data
 - Inject event dispatcher inside AbstractController
-<<<<<<< HEAD
 - Csv reader and Yaml readers are now reseted between each steps
-=======
 - Dispatch events when removing some entities
 - Add method remove in Category, Group, Attribute, Association type and family managers.
 - Call manager's method remove from these entity controllers
 - Remove the count of products by category in the context of the management of the categories (perf)
->>>>>>> 81e64921
 
 ## Bug fixes
 - Replaced usage of Symfony process to launch background job with a simple exec, more reliable on a heavily loaded environment
