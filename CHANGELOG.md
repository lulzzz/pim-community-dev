--- conflicted
+++ resolved
@@ -102,9 +102,6 @@
 - Remove injection of WidgetRepository from LastOperationsWidget
 - Inject JobInstanceFactory inside `Pim\Bundle\ImportExportBundle\Controller\JobProfileController`
 - Remove duplicate pim_catalog.entity.job_instance.class parameter, we must now use akeneo_batch.entity.job_instance.class
-<<<<<<< HEAD
-- Upgraded to 0.2.* version of akeneo/batch-bundle
-=======
 - Inject EventDispatcher inside AbstractController
 - Add missing getEntity() method in product value interface
 - Add methods inside CategoryInterface
@@ -140,7 +137,7 @@
 - Remove the flush parameter from Pim\Bundle\CatalogBundle\Doctrine\MongoDB\CompletenessGenerator::generateMissingForProduct(), as it was not used properly anymore (completeness are directly pushed to MongoDB without using ODM)
 - Rename countForAttribute to countVariantGroupAxis in GroupRepository
 - Remove locale-specific rights
->>>>>>> 600b1b1b
+- Upgraded to 0.2.* version of akeneo/batch-bundle
 
 # 1.1.0 - "Rabbit Punch" (2014-04-16)
 
