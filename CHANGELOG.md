--- conflicted
+++ resolved
@@ -156,12 +156,8 @@
 - Remove not used parameter `pim_import_export.entity.export.class`
 - Remove file `Pim\Bundle\ImportExportBundle\DependencyInjection\Compiler\ResolveDoctrineOrmTargetEntitiesPass`
 - Replace the filter config parent_type by ftype
-<<<<<<< HEAD
 - Rename CatalogBundle, VersioningBundle, UserBundle listeners to subscribers
-=======
-- Rename VersioningBundle, UserBundle listeners to subscribers
 - Change constructor of `Pim\Bundle\DataGridBundle\Manager\DatagridViewManager` to inject the datagrid view repository as first argument (instead of the manager)
->>>>>>> f3f5a821
 
 # 1.1.0 - "Rabbit Punch" (2014-04-16)
 
