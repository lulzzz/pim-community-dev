# 1.4.x

## Features

## Technical improvements
- Revamp the Readers, Processors and Writers to import data, make them more simple and re-useable
- Use DEFERRED_EXPLICIT as Doctrine changeTrackingPolicy (for all models)
- Continue to group persist()/flush() to the dedicated layer (SaverInterface) to avoid to have them everywhere in the stack
- Category filter is separated from other datagrid filters for performance concerns
- Use MySQL as a non blocking session storage
<<<<<<< HEAD
- Attribute imports does not support yaml files anymore, only csv files are allowed
=======
- Handle Doctrine mapping overrides smoothly (no more need to copy/paste the full mapping of an entity or a document)
>>>>>>> 8cdf8c4f

## Bug fixes
- PIM-3874: clicking a category gives an error with only "list categories" permission
- PIM-3771: Create version when modifying variant group attribute
- PIM-2743: keep page per view on datagrids
- PIM-3758: Hide the category tree on products grid if user do not have the right to list categories
- PIM-3929: Categories with circular references are skipped in processor during import
- PIM-4024: Fix for metric and price denormalizer
- PIM-4314: Added missing translation keys
- PIM-4112: Not translated Error message when wrong format import
- PMI-4032: Fix wrong error message when deleting used attribute option by a published product

## BC breaks
- `Pim\Bundle\BaseConnectorBundle\Writer\Doctrine\VariantGroupWriter` and `Pim\Bundle\BaseConnectorBundle\Processor\Denormalization\VariantGroupProcessor` are deprecated
- Change the constructor of `Pim\Bundle\VersioningBundle\EventSubscriber\AddUserSubscriber`, removed `Pim\Bundle\VersioningBundle\Manager\VersionManager`
- Rename method `onKernelRequest` to `findUsername` on `Pim\Bundle\VersioningBundle\EventSubscriber\AddUserSubscriber`
- Change the constructor of `Pim\Bundle\VersioningBundle\Manager\VersionManager`, added `Symfony\Component\EventDispatcher\EventDispatcherInterface` as the last argument
- Change the constructor of `Pim/Bundle/TransformBundle/Denormalizer/Structured/ProductValuesDenormalizer`, removed `Pim\Bundle\CatalogBundle\Repository\AttributeRepositoryInterface`, added `Akeneo\Bundle\StorageUtilsBundle\Doctrine\SmartManagerRegistry` as the second argument and `pim_catalog.entity.attribute.class` as the last argument
- Change the constructor of `Pim/Bundle/TransformBundle/Normalizer/Structured/GroupNormalizer`, added `Symfony\Component\Serializer\Normalizer\DenormalizerInterface` as the last argument
- Change the constructor of `Pim/Bundle/CatalogBundle/Doctrine/Common/Remover/AttributeRemover` to accept `Pim/Bundle/CatalogBundle/Builder/ProductTemplateBuilder` as the fourth argument and accept `Pim/Bundle/CatalogBundle/Entity/Repository/ProductTemplateRepository` as the fifth argument
- Move Pim/Bundle/CatalogBundle/Doctrine/MongoDBODM/{ → Repository}/CompletenessRepository.php
- Move Pim/Bundle/CatalogBundle/Doctrine/MongoDBODM/{ → Repository}/ProductCategoryRepository.php
- Move Pim/Bundle/CatalogBundle/Doctrine/MongoDBODM/{ → Repository}/ProductMassActionRepository.php
- Move Pim/Bundle/CatalogBundle/Doctrine/MongoDBODM/{ → Repository}/ProductRepository.php
- Move Pim/Bundle/CatalogBundle/Doctrine/ORM/{ → Repository}/AssociationRepository.php
- Move Pim/Bundle/CatalogBundle/{Entity → Doctrine/ORM}/Repository/AssociationTypeRepository.php
- Move Pim/Bundle/CatalogBundle/{Entity → Doctrine/ORM}/Repository/AttributeGroupRepository.php
- Move Pim/Bundle/CatalogBundle/{Entity → Doctrine/ORM}/Repository/AttributeOptionRepository.php
- Move Pim/Bundle/CatalogBundle/{Entity → Doctrine/ORM}/Repository/AttributeRepository.php
- Move Pim/Bundle/CatalogBundle/{Entity → Doctrine/ORM}/Repository/CategoryRepository.php
- Move Pim/Bundle/CatalogBundle/{Entity → Doctrine/ORM}/Repository/ChannelRepository.php
- Move Pim/Bundle/CatalogBundle/Doctrine/ORM/{ → Repository}/CompletenessRepository.php
- Move Pim/Bundle/CatalogBundle/{Entity → Doctrine/ORM}/Repository/CurrencyRepository.php
- Move Pim/Bundle/CatalogBundle/{Entity → Doctrine/ORM}/Repository/FamilyRepository.php
- Move Pim/Bundle/CatalogBundle/{Entity → Doctrine/ORM}/Repository/GroupRepository.php
- Move Pim/Bundle/CatalogBundle/{Entity → Doctrine/ORM}/Repository/GroupTypeRepository.php
- Move Pim/Bundle/CatalogBundle/{Entity → Doctrine/ORM}/Repository/LocaleRepository.php
- Move Pim/Bundle/CatalogBundle/Doctrine/ORM/{ → Repository}/ProductCategoryRepository.php
- Move Pim/Bundle/CatalogBundle/Doctrine/ORM/{ → Repository}/ProductMassActionRepository.php
- Move Pim/Bundle/CatalogBundle/Doctrine/ORM/{ → Repository}/ProductRepository.php
- Remove Pim/Bundle/CatalogBundle/ProductManager::createProductValue, saveProduct, saveAllProducts
- Add AttributeRepositoryInterface, FamilyRepositoryInterface, AssociationTypeRepositoryInterface and EventDispatcherInterface as arguments of the constructor of Pim/Bundle/CatalogBundle/Builder/ProductBuilder
- Remove ProductManager and add AttributeRepositoryInterface in arguments of the constructor of Pim/Bundle/CatalogBundle/Factory/FamilyFactory
- Remove ProductManager, add ProductBuilderInterface, ProductRepositoryInterface, $productClass and $productValueClass in arguments of the constructor of Pim/Bundle/TransformBundle/Transformer/ProductTransformer
- Remove ProductManager, add AttributeRepositoryInterface in arguments of the constructor of Pim/Bundle/CatalogBundle/Validator/Constraints/SingleIdentifierAttributeValidator
- Move Pim/Bundle/CatalogBundle/Updater/Setter/AbstractValueSetter.php → Pim/Bundle/CatalogBundle/Updater/Setter/AbstractAttributeSetter
- Remove AttributeRepositoryInterface argument from constructor of Pim/Bundle/CatalogBundle/Updater/Setter/SetterRegistryInterface, remove method get(
- Rename Pim/Bundle/CatalogBundle/Updater/Setter/BooleanValueSetter -> Pim/Bundle/CatalogBundle/Updater/Setter/BooleanAttributeSetter
- Rename Pim/Bundle/CatalogBundle/Updater/Setter/DateValueSetter -> Pim/Bundle/CatalogBundle/Updater/Setter/DateAttributeSetter
- Rename Pim/Bundle/CatalogBundle/Updater/Setter/MediaValueSetter -> Pim/Bundle/CatalogBundle/Updater/Setter/MediaAttributeSetter
- Rename Pim/Bundle/CatalogBundle/Updater/Setter/MetricValueSetter -> Pim/Bundle/CatalogBundle/Updater/Setter/MetricAttributeSetter
- Rename Pim/Bundle/CatalogBundle/Updater/Setter/MultiSelectValueSetter -> Pim/Bundle/CatalogBundle/Updater/Setter/MultiSelectAttributeSetter
- Rename Pim/Bundle/CatalogBundle/Updater/Setter/NumberValueSetter -> Pim/Bundle/CatalogBundle/Updater/Setter/NumberAttributeSetter
- Rename Pim/Bundle/CatalogBundle/Updater/Setter/PriceCollectionValueSetter -> Pim/Bundle/CatalogBundle/Updater/Setter/PriceCollectionAttributeSetter
- Rename Pim/Bundle/CatalogBundle/Updater/Setter/SimpleSelectValueSetter -> Pim/Bundle/CatalogBundle/Updater/Setter/SimpleSelectAttributeSetter
- Rename Pim/Bundle/CatalogBundle/Updater/Setter/TextValueSetter -> Pim/Bundle/CatalogBundle/Updater/Setter/TextAttributeSetter
- Remove setValue and supports from Pim/Bundle/CatalogBundle/Updater/Setter/SetterInterface
- Rename Pim/Bundle/CatalogBundle/Updater/Copier/CopierInterface -> Pim/Bundle/CatalogBundle/Updater/Copier/AttributeCopierInterface
- Rename Pim/Bundle/CatalogBundle/Updater/Copier/AbstractValueCopier -> src/Pim/Bundle/CatalogBundle/Updater/Copier/AbstractAttributeCopier
- Rename Pim/Bundle/CatalogBundle/Updater/Copier/BaseValueCopier -> src/Pim/Bundle/CatalogBundle/Updater/Copier/BaseAttributeCopier
- Rename Pim/Bundle/CatalogBundle/Updater/Copier/MediaValueCopier -> src/Pim/Bundle/CatalogBundle/Updater/Copier/MediaAttributeCopier
- Rename Pim/Bundle/CatalogBundle/Updater/Copier/MetricValueCopier -> src/Pim/Bundle/CatalogBundle/Updater/Copier/MetricAttributeCopier
- Rename Pim/Bundle/CatalogBundle/Updater/Copier/MultiSelectValueCopier -> src/Pim/Bundle/CatalogBundle/Updater/Copier/MultiSelectAttributeCopier
- Rename Pim/Bundle/CatalogBundle/Updater/Copier/PriceCollectionValueCopier -> src/Pim/Bundle/CatalogBundle/Updater/Copier/PriceCollectionAttributeCopier
- Rename Pim/Bundle/CatalogBundle/Updater/Copier/SimpleSelectValueCopier -> src/Pim/Bundle/CatalogBundle/Updater/Copier/SimpleSelectAttributeCopier
- Remove MediaManager from constructor of Pim\Bundle\CatalogBundle\Manager\ProductManager
- Remove deprecated handleMedia() and handleAllMedia() from Pim\Bundle\CatalogBundle\Manager\ProductManager
- Replace argument ProductManager by MediaManager in constructor of Pim\Bundle\BaseConnectorBundle\Writer\DirectToDB\MongoDB\ProductWriter
- Remove deprecated Pim/Bundle/BaseConnectorBundle/Reader/ORM/CursorReader
- Remove deprecated Pim/Bundle/BaseConnectorBundle/Reader/Doctrine/BulkProductReader and Pim/Bundle/BaseConnectorBundle/Reader/Doctrine/ObsoleteProductReader
- Remove deprecated Pim/Bundle/CatalogBundle/Repository/ReferableEntityRepositoryInterface and Pim/Bundle/CatalogBundle/Doctrine/ReferableEntityRepository
- Remove deprecated remove() from Pim/Bundle/CatalogBundle/Manager/AssociationTypeManager
- Remove deprecated remove() from Pim/Bundle/CatalogBundle/Manager/AttributeManager
- Remove deprecated remove() from Pim/Bundle/CatalogBundle/Manager/CategoryManager
- Remove deprecated remove() from Pim/Bundle/CatalogBundle/Manager/FamilyManager
- Remove deprecated remove() from Pim/Bundle/CatalogBundle/Manager/GroupManager
- Change arguments of Pim/Bundle/EnrichBundle/Controller/AssociationController to use AssociationTypeRepositoryInterface, ProductRepositoryInterface, ProductBuilderInterface, EngineInterface
- Remove arguments ChannelRepositoryInterface, LocaleRepositoryInterface, add argument AttributeValuesResolver in Pim/Bundle/CatalogBundle/Builder/ProductBuilder constructor
- Remove arguments DenormalizerInterface, ValidatorInterface, ObjectDetacherInterface, $class from the constructor of Pim/Bundle/BaseConnectorBundle/Processor/Denormalization/AbstractProcessor
- Add methods `getReferenceDataName` and `setReferenceDataName` to Pim\Bundle\CatalogBundle\Model\AttributeInterface.
- Change constructor of `Pim\Bundle\EnrichBundle\Controller\MassEditActionController`, removed `Pim\Bundle\EnrichBundle\MassEditAction\OperatorRegistry`, `Pim\Bundle\DataGridBundle\Extension\MassAction\MassActionDispatcher`, `$massEditLimit`, added `Pim\Bundle\DataGridBundle\Adapter\GridFilterAdapterInterface`, `Pim\Bundle\ConnectorBundle\JobLauncher\SimpleJobLauncher`, `Akeneo\Bundle\BatchBundle\Job\DoctrineJobRepository`, `Akeneo\Bundle\BatchBundle\Connector\ConnectorRegistry`, `Pim\Bundle\EnrichBundle\MassEditAction\Operation\OperationRegistryInterface`, `Pim\Bundle\EnrichBundle\MassEditAction\MassEditFormResolver`
- Remove `Pim\Bundle\EnrichBundle\Form\Subscriber\MassEditAction\AddSelectedOperationSubscriber`
- Change constructor of `Pim\Bundle\EnrichBundle\Form\Type\MassEditAction\AddToGroupsType`, added `Pim\Bundle\CatalogBundle\Repository\GroupRepositoryInterface` as first argument
- Change constructor of `Pim\Bundle\EnrichBundle\Form\Type\MassEditAction\AddToVariantGroupType`, added `Pim\Bundle\CatalogBundle\Repository\ProductMassActionRepositoryInterface` as first argument and `Pim\Bundle\CatalogBundle\Repository\GroupRepositoryInterface` as second argument
- Change constructor of `Pim\Bundle\EnrichBundle\Form\Type\MassEditAction\ClassifyType`, added `Pim\Bundle\CatalogBundle\Manager\CategoryManager` as second argument
- Rename `Pim\Bundle\EnrichBundle\Form\Type\MassEditChooseActionType\MassEditOperatorType` -> `Pim\Bundle\EnrichBundle\Form\Type\MassEditChooseActionType`
- Remove `Pim\Bundle\EnrichBundle\MassEditAction\Operation\AbstractMassEditAction`
- `Pim\Bundle\EnrichBundle\MassEditAction\Operation\AddToGroups` now implements `Pim\Bundle\EnrichBundle\MassEditAction\Operation\AbstractMassEditOperation` instead of `Pim\Bundle\EnrichBundle\MassEditAction\Operation\ProductMassEditOperation`
- Change constructor of `Pim\Bundle\EnrichBundle\MassEditAction\Operation\AddToGroups`, removed `Pim\Bundle\CatalogBundle\Repository\GroupRepositoryInterface` and `Akeneo\Component\StorageUtils\Saver\BulkSaverInterface`
- Change `Pim\Bundle\EnrichBundle\MassEditAction\Operation\AddToGroups`, updated method `setGroups` to accept `Doctrine\Common\Collections\ArrayCollection`, removed method `getWarningMessages`
- `Pim\Bundle\EnrichBundle\MassEditAction\Operation\AddToVariantGroup` now implements `Pim\Bundle\EnrichBundle\MassEditAction\Operation\AbstractMassEditOperation` instead of `Pim\Bundle\EnrichBundle\MassEditAction\Operation\ProductMassEditOperation`
- Remove constructor of `Pim\Bundle\EnrichBundle\MassEditAction\Operation\AddToVariantGroup`, removed method `setObjectsToMassEdit`, `perform`, `getWarningMessages`, `getValidVariantGroups`
- `Pim\Bundle\EnrichBundle\MassEditAction\Operation\ChangeFamily` now imlements `Pim\Bundle\EnrichBundle\MassEditAction\Operation\AbstractMassEditOperation` instead of `Pim\Bundle\EnrichBundle\MassEditAction\Operation\ProductMassEditOperation`
- Change `Pim\Bundle\EnrichBundle\MassEditAction\Operation\ChangeFamily`, removed method `affectsCompleteness`
- `Pim\Bundle\EnrichBundle\MassEditAction\Operation\ChangeStatus` now implements `Pim\Bundle\EnrichBundle\MassEditAction\Operation\AbstractMassEditOperation` instead of `Pim\Bundle\EnrichBundle\MassEditAction\Operation\ProductMassEditOperation`
- `Pim\Bundle\EnrichBundle\MassEditAction\Operation\Classify` now implements `Pim\Bundle\EnrichBundle\MassEditAction\Operation\AbstractMassEditOperation` instead of `Pim\Bundle\EnrichBundle\MassEditAction\Operation\ProductMassEditOperation`
- Remove constructor of `Pim\Bundle\EnrichBundle\MassEditAction\Operation\Classify`
- Change `Pim\Bundle\EnrichBundle\MassEditAction\Operation\Classify`, removed method `getTrees`
- `Pim\Bundle\EnrichBundle\MassEditAction\Operation\EditCommonAttributes` now implements `Pim\Bundle\EnrichBundle\MassEditAction\Operation\AbstractMassEditOperation` instead of `Pim\Bundle\EnrichBundle\MassEditAction\Operation\ProductMassEditOperation`
- Change constructor of `Pim\Bundle\EnrichBundle\MassEditAction\Operation\EditCommonAttributes`, removed `Pim\Bundle\CatalogBundle\Updater\ProductUpdaterInterface`, `Pim\Bundle\CatalogBundle\Manager\ProductMassActionManager`, `Akeneo\Component\StorageUtils\Saver\BulkSaverInterface`, added `Pim\Bundle\CatalogBundle\Repository\AttributeRepositoryInterface`, `Pim\Bundle\CatalogBundle\Manager\MediaManager`, `Pim\Bundle\CatalogBundle\Manager\ProductMassActionManager` and `$uploadDir`
- Change `Pim\Bundle\EnrichBundle\MassEditAction\Operation\EditCommonAttributes`, removed method `affectsCompleteness`, `perform`, `getCommonAttributes`, `getWarningMessages`
- Change interface `Pim\Bundle\EnrichBundle\MassEditAction\Operation\MassEditOperationInterface`, removed method `getFormType`, `getFormOptions`, `initialize`, `perform`
- Remove `Pim\Bundle\EnrichBundle\MassEditAction\Operation\ProductMassEditOperation`
- `Pim\Bundle\EnrichBundle\MassEditAction\Operation\SetAttributeRequirements` now implements `Pim\Bundle\EnrichBundle\MassEditAction\Operation\AbstractMassEditOperation` instead of `Pim\Bundle\EnrichBundle\MassEditAction\Operation\FamilyMassEditOperation`
- `Pim\Bundle\BaseConnectorBundle\Writer\Doctrine\ProductWriter` now implements `Akeneo\Component\StorageUtils\Detacher\BulkObjectDetacherInterface` instead of `Pim\Bundle\TransformBundle\Cache\CacheClearer`
- Remove `Pim\Bundle\EnrichBundle\MassEditAction\Operator\ProductMassEditOperator`
- Remove `Pim\Bundle\EnrichBundle\MassEditAction\Operation\FamilyMassEditOperation`
- Completely refactor the `\Pim\Bundle\DataGridBundle\Controller\ProductExportController`. It implement nothing instead of `\Pim\Bundle\DataGridBundle\Controller\ExportController`. Now it launched job in backend end.
- Remove `Pim\Bundle\EnrichBundle\DependencyInjection\Compiler\RegisterMassEditOperatorsPass`
- Remove `Pim\Bundle\EnrichBundle\MassEditAction\Operator\AbstractMassEditOperator`
- Remove `Pim\Bundle\EnrichBundle\MassEditAction\Operator\FamilyMassEditOperator`
- Remove `Pim\Bundle\EnrichBundle\MassEditAction\Operator\MassEditOperatorInterface`
- Remove `Pim\Bundle\EnrichBundle\MassEditAction\OperatorRegistry`
- ProductTemplateUpdater now takes ProductPropertyUpdaterInterface as argument and not anymore ProductUpdaterInterface
- Remove fixtures_product_yml and fixtures_association_yml from the InstallerBundle, csv format is now mandatory for products
- ProductUpdater takes ValidatorInterface as second argument
- Rename `Pim\Bundle\TransformBundle\Builder\FieldBuilder` to `Pim\Component\Connector\ArrayConverter\Flat\AttributeColumnInfoExtractor`
- Method `createAttribute` of Pim/Bundle/CatalogBundle/Manager/AttributeManager.php is now deprecated use `AttributeFactory::createAttribute` instead
- Constructor of `Pim\Bundle\EnrichBundle\Controller\ChannelController` now takes a BulkSaver as last argument (to save locales)
- Constructor of `Pim\Bundle\CatalogBundle\Manager\AttributeManager` has been changed
- Constructor of `Pim\Bundle\CatalogBundle\Manager\AttributeGroupManager` has been changed
- Constructor of `Pim\Bundle\CommentBundle\Manager\CommentManager` has been changed
- Constructor of `Pim\Bundle\DatagridBundle\Manager\DatagridViewManager` has been changed
- Constructor of `Pim\Bundle\EnrichBundle\Manager\SequentialEditManager` has been changed
- Depreciate and change constructor of `Pim\Bundle\TransformBundle\Builder\FieldNameBuilder`

# 1.3.16 (2015-06-08)

## Bug fixes
- PIM-4312: Fix price indexes on MongoDB
- PIM-4112: Not translated Error message when wrong format import

# 1.3.15 (2015-06-05)

## Bug fixes
- PIM-4308: MongoDB indexes are removed on schema update
- PIM-4314: Added missing translation keys

# 1.3.14 (2015-06-03)

## Bug fixes
- PIM-4227: fix BC break introduced in 1.3.13
- PIM-4309: Fix bug processing media with a non existing media

# 1.3.13 (2015-05-29)

## Bug fixes
- PIM-4223: Fix grid sorting order initialization (changed to be consistent with Platform behavior)
- PIM-4227: Disable product versionning on category update (never used and very slow)

# 1.3.12 (2015-05-22)

## Bug fixes
- PIM-4182: Fix product values normalization when decimals are not allowed
- PIM-4203: fix mass edit of families after sorting by label
- PIM-4208: Fix js memory leak on a product edit form with scopable attributes

# 1.3.11 (2015-05-13)

## Bug fixes
- PIM-4044: Fix pressing Enter on a Product grid filter makes the page "unclickable"
- PIM-4146: Fix the delete confirmation message that was not translated
- PIM-4176: Fix context not keeped after product saving

# 1.3.10 (2015-05-05)

## Bug fixes
- PIM-4113: Initialize cursors on first item during creation
- PIM-4122: Preserve variant structure during an import containing empty values from a template

# 1.3.9 (2015-04-21)

## Bug fixes
- PIM-4082: Fix error translation keys when creating a job

# 1.3.8 (2015-04-14)

## Bug fixes
- PIM-4045: Fix completeness computation with behat
- PIM-4047: Missing translation key for a number value which should not be decimal in edit form
- PIM-3848: fix completeness not well calculated after attribute requirements deletion
- PIM-4050: Fix float val in range number error message

## Technical improvements
- rollback the visibility of the ProductRepository::buildByScope from protected to public (as in 1.2) to ensure connectors compatibility

# 1.3.7 (2015-04-03)

## Bug fixes
- PIM-3961: Fix inconsistencies in unique value constraint validator
- PIM-3416: Fix less / more than date filter
- PIM-4019: option code is properly displayed during option deletion in attribute edit form

# 1.3.6 (2015-04-01)

## Bug fixes
- PIM-2401: Association grid, add the Is associated sorter (MongoDB impl)
- PIM-3926: Set explicit message for 403 error
- PIM-3938: Querying products with PQB and using Sorters will not return an ordered Cursor
- PIM-3956: Fix user can add an attribute in a group even if he does not have the permission
- PIM-3965: Fix groups without labels are not displayed in the product grid cell
- PIM-3971: Cache results for Select2 on product edit form
- PIM-4017: Fix save an empty media attribute with variant group
- PIM-3931: Remove db query from CsvReader constructor

## BC breaks
- Change the constructor of `Pim\Bundle\EnrichBundle\Form\Subscriber\AddAttributeTypeRelatedFieldsSubscriber` to include `Oro\Bundle\SecurityBundle\SecurityFacade`and `Pim\Bundle\CatalogBundle\Repository\AttributeGroupRepositoryInterface`

# 1.3.5 (2015-03-19)

## Bug fixes
- PIM-2874: Fix bad title on failed submit
- PIM-3836: Fix translations of a custom job label instance
- PIM-3909: Keep channel filter between product datagrid and edit form
- PIM-3925: Do not show system menu if no item allowed

# 1.3.4 (2015-03-11)

## Bug fixes
- PIM-3806: Delete an attribute from a product template
- PIM-3843: Product deletion raise an exception
- PIM-3786: Attribute type should not be blank for import
- PIM-3437: Fix applying datagrid views and columns when not using hash navigation
- PIM-3817: Fix error when mass editing after refreshing the grid
- PIM-3849, PIM-3880: Fix bad completeness scope on mass edit actions

## BC breaks
- Change the constructor of `Pim/Bundle/CatalogBundle/Doctrine/Common/Remover/AttributeRemover` to accept `Pim/Bundle/CatalogBundle/Builder/ProductTemplateBuilder` as the fourth argument and accept `Pim/Bundle/CatalogBundle/Entity/Repository/ProductTemplateRepository` as the fifth argument

# 1.3.3 (2015-03-02)

## Bug fixes
- PIM-3837: Fix XSS vulnerability on user form

# 1.3.2 (2015-02-27)

## Bug fixes
- PIM-3665: Remove media even if file not on filesystem
- PIM-3834: add missing cascade detach product -> associations, product -> completenesses
- PIM-3820: Attribute option translation not well handled on import
- PIM-3762: Fix the bug on image not well displayed on pdf export
- PIM-3307: Fix filter dropdown rendering

# 1.3.1 (2015-02-24)

## Bug fixes
- PIM-3775: Fix variant group import from an archive
- PIM-3783: Fix issue with Rest API and MediaNormalizer
- PIM-3791: Fix fatal error on MongoDB mass pending persister
- PIM-3757: Fix bugs on product query filter on multiple filter applied at once

# 1.3.0 - "Hare Force" (2015-02-12)

# 1.3.0-RC3 (2015-02-12)

## Technical improvements
- PIM-3482: clean composer.json

# 1.3.0-RC2 (2015-02-12)

## Bug fixes
- PIM-1235: Fix information message when trying to delete a category tree used by a channel
- PIM-3068: Darken navigation arrows in product grid
- PIM-2094: Regroup attributes validation properties in a subpanel
- PIM-3700: Fix comment display on long words
- PIM-2103: Display a loading when deleting a category tree
- PIM-3394: Improve forgotten password screen
- PIM-3398: Translate units on metric fields on product edit form
- PIM-3575: Sort csv column in a determinist way (alphabetically) on export
- PIM-3752: Fixed the hard coded entry `Select Job` on import/export creation
- PIM-3736: Fix wrong count of products in Variant group view
- PIM-3628: Fixed products not being versioned when modifing a metric, price or media value
- PIM-3753: Fix completeness filter

## BC breaks
- Change the constructor of `Pim/Bundle/CatalogBundle/Doctrine/Common/Remover/AttributeRemover` to accept `Pim/Bundle/CatalogBundle/Builder/ProductTemplateBuilder` as the fourth argument and accept `Pim/Bundle/CatalogBundle/Entity/Repository/ProductTemplateRepository` as the fifth argument
- Add a TranslatorInterface argument in MetricType::__construct
- Change of constructor of `Pim/Bundle/CommentBundle/Form/Type/CommentType` to accept `Pim\Bundle\CommentBundle\Entity` as a string for the third argument
- Added new constructor to `Pim/Bundle/DataGridBundle/Form/Type/DatagridViewType` to accept `Pim\Bundle\DataGridBundle\Entity\DataGridView` as a string for the first argument
- Change the constructor of `Pim/Bundle/EnrichBundle/Form/Type/AssociationType` to accept `Pim\Bundle\CatalogBundle\Model\Product` as a string for the third argument
- Change the constructor of `Pim/Bundle/EnrichBundle/Form/Type/AssociationType` to accept `Pim\Bundle\CatalogBundle\Entity\AssociationType` as a string for the fourth
- Change the constructor of `Pim/Bundle/EnrichBundle/Form/Type/AssociationType` to accept `Pim\Bundle\CatalogBundle\Entity\Group` as a string for the fifth argument
- Change the constructor of `Pim/Bundle/EnrichBundle/Form/Type/AssociationType` to accept `Pim\Bundle\CatalogBundle\Model\Association` as a string for the sixth argument
- Added new constructor to `Pim/Bundle/EnrichBundle/Form/Type/AssociationTypeType` to accept `Pim\Bundle\CatalogBundle\Model\AssociationType` as a string for the first argument
- Added new constructor to `Pim/Bundle/EnrichBundle/Form/Type/AttributeGroupType` to accept `Pim\Bundle\CatalogBundle\Entity\AttributeGroup` as a string for the first argument
- Added new constructor to `Pim/Bundle/EnrichBundle/Form/Type/AttributeOptionCreateType` to accept `Pim\Bundle\CatalogBundle\Entity\AttributeOption` as a string for the first argument
- Added new constructor to `Pim/Bundle/EnrichBundle/Form/Type/AttributeOptionType` to accept `Pim\Bundle\CatalogBundle\Entity\AttributeOption` as a string for the first argument
- Added new constructor to `Pim/Bundle/EnrichBundle/Form/Type/AttributeOptionValueType` to accept `Pim\Bundle\CatalogBundle\Entity\AttributeOptionValue` as a string for the first argument
- Added new constructor to `Pim/Bundle/EnrichBundle/Form/Type/AttributeRequirementType` to accept `Pim\Bundle\CatalogBundle\Entity\AttributeRequirement` as a string for the first argument
- Change the constructor of `Pim/Bundle/EnrichBundle/Form/Type/AttributeType` to accept `Pim\Bundle\CatalogBundle\Entity\AttributeTranslation` as a string for the third argument
- Change the constructor of `Pim/Bundle/EnrichBundle/Form/Type/AttributeType` to accept `Pim\Bundle\CatalogBundle\Entity\Attribute` as a string for the fourth argument
- Change the constructor of `Pim/Bundle/EnrichBundle/Form/Type/AttributeType` to accept `Pim\Bundle\CatalogBundle\Entity\AttributeGroup` as a string for the fifth argument
- Change the constructor of `Pim/Bundle/EnrichBundle/Form/Type/AvailableAttributesType` to accept `Pim\Bundle\CatalogBundle\Entity\Attribute` as a string for the third argument
- Change the constructor of `Pim/Bundle/EnrichBundle/Form/Type/AvailableAttributesType` to accept `Pim\Bundle\CatalogBundle\Model\AvailableAttribute` as a string for the fourth argument
- Change the constructor of `Pim/Bundle/EnrichBundle/Form/Type/CategoryType` to accept `Pim\Bundle\CatalogBundle\Entity\Category` as a string for the first argument
- Change the constructor of `Pim/Bundle/EnrichBundle/Form/Type/CategoryType` to accept `Pim\Bundle\CatalogBundle\Entity\CategoryTranslation` as a string for the second argument
- Change the constructor of `Pim/Bundle/EnrichBundle/Form/Type/ChannelType` to accept `Pim\Bundle\CatalogBundle\Entity\Category` as a string for the fourth argument
- Change the constructor of `Pim/Bundle/EnrichBundle/Form/Type/ChannelType` to accept `Pim\Bundle\CatalogBundle\Entity\Channel` as a string for the fifth argument
- Change the constructor of `Pim/Bundle/EnrichBundle/Form/Type/FamilyType` to accept `Pim\Bundle\CatalogBundle\Entity\Attribute` as a string for the fourth argument
- Change the constructor of `Pim/Bundle/EnrichBundle/Form/Type/FamilyType` to accept `Pim\Bundle\CatalogBundle\Entity\Family` as a string for the fifth argument
- Change the constructor of `Pim/Bundle/EnrichBundle/Form/Type/GroupType` to accept `Pim\Bundle\CatalogBundle\Entity\Attribute` as a string for the second argument
- Change the constructor of `Pim/Bundle/EnrichBundle/Form/Type/GroupType` to accept `Pim\Bundle\CatalogBundle\Entity\Group` as a string for the third argument
- Added new constructor to `Pim/Bundle/EnrichBundle/Form/Type/GroupTypeType` to accept `Pim\Bundle\CatalogBundle\Entity\GroupType` as a string for the first argument
- Added new constructor to `Pim/Bundle/EnrichBundle/Form/Type/ImageType` to accept `Pim\Bundle\CatalogBundle\Entity\ProductMedia` as a string for the fist argument
- Added new constructor to `Pim/Bundle/EnrichBundle/Form/Type/MassEditAction/AddToGroupsType` to accept `Pim\Bundle\CatalogBundle\Entity\Group` as a string for the first argument
- Added new constructor to `Pim/Bundle/EnrichBundle/Form/Type/MassEditAction/AddToGroupsType` to accept `Pim\Bundle\EnrichBundle\MassEditAction\Operation\AddToGroups` as a string for the second argument
- Added new constructor to `Pim/Bundle/EnrichBundle/Form/Type/MassEditAction/AddToVariantGroupType` to accept `Pim\Bundle\CatalogBundle\Entity\Group` as a string for the first argument
- Added new constructor to `Pim/Bundle/EnrichBundle/Form/Type/MassEditAction/AddToVariantGroupType` to accept `Pim\Bundle\EnrichBundle\MassEditAction\Operation\AddToVariantGroup` as a second for the third argument
- Added new constructor to `Pim/Bundle/EnrichBundle/Form/Type/MassEditAction/ChangeFamilyType` to accept `Pim\Bundle\EnrichBundle\MassEditAction\Operation\ChangeFamily` as a string for the first argument
- Added new constructor to `Pim/Bundle/EnrichBundle/Form/Type/MassEditAction/ChangeStatusType` to accept `Pim\Bundle\EnrichBundle\MassEditAction\Operation\ChangeStatus` as a string for the first argument
- Change the constructor of `Pim/Bundle/EnrichBundle/Form/Type/MassEditAction/ClassifyType` to accept ` Pim\Bundle\EnrichBundle\MassEditAction\Operation\Classify` as a string for the second argument
- Change the constructor of `Pim/Bundle/EnrichBundle/Form/Type/MassEditAction/EditCommonAttributesType` to accept `Pim\Bundle\EnrichBundle\MassEditAction\Operation\EditCommonAttributes` as a string for the fifth argument
- Added new constructor to `Pim/Bundle/EnrichBundle/Form/Type/MassEditAction/SetAttributeRequirementsType` to accept `Pim\Bundle\EnrichBundle\MassEditAction\Operation\SetAttributeRequirements` as a string for the first argument
- Added new constructor to `Pim/Bundle/EnrichBundle/Form/Type/MediaType` to accept `Pim\Bundle\CatalogBundle\Model\ProductMedia` as a string for the first argument
- Added new constructor to `Pim/Bundle/EnrichBundle/Form/Type/MetricType` to accept `Pim\Bundle\CatalogBundle\Model\Metric` as a string for the first argument
- Change the constructor of `Pim/Bundle/EnrichBundle/Form/Type/PriceType` to accept `Pim\Bundle\CatalogBundle\Model\Price` as a string for the first argument
- Change the constructor of `Pim/Bundle/ImportExportBundle/Form/Type/JobInstanceType` to accept `Symfony\Component\Translation\TranslatorInterface` as for the second argument
- Change the constructor of `Pim/Bundle/BaseConnectorBundle/Writer/Doctrine/ProductWriter` to accept `Pim\Bundle\CatalogBundle\Manager\MediaManager` as for the first argument instead of `Pim\Bundle\CatalogBundle\Manager\ProductManager`
- Change the constructor of `Pim/Bundle/CatalogBundle/Manager/AssociationTypeManager` to remove the $eventDispatcher argument from the constructor
- Change the constructor of `Pim/Bundle/CatalogBundle/Manager/AttributeManager` to remove the $eventDispatcher argument from the constructor
- Change the constructor of `Pim/Bundle/CatalogBundle/Manager/CategoryManager` to remove the $eventDispatcher argument from the constructor
- Change the constructor of `Pim/Bundle/CatalogBundle/Manager/GroupManager` to remove the $eventDispatcher argument from the constructor
- Change the constructor of `Pim/Bundle/CatalogBundle/Manager/FamilyManager` to remove the $eventDispatcher argument from the constructor
- Change the constructor of `Pim/Bundle/EnrichBundle/Controller/AttributeGroupController` to accept `Akeneo\Component\StorageUtils\Remover\RemoverInterface` and `Akeneo\Component\StorageUtils\Saver\BulkSaverInterface` as for the fourteenth and fifteenth argument
- Change the constructor of `Pim/Bundle/EnrichBundle/Controller/CategoryTreeController` to accept `Akeneo\Component\StorageUtils\Remover\RemoverInterface` and `Akeneo\Component\StorageUtils\Saver\SaverInterface` as for the fourteenth and fifteenth argument
- Change the constructor of `Pim/Bundle/EnrichBundle/Controller/FamilyController` to accept `Akeneo\Component\StorageUtils\Remover\RemoverInterface` and `Akeneo\Component\StorageUtils\Saver\SaverInterface` as for the fourteenth and fifteenth argument
- Change the constructor of `Pim/Bundle/EnrichBundle/Controller/GroupController` to accept `Akeneo\Component\StorageUtils\Remover\RemoverInterface` as for the fourteenth  argument
- Change the constructor of `Pim/Bundle/EnrichBundle/Controller/ProductController` to accept `Akeneo\Component\StorageUtils\Remover\RemoverInterface` as for the fourteenth  argument
- Change the constructor of `Pim/Bundle/EnrichBundle/Controller/VariantGroupController` to accept `Akeneo\Component\StorageUtils\Remover\RemoverInterface` as for the fourteenth  argument
- Change the constructor of `Pim/Bundle/EnrichBundle/Controller/VariantGroupController` and remove `Pim\Bundle\CatalogBundle\Builder\ProductTemplateBuilderInterface`

# 1.3.0-RC1 (2015-02-03)

## Features
- Export a product as PDF
- Add a widget in the navigation bar to display notifications when import/export jobs finish
- Add the sequential edit for a selected list of products
- Add comments on a product
- Load dashboard widgets asynchronously and allow to refresh the data
- Add filters for image and file attributes
- Add values to variant group and be able to apply them on products belonging to the variant group
- Remove deprecated attribute property *Usable as a grid column* because all attributes are now useable as columns
- Refactor of the attribute options screen to handle more than 100 options (AJAX)
- Load all product grid filters asynchronously
- Improve the UI of the datagrid column configuration popin
- Enhance the display of permissions in the role permissions edit form
- Better display on batch warnings
- Redesign of the loading box
- Add an information message when there is no common attribute in the mass-edit
- Add ACL on entity history
- Add a notice in manage attribute groups and manage categories
- Re-design select all options in grid filters
- Display symbol and not code for currencies in the grid
- Enhance the product edit form header on small resolutions (1024)

## Technical improvements
- Provide a cleaner ProductQueryBuilder API to ease the selection of products
- Provide a ProductUpdater API to mass update products
- Introduce the 'pim_validator' service to be able to validate products and cascade on values with dynamic constraints
- Introduce commands to ease developer's life (`pim:product:query`, `pim:product:query-help`, `pim:product:update`, `pim:product:validate`)
- Add flat / csv denormalizers for product data
- Remove the fixed mysql socket location
- Switch to stability stable
- Base template has been moved from `app/Resources/views` to `PimEnrichBundle/Resources/views`
- Make classes of `Pim\Bundle\CatalogBundle\Model` consistent with the interfaces
- Move filter transformation to CatalogBundle
- Re-work `Pim\Bundle\ImportExportBundle\Controller\JobProfileController` to make it more readable
- Re-work the `Pim\Bundle\CatalogBundle\Doctrine\Query\ProductQueryBuilder` to provide a clear and extensible API to query products
- Normalize the managers by introducing 4 interfaces, `Akeneo\Component\Persistence\SaverInterface`, `Akeneo\Component\Persistence\BulkSaverInterface`, `Akeneo\Component\Persistence\RemoverInterface` and `Pim\Component\Persistence\BulkRemoverInterface`
- Add a view manager to help integrators to override and add elements to the UI (tabs, buttons, etc)
- Add a check on passed values in ORM filters
- Add a requirement regarding the need of the `exec()` function (for job executions)
- Use `Pim\Bundle\CatalogBundle\Model\ProductInterface` instead of `Pim\Bundle\CatalogBundle\Model\AbstractProduct`
- Use `Pim\Bundle\CatalogBundle\Model\ProductValueInterface` instead of `Pim\Bundle\CatalogBundle\Model\AbstractProductValue`
- Use `Pim\Bundle\CatalogBundle\Model\ProductPriceInterface` instead of `Pim\Bundle\CatalogBundle\Model\AbstractProductPrice`
- Use `Pim\Bundle\CatalogBundle\Model\ProductMediaInterface` instead of `Pim\Bundle\CatalogBundle\Model\AbstractMetric`
- Use `Pim\Bundle\CatalogBundle\Model\AttributeInterface` instead of `Pim\Bundle\CatalogBundle\Model\AbstractAttribute`
- Use `Pim\Bundle\CatalogBundle\Model\CompletenessInterface` instead of `Pim\Bundle\CatalogBundle\Model\AbstractCompleteness`
- Allow to generate many versions in a single request
- Introduce `Pim\Bundle\CatalogBundle\Model\GroupInterface` instead of `Pim\Bundle\CatalogBundle\Entity\Group`
- Use `Pim\Bundle\CatalogBundle\Model\AttributeOptionInterface` instead of `Pim\Bundle\CatalogBundle\Entity\AttributeOption`
- Use `Pim\Bundle\CatalogBundle\Model\AttributeOptionValueInterface` instead of `Pim\Bundle\CatalogBundle\Entity\AttributeOptionValue`
- Use `Pim\Bundle\CatalogBundle\Model\AttributeRequirementInterface` instead of `Pim\Bundle\CatalogBundle\Entity\AttributeRequirement`
- Use `Pim\Bundle\CatalogBundle\Model\AssociationTypeInterface` instead of `Pim\Bundle\CatalogBundle\Entity\AssociationType`
- Use `Pim\Bundle\CatalogBundle\Model\GroupTypeInterface` instead of `Pim\Bundle\CatalogBundle\Entity\GroupType`
- Use `Pim\Bundle\CatalogBundle\Model\AttributeGroupInterface` instead of `Pim\Bundle\CatalogBundle\Entity\AttributeGroup`
- Use `Pim\Bundle\CatalogBundle\Model\ChannelInterface` instead of `Pim\Bundle\CatalogBundle\Entity\Channel`
- Use `Pim\Bundle\CatalogBundle\Model\CurrencyInterface` instead of `Pim\Bundle\CatalogBundle\Entity\Currency`
- Removed `icecat_demo` from fixtures

## BC breaks
- Rename `Pim\Bundle\CatalogBundle\DependencyInjection\Compiler\ResolveDoctrineOrmTargetEntitiesPass` to `Pim\Bundle\CatalogBundle\DependencyInjection\Compiler\ResolveDoctrineTargetModelsPass`
- Rename `Pim\Bundle\CatalogBundle\DependencyInjection\Compiler\AbstractResolveDoctrineOrmTargetEntitiesPass` to `Pim\Bundle\CatalogBundle\DependencyInjection\Compiler\AbstractResolveDoctrineTargetModelsPass`
- Rename `Pim\Bundle\UIBundle\Form\Transformer\IntegerTransformer` to `Pim\Bundle\UIBundle\Form\Transformer\NumberTransformer`
- Remove useless applySorterByAttribute, applySorterByField from Pim\Bundle\CatalogBundle\Doctrine\ORM\ProductRepository
- Introduce ``Pim\Bundle\CatalogBundle\Doctrine\Query\ProductQueryBuilderInterface`
- Change visibility of `Pim\Bundle\CatalogBundle\Doctrine\Query\ProductQueryBuilder::addAttributeFilter`, `Pim\Bundle\CatalogBundle\Doctrine\Query\ProductQueryBuilder::addFieldFilter` from public to protected
- Change visibility of `Pim\Bundle\CatalogBundle\Doctrine\Query\ProductQueryBuilder::addAttributeSorter`, `Pim\Bundle\CatalogBundle\Doctrine\Query\ProductQueryBuilder::addFieldSorter` from public to protected
- Remove `ProductManager` from `ProductFilterUtility::__construct` argument
- Remove `ProductFilterUtility::getAttribute()`
- Two new methods have been added to `Pim\Bundle\DashboardBundle\Widget\WidgetInterface`: `getAlias` and `getData`
- Constructor of `Pim\Bundle\DashboardBundle\Controller\WidgetController` has been changed (most dependencies have been removed)
- Method `Pim\Bundle\DashboardBundle\Controller\WidgetController::showAction()` has been removed in favor of `listAction` to render all widgets and `dataAction` to provide widget data
- Constructors of `Pim\Bundle\DashboardBundle\Widget\CompletenessWidget` and `Pim\Bundle\DashboardBundle\Widget\LastOperationsWidget` have been changed
- `Pim\Bundle\DashboardBundle\Widget\Registry:add()` now accepts the widget (`WidgetInterface`) as the first argument and position as the second
- Remove CatalogContext argument from ProductQueryBuilder::__construct
- Remove ProductRepository from Datagrid Sorters __construct
- Remove deprecated ProductRepositoryInterface::getProductQueryBuilder
- Replace setProductQueryBuilder by setProductQueryFactory and add a getObjectManager in ProductRepositoryInterface
- Add a ProductQueryFactoryInterface argument in ProductDatasource::__construct
- Add a $productOrmAdapterClass argument in DatasourceAdapterResolver::__construct
- Remove is_default, translatable from attributeOption mapping
- Remove AttributeOption::setDefault, AttributeOption::isDefault
- Remove AttributeInterface::getDefaultOptions
- Remove $optionClass and $optionValueClass arguments from the AttributeManager::__construct
- Remove createAttributeOption, createAttributeOptionValue, getAttributeOptionClass from the attributeManager (now in the attributeOptionManager)
- Add a $attributeOptionManager argument in AttributeController::__construct
- Remove MediaManager argument from CsvProductWriter::__construct
- Update CsvProductWriter::copyMedia argument to replace AbstractProductMedia by an array
- Change constructor of `Pim\Bundle\BaseConnectorBundle\Processor\TransformerProcessor`. `Doctrine\Common\Persistence\ManagerRegistry` is used as fourth argument and is mandatory now. The data class is the fifth argument.
- Change constructor of `Pim\Bundle\CatalogBundle\Doctrine\ORM\Filter\*` and `Pim\Bundle\CatalogBundle\Doctrine\ORM\Sorter\*` to remove the CatalogContext
- Remove ProductRepositoryInterface::findOneBy (still a native support for ORM)
- Add ProductRepositoryInterface::findOneByIdentifier and findOneById
- Remove ProductRepositoryInterface::buildByScope
- Remove ProductRepositoryInterface::findByExistingFamily
- Remove ProductRepositoryInterface::findAllByAttributes
- Move CatalogBundle/Doctrine/ORM/CompletenessJoin and CatalogBundle/Doctrine/ORM/ValueJoin to CatalogBundle/Doctrine/ORM/Join
- Move CatalogBundle/Doctrine/ORM/CriteriaCondition to CatalogBundle/Doctrine/ORM/Condition
- Remove the 'defaultValue' property of attributes and `Pim/Bundle/CatalogBundle/Model/AttributeInterface::setDefaultValue()` and `getDefaultValue()`
- Refactor `Pim\Bundle\EnrichBundle\Controller\SequentialEditController`
- Remove the `Pim\Bundle\CatalogBundle\Doctrine\(ORM|MongoDBODM)\Filter\BaseFilter` to use proper dedicated filters
- The parameter `category_id` for the route `pim_enrich_product_listcategories` has been renamed to `categoryId`
- Change constructor of `Pim\Bundle\BaseConnectorBundle\Reader\File\CsvProductReader`. Now `FieldNameBuilder`, channel, locale and currency entity classes are mandatory.
- AttributeTypeRegistry replaces AttributeTypeFactory, changed constructors for AttributeManager, ProductValueFormFactory, AddAttributeTypeRelatedFieldsSubscriber
- Drop Pim\Bundle\CatalogBundle\Doctrine\EntityRepository, ORM repositories now extends Doctrine\ORM\EntityRepository, no more access to buildAll(), build() and buildOne()
- Replace AssociationTypeRepository::buildMissingAssociationTypes by AssociationTypeRepository::findMissingAssociationTypes
- Replace AttributeGroupRepository::buildAllWithTranslations by AttributeGroupRepository::findAllWithTranslations
- Replace GroupTypeRepository::buildAll by GroupTypeRepository::getAllGroupsExceptVariantQB
- In AttributeGroupHandler::_construct, replace ObjectManager argument by AttributeGroupManager
- Remove unused ProductManager::removeAll() method
- Add an ObjectManager argument in DatagridViewManager::__construct
- Change of constructor of `Pim\Bundle\EnrichBundle\Form\Handler\ChannelHandler` to accept `Pim\Bundle\CatalogBundle\Manager\ChannelManager` as third argument
- Change of constructor of `Pim\Bundle\EnrichBundle\Form\Handler\FamilyHandler` to accept `Pim\Bundle\CatalogBundle\Manager\FamilyManager` as third argument
- Change of constructor of `Pim\Bundle\EnrichBundle\Form\Handler\GroupHandler` to accept `Pim\Bundle\CatalogBundle\Manager\GroupManager` as third argument and `Pim\Bundle\CatalogBundle\Manager\ProductManager` as fourth argument
- Change of constructor of `Pim\Bundle\CatalogBundle\Manager\FamilyManager` to accept `Pim\Bundle\CatalogBundle\Manager\CompletenessManager` as sixth argument
- Change of constructor of `Pim\Bundle\CatalogBundle\Manager\ChannelManager` to accept `Pim\Bundle\CatalogBundle\Entity\Repository\ChannelRepository` as second argument and `Pim\Bundle\CatalogBundle\Manager\CompletenessManager` as third argument
- Use `Pim\Bundle\EnrichBundle\Form\Handler\HandlerInterface` in constructors of AssociationTypeController, AttributeController, AttributeGroupController, ChannelController, FamilyController, GroupController, GroupTypeController
- Change of constructor of `Pim\Bundle\EnrichBundle\Controller\FamilyController` to remove `Pim\Bundle\CatalogBundle\Manager\CompletenessManager` argument
- Remove ObjectManager first argument of `Pim\Bundle\EnrichBundle\Builder\ProductBuilder` constructor and delete method removeAttributeFromProduct
- Change of constructor of `Pim\Bundle\CatalogBundle\Doctrine\MongoDBODM\CompletenessGenerator` to accept `Pim\Bundle\CatalogBundle\Entity\Repository\ChannelRepository` as third argument to replace `Pim\Bundle\CatalogBundle\Manager\ChannelManager` argument
- Method `Pim\Bundle\CatalogBundle\Entity\Category::addProduct()`, `Pim\Bundle\CatalogBundle\Entity\Category::removeProduct()`, `Pim\Bundle\CatalogBundle\Entity\Category::setProducts()` have been removed.
- We now use uniqid() to generate filename prefix (on media attributes)
- Change of constructor of `Pim\Bundle\EnrichBundle\Controller\ChannelController` to add a `RemoverInterface` as last argument
- Change of constructor of `Pim\Bundle\EnrichBundle\Controller\GroupTypeController.php` to add a `RemoverInterface` as last argument
- `ProductPersister` and `BasePersister` has been replaced by `ProductSaver` in CatalogBundle
- Add methods `execute()`, `getQueryBuilder()`, `setQueryBuilder()` in `ProductQueryBuilderInterface`
- Add `MediaFactory` and `ObjectManager` arguments in MediaManager contructor
- Change of constructor `Pim\Bundle\EnrichBundle\MassEditAction\Operation\EditCommonAttributes` to remove arguments `Pim\Bundle\CatalogBundle\Builder\ProductBuilder` and  `Pim\Bundle\CatalogBundle\Factory\MetricFactory`. `Pim\Bundle\CatalogBundle\Updater\ProductUpdaterInterface` is expected as second argument and `Symfony\Component\Serializer\Normalizer\NormalizerInterface` is expected as last but one.
- Enabled field in normalized data is now a boolean in mongodb. You can migrate your database with the script located at `./upgrades/1.2-1.3/mongodb/migrate_statuses.php`
- Change constructor of `Pim\Bundle\CatalogBundle\Manager\ProductManager` to accept a `Pim\Component\Resource\Model\SaverInterface` as second argument. Add a `Pim\Component\Resource\Model\BulkSaverInterface` as third argument
- FieldNameBuilder constructor now expects $channelClass and $localeClass FQCN
- The Pim\Bundle\VersioningBundle\UpdateGuesser\AttributeUpdateGuesser has been removed
- IndexCreator constructor now expects a LoggerInterface as last argument
- Add methods isLocaleSpecific and getLocaleSpecificCodes in AttributeInterface
- AssociationTransformer constructor now expects a $associationTypeClass as last argument
- Inject the GroupFactory as las constructor argument in GroupController and VariantGroupController
- (Akeneo storage) The following constants have been moved:
  * `DOCTRINE_ORM` and `DOCTRINE_MONGODB_ODM` from `Pim\Bundle\CatalogBundle\DependencyInjection\PimCatalogExtension` are now located in `Akeneo\Bundle\StorageUtilsBundle\DependencyInjection\AkeneoStorageUtilsExtension`
  * `DOCTRINE_MONGODB`, `ODM_ENTITIES_TYPE` and `ODM_ENTITY_TYPE` from `Pim\Bundle\CatalogBundle\PimCatalogBundle` are now located in `Akeneo\Bundle\StorageUtilsBundle\AkeneoStorageUtilsBundle`
- (Akeneo storage) The container parameter `pim_catalog.storage_driver` has been deleted
- (Akeneo storage) The following services have been renamed:
  * `pim_catalog.event_subscriber.resolve_target_repository` has been renamed to `akeneo_storage_utils.event_subscriber.resolve_target_repository`
  * `pim_catalog.doctrine.smart_manager_registry` has been renamed to `akeneo_storage_utils.doctrine.smart_manager_registry`
  * `pim_catalog.doctrine.table_name_builder` has been renamed to `akeneo_storage_utils.doctrine.table_name_builder`
  * `pim_catalog.factory.referenced_collection` has been renamed to `akeneo_storage_utils.factory.referenced_collection`
  * `pim_catalog.event_subscriber.mongodb.resolve_target_repositories` has been renamed to `akeneo_storage_utils.event_subscriber.mongodb.resolve_target_repository`
  * `pim_catalog.event_subscriber.mongodb.entities_type` has been renamed to `akeneo_storage_utils.event_subscriber.mongodb.entities_type`
  * `pim_catalog.event_subscriber.mongodb.entity_type` has been renamed to `akeneo_storage_utils.event_subscriber.mongodb.entity_type`
  * `pim_catalog.mongodb.mongo_objects_factory` has been renamed to `akeneo_storage_utils.mongodb.mongo_objects_factory`
- (Akeneo storage) The following classes have been renamed or moved:
  * `Pim\Bundle\CatalogBundle\MongoDB\MongoObjectsFactory` becomes `Akeneo\Bundle\StorageUtilsBundle\MongoDB\MongoObjectsFactory`
  * `Pim\Bundle\CatalogBundle\MongoDB\Type\Entities` becomes `Akeneo\Bundle\StorageUtilsBundle\MongoDB\Type\Entities`
  * `Pim\Bundle\CatalogBundle\MongoDB\Type\Entity` becomes `Akeneo\Bundle\StorageUtilsBundle\MongoDB\Type\Entity`
  * `Pim\Bundle\CatalogBundle\DependencyInjection\Compiler\AbstractResolveDoctrineTargetModelsPass` becomes `Akeneo\Bundle\StorageUtilsBundle\DependencyInjection\Compiler\AbstractResolveDoctrineTargetModelPass`
  * `Pim\Bundle\CatalogBundle\DependencyInjection\Compiler\ResolveDoctrineTargetRepositoriesPass` becomes `Akeneo\Bundle\StorageUtilsBundle\DependencyInjection\Compiler\ResolveDoctrineTargetRepositoryPass`
  * `Pim\Bundle\CatalogBundle\Doctrine\ReferencedCollection` becomes `Akeneo\Bundle\StorageUtilsBundle\Doctrine\ReferencedCollection`
  * `Pim\Bundle\CatalogBundle\Doctrine\ReferencedCollectionFactory` becomes `Akeneo\Bundle\StorageUtilsBundle\Doctrine\ReferencedCollectionFactory`
  * `Pim\Bundle\CatalogBundle\Doctrine\SmartManagerRegistry` becomes `Akeneo\Bundle\StorageUtilsBundle\Doctrine\SmartManagerRegistry`
  * `Pim\Bundle\CatalogBundle\Doctrine\TableNameBuilder` becomes `Akeneo\Bundle\StorageUtilsBundle\Doctrine\TableNameBuilder`
  * `Pim\Bundle\CatalogBundle\EventSubscriber\MongoDBODM\EntitiesTypeSubscriber` becomes `Akeneo\Bundle\StorageUtilsBundle\EventSubscriber\MongoDBODM\EntitiesTypeSubscriber`
  * `Pim\Bundle\CatalogBundle\EventSubscriber\MongoDBODM\EntityTypeSubscriber` becomes `Akeneo\Bundle\StorageUtilsBundle\EventSubscriber\MongoDBODM\EntityTypeSubscriber`
  * `Pim\Bundle\CatalogBundle\EventSubscriber\ResolveTargetRepositorySubscriber` becomes `Akeneo\Bundle\StorageUtilsBundle\EventSubscriber\ResolveTargetRepositorySubscriber`
- ProductBuilder now takes `Pim\Bundle\CatalogBundle\Entity\Repository\ChannelRepository`, `Pim\Bundle\CatalogBundle\Entity\Repository\CurrencyRepository`, `Pim\Bundle\CatalogBundle\Entity\Repository\LocaleRepository` and not anymore Managers
- constructor of `Pim\Bundle\EnrichBundle\MassEditAction\Operator\ProductMassEditOperator` to remove ProductManager
- following constructors have been changed to add `Akeneo\Component\Persistence\BulkSaverInterface` as argument:
  * `Pim\Bundle\EnrichBundle\MassEditAction\Operation\ChangeStatus`
  * `Pim\Bundle\EnrichBundle\MassEditAction\Operation\EditCommonAttributes`
  * `Pim\Bundle\EnrichBundle\MassEditAction\Operation\Classify`
  * `Pim\Bundle\EnrichBundle\MassEditAction\Operation\ChangeFamily`
  * `Pim\Bundle\EnrichBundle\MassEditAction\Operation\AddToGroups`
- removeAttributesAction and addAttributesAction have been move from `Pim\Bundle\EnrichBundle\Controller\ProductController` to a dedicated `Pim\Bundle\EnrichBundle\Controller\ProductAttributeController`
- constructor of `Pim\Bundle\EnrichBundle\Controller\ProductController` has been updated and now receives `Akeneo\Component\Persistence\SaverInterface`, `Pim\Bundle\CatalogBundle\Manager\MediaManager` and `Pim\Bundle\EnrichBundle\Manager\SequentialEditManager` as extra arguments
- the method execute() of `Pim\Bundle\CatalogBundle\Doctrine\Query\ProductQueryBuilderInterface` now return a `Akeneo\Bundle\StorageUtilsBundle\Cursor\CursorInterface`
- Added a new parameter in `src/Pim/Bundle/CatalogBundle/Manager/MediaManager` that gives the uploaded directory
- constructor of `Pim\Bundle\EnrichBundle\Form\View\ProductFormView` has been updated and now receives `Pim\Bundle\EnrichBundle\Form\View\ViewUpdater\ViewUpdaterRegistry`
- constructor of `Pim\Bundle\TransformBundle\Transformer\ProductTransformer` has been updated and now receives `Pim\Bundle\CatalogBundle\Updater\ProductTemplateUpdaterInterface`
- You cannot add product to multiple variant group anymore
- constructor of `Pim\Bundle\CatalogBundle\Entity\Repository\GroupRepository` to add ProductTemplateUpdaterInterface and Validator interface
- rename buildProductValueForm to createProductValueForm in `Pim\Bundle\EnrichBundle\Form\Factory\ProductValueFormFactory`
- The method `setContext` for the class `src/Pim/Bundle/VersioningBundle/Manager/VersionManager` has been moved to `src/Pim/Bundle/VersioningBundle/Manager/VersionContext` and renamed setContextInfo
- The method `getContext` for the class `src/Pim/Bundle/VersioningBundle/Manager/VersionManager` has been moved to `src/Pim/Bundle/VersioningBundle/Manager/VersionContext` and renamed getContextInfo
- constructor of `Pim/Bundle/CatalogBundle/Doctrine/Common/Saver/GroupSaver` has been updated and now receives `Pim\Bundle\VersioningBundle\Manager\VersionContext` instead of `Pim\Bundle\VersioningBundle\Manager\VersionManager`
- constructor of `Pim/Bundle/VersioningBundle/Doctrine/AbstractPendingMassPersister` has been updated and now receives `Pim\Bundle\VersioningBundle\Manager\VersionContext`
- constructor of `Pim/Bundle/VersioningBundle/Doctrine/ORM/PendingMassPersister` has been updated and now receives `Pim\Bundle\VersioningBundle\Manager\VersionContext`
- constructor of `Pim/Bundle/VersioningBundle/EventSubscriber/AddVersionSubscriber` has been updated and now receives `Pim\Bundle\VersioningBundle\Manager\VersionContext`
- constructor of `src/Pim/Bundle/VersioningBundle/EventSubscriber/MongoDBODM/AddProductVersionSubscriber.php` has been updated and now receives `Pim\Bundle\VersioningBundle\Manager\VersionContext`
- constructor of `src/Pim/Bundle/CatalogBundle/Manager/GroupManager` has been updated and now receives `Pim\Bundle\CatalogBundle\Repository\ProductRepositoryInterface`
- Added `getProductsByGroup` method in `Pim/Bundle/CatalogBundle/Repository/ProductRepositoryInterface`

## Bug fixes
- PIM-3332: Fix incompatibility with overriden category due to usage of ParamConverter in ProductController
- PIM-3069: Fix image file prefixes not well generated on product creation (import and fixtures)
- PIM-3548: Do not use the absolute file path of a media
- PIM-3730: Fix variant group link on product edit page
- PIM-3632: Correctly show scopable attribute icons on scope change
- PIM-3583: Fix the bad parsed filter value with spaces

# 1.2.35 (2015-05-29)

## Bug fixes
- PIM-4227: Disable product versionning on category update (never used and very slow)

# 1.2.34 (2015-05-27)

## Bug fixes
- PIM-4223: Fix grid sorting order initialization (changed to be consistent with Platform behavior)

# 1.2.33 (2015-03-16)

# 1.2.32 (2015-03-11)

## Bug fixes
- PIM-3786: Attribute type should not be blank for import
- PIM-3437: Fix applying datagrid views and columns when not using hash navigation
- PIM-3844: Create popin keeps state in memory

# 1.2.31 (2015-03-06)

# 1.2.30 (2015-03-02)

## Bug fixes
- PIM-3837: Fix XSS vulnerability on user form

# 1.2.29 (2015-02-24)

# 1.2.28 (2015-02-20)

## Bug fixes
- PIM-3790: Fix WYSIWYG on folded scopable elements
- PIM-3785: Can not export Products/Published due to null medias

# 1.2.27 (2015-02-13)

## Bug fixes
- PIM-3779: Fix multiple WYSIWYG on same textarea element

# 1.2.26 (2015-02-12)

## Bug fixes
- PIM-3761: Fix WYSIWYG onClick behaviour, event correctly bind
- PIM-3632 : Correctly show scopable attribute icons on scope change

# 1.2.25 (2015-02-04)

## Bug fixes
- PIM-3718: load tinymce only on textarea click

# 1.2.24 (2015-01-28)

## Bug fixes
- PIM-3712: Fix installation issue related to the tag of gedmo/doctrine-extensions v2.3.11, we freeze to v2.3.10

# 1.2.23 (2015-01-23)

## Bug fixes
- PIM-3664: Fix product media stacktrace regression on missing media on filesystem during an export
- PIM-3677: Fix `Pim\Bundle\CatalogBundle\Doctrine\ReferencedCollection` saving problem

# 1.2.22 (2015-01-21)
- Crowdin Updated translations

# 1.2.21 (2015-01-16)

## Bug fixes
- PIM-3615: Context of the grid not applied in product form for an attribute type Date
- PIM-3638: Fix doctrine/cache 1.3.1 to fix Oro FilesystemCache issue

# 1.2.20 (2015-01-14)

## Bug fixes
- PIM-3603 Trigger saving wysiwyg editor contents when submitting product form manually

# 1.2.19 (2015-01-09)

## Bug fixes
- PIM-3556: Fix memory leak on versionning
- PIM-3548: Do not rely on the absolute file path of a media

# 1.2.18 (2014-12-23)

## Bug fixes
- PIM-3533: Fix wrong keys being generated for empty price attributes in normalized product snapshots
- PIM-3558: Fix order of options for multiselect attribute in product versionning and csv product export

## BC breaks
- PIM-3558: in the exported product csv file, we apply the sort order defined by the user to sort the options of a multiselect

# 1.2.17 (2014-12-19)
- PIM-3550: force the version of "doctrine/annotations" to "v1.2.1" to avoid the BC Break introduced with v1.2.2

# 1.2.16 (2014-12-17)

## Bug fixes
- PIM-3447: Enforce max database length limit on identifier, text and textarea attribute values
- PIM-3471: Add an error log when the max number of indexes is reached for the mongo product collection (MongoResultException is raised since Mongo 2.6.*)
- PIM-3369: Check on import if the couple channel/local exist
- PIM-3368: Add association type check on association import
- PIM-3377: Add a check if the specific locale exists on imports, and skip unused attribute column for locale specific on exports
- PIM-3458: When creating an attribute group, automatically set the sort order to the last one
- PIM-3420: Remove update guessers on attributes and attributes option to fix the versionning memory leak

## BC breaks
- PIM-3368: Add AssociationType class argument to the `Pim\Bundle\TransformBundle\Transformer\AssociationTransformer` constructor

## Improvements
- PIM-3448: Add the method `getAttributeGroupsFromAttributeCodes` in the `Pim\Bundle\CatalogBundle\Entity\Repository\AttributeGroupRepository`

# 1.2.15 (2014-12-10)

## Bug fixes
- PIM-3473: Fix date picker year range selection over next year
- PIM-3475: Fix attribute options sort order in import/export

## BC breaks
- Export of attribute options in CSV now include a sort_order column

# 1.2.14 (2014-12-03)

## Bug fixes
- PIM-3443: Fix prices not exported in quick export
- PIM-3446: Fix import export history with large amount of errors

# 1.2.13 (2014-11-26)

## Bug fixes
- PIM-3406: Fix boolean filter on Mongo implementation
- PIM-3430: Fix doctrine issue on prices when skip an item during the product import
- PIM-3358: Fix sprintf issue in an exception which prevents doctrine writer to deal with anything else than an object
- PIM-3326: Fix mongo filters with multiples values and empty on MongoDB
- PIM-3426: Fix common attributes edition on multi selects
- PIM-3434: Fix bug in product media manager when file does not exist on the filesystem
- PIM-3436: Fix WYSIWYG field on product edit form (load them asynchronously)
- PIM-3372: Add an error message when the locale is disabled during product import
- PIM-3370: Add an error message when the channel doesnt exist during product import
- PIM-3374: Add an error message when a channel is provided for a global attribute
- PIM-3375: Add an error message when a locale is provided for a global attribute
- PIM-3376: Add an error message when a channel and a locale are provided for a global attribute
- PIM-3393: Don't show the update view button for non-owners

# 1.2.12 (2014-11-13)

## Bug fixes
- PIM-3298: Fix issue with locale specific property of an attribute when edit and mass edit
- PIM-3229: Fix values for simple and multi select attributes with missing translations not being displayed in the grid
- PIM-3309: Fix check on product value uniqueness
- PIM-3288: Fix memory leak on product import (avoid to hydrate all products of a category when we add a category to a product)
- PIM-3354: Fix parameter alias in ORM ProductCategoryRepository

# 1.2.11 (2014-10-31)

## Bug fixes
- PIM-3308: Fix regression on unclassified filter
- PIM-3311: Fix creation of products with missing identifier during imports
- PIM-3312: Fix CSV import of product values with invalid channel, locale or currency

# 1.2.10 (2014-10-24)

## Bug fixes
- PIM-3221: Fix the possibility to update attributes on variant groups during import
- PIM-3283: Fix issue on the password reset
- PIM-3209: Fix issue on the extension validation during import
- PIM-3234: Fix performance issue on category filter

# 1.2.9 (2014-10-17)

## Bug fixes
- PIM-3254: Fix issue with inactive locales in exports
- PIM-3217: Fix missing filter groups in grid filter selector when two attribute groups have the same sort orders
- PIM-3281: Fix mass edit issue on localizable values, it uses user locale instead of selected locale
- PIM-3248: Fix completeness not being correctly calculated after removing a required attribute from a family
- PIM-3279: Fix performance issue with big group sets
- PIM-3266: Fix the flush of skipped items during an import that uses the `Pim\Bundle\BaseConnectorBundle\Processor\TransformerProcessor`. All your custom processors that uses the `TransformmerProcessor` should now inject the `Pim\Bundle\CatalogBundle\Doctrine\SmartManagerRegistry` to fix this issue too.
- PIM-3282: Fix the grid filters that can be set as json in the request

## BC breaks
- Two new arguments have been added to Pim\Bundle\FilterBundle\Filter\Product\GroupsFilter: `userContext` and `groupClass`

# 1.2.8 (2014-10-10)

## Bug fixes
- Fix memory leak in CSV quick export
- Fix memory leak when product with medias are exported in CSV
- Cannot display correctly all variant groups on grid

## Improvements
- avoid hydrating duplicate categories when applying category filter in product grid

# 1.2.7 (2014-10-01)

## Bug fixes
- Fix no warning message when leaving a product form after a submit with errors
- Stabilize composer.json (minimum-stability: stable) and fix monolog version issue

# 1.2.6 (2014-09-26)

## Bug fixes
- Fix installer fail on requirements when you change the archive and uploads folder
- Fix display of multi-byte characters in long form labels that are truncated
- Incorrect date display between export/import widget and job execution page and job history
- Fix archiver bug with yml imports
- Fix missing product versioning data when a category, attribute or attribute option linked to a product is removed

## BC breaks
- Added supports method in Pim\Bundle\BaseConnectorBundle\Archiver\ArchiverInterface
- Two new methods have been added to Pim\Bundle\CatalogBundle\Repository\ProductRepositoryInterface: `findAllWithAttribute` and `findAllWithAttributeOption`
- Constructor of Pim\Bundle\VersioningBundle\UpdateGuesser\AttributeOptionUpdateGuesser has been changed

## Improvements
- Add images in icecat_demo_dev installer fixtures
- Add sorter to the grid state

# 1.2.5 (2014-09-19)

## Bug fixes
- File that contains non UTF-8 characters can not be imported anymore
- Mimetype check on file import has been removed
- Incorrect written number after csv export

## Improvements
- Fixtures stop if warnings are encountered
- Errors and warnings for fixtures are displayed

# 1.2.4 (2014-09-11)

## Bug fixes
- Fixed job profile controller doing a global flush after launching job execution

# 1.2.3 (2014-09-08)

## Bug fixes
- association fixtures

# 1.2.2 (2014-09-05)

## Improvements
- CacheClearer splits into two services, one for Product and one for other entities

## Bug fixes
- association import with MongoDB fixes

# 1.2.1 (2014-09-03)

## Bug fixes
- large memory leak fixed for non product import (association, product group, attribute, categories, etc...)
- new associations were created at each import

## BC breaks
- protected postWrite method not called anymore from BaseConnectorBundle\\Writer\\Doctrine\\Writer.
 If you need it, override the write method, call the parent and add your code after.
- constructor of Pim\Bundle\BaseConnectorBundle\Writer\Doctrine\Writer has changed
- Pim\Bundle\TransformBundle\Cache\ProductCacheClearer has been renamed Pim\Bundle\TransformBundle\Cache\CacheClearer

# 1.2.0 (2014-08-28)

## Improvements

## Bug fixes
- Fix a bug on entity `Pim/Bundle/CatalogBundle/Model/AbstractProduct`

# 1.2.0-RC4

## Improvements
- Java dependency has been removed
- Add locale fallback to en_US

## Bug fixes
- Sort exported categories by tree and order inside the tree
- Return to the family index page after cancelling family mass edit instead of product index
- Fixed an error when all families are edited without any applied filters
- Fixed a bug that allowed to mass edit only 10 families
- Fixed category order in the categories tab of products
- Incomplete archives no longer appear as downloadable in the export execution details page
- Fixed Cascade delete on associations for MongoDB impl
- Fixed a bug on normalization of decimal attributes for MongoDB impl
- Fixed the 'Is associated' filter in the product association grids
- Fixed a bug where special characters were not well handled in product grid filter
- Fixed unique value validation for date attributes during import
- Fixed apply filter on channel tree on MongoDB implementation
- Fixed a bug on ProductCsvWriter
- Fixed a bug that causes product associations to be stored twice in MongoDB implementation

## BC breaks
- Replace ACLs `pim_enrich_family_add_atribute` and `pim_enrich_family_remove_atribute` with `pim_enrich_family_edit_attributes`. This ACL also enforces rights to edit attribute requirements.
- Changed JobExecutionArchivist to archive files generated by export before it is marked as completed
- JS and CSS are not minified anymore. We advise to use server side compression for bandwidth savings.

# 1.2.0-RC3

## Improvements
- Killed export process are now detected and displayed as failed
- CsvWriter can write files for any type of entity

## Bug fixes
- Fixed Mass edit on a never fulfilled price attribute
- Fix TinyMCE WYSIWYG editor generating 'fake' history due to html reformatting
- Fixed flat product normalizer and filtered values (with many filters)
- Make sure that the file path of export profiles is writable before allowing to execute
- Fixed bug with scopable boolean value not being saved
- Use `pim_number` form type to replace the use of `number` and fix issue with javascript validation on numbers with different formats

## BC breaks
- Remove `task` option from install command
- JobExecutionController now require the Akeneo\Bundle\BatchBundle\Manager\JobExecutionManager.
- InvalidItemsCsvArchiver is not injected in the constructors of ProductCsvReader and ProductReader
- CsvProductWriter should be used instead of CsvWriter for products
- Remove `pim_serializer.normalizer.get_set_method` defined as fallback normalizer

# 1.2.0-RC2

## Improvements
- Create a metric factory
- Improve UI for defining role permissions
- Throw exception on install command if fixture directory not found
- Setup `pim_catalog.storage_driver` in `pim_parameters.yml` instead of `config.yml`
- Load PIM configuration via the import of the file `pim.yml` instead of a preprend configuration
- Externalize non local PIM parameters in `pim_parameters.yml`
- Replace buttons by icons to manage datagrid views
- Add post create event on enrich part when an attribute group is created

## Bug fixes
- The message 'there are unsaved changes' is missing in the Role edit form
- Display a file attribute attribute as column in product grid displays Array
- History tab crashes when product imported without real time versioning
- Creating an attribute with the code "id" should be forbidden
- Switch not well displayed on other locales than en_US
- Associations are now well saved on product import

## BC breaks
- Remove backendStorage property on attribute entities
- Inject MetricFactory in `Pim\Bundle\CatalogBundle\AttributeType\MetricType`, `Pim\Bundle\EnrichBundle\MassEditAction\Operation\EditCommonAttribute` and `Pim\Bundle\TransformBundle\Transformer\Property\MetricTransformer` instead of metric entity class parameter
- MongoDB: Media are now part of the product as embedded document and not in an external collection. A migration script is provided. See the UPGRADE file.
- Change constructor of `Pim\Bundle\EnrichBundle\Form\Type\FamilyType` to add `DisableFamilyFieldsSubscriber` as third argument and `AddAttributeAsLabelSubscriber` as fourth argument
- Rename pim_catalog.datasource.smart and pim_catalog.datasource.product respectively by pim_datagrid.datasource.smart and pim_datagrid.datasource.product
- Add method setMassActionRepository and remove the MassActionRepositoryInterface from constructor
- Introduce a dedicated pim_webservice.serializer to handle REST API
- Rename ACL `pim_enrich_family_edit` to `pim_enrich_family_edit_properties`. This ACL now only check the access to the properties tab.
- Rename ACL `pim_enrich_product_edit` to `pim_enrich_product_edit_attributes`. This ACL now only check the access to the attributes tab.
- Added ProductCacheClearer to share cache clearing between product writers

# 1.2.0-RC1

## Features
- Add an option to automatically sort the choices of simple and multi select attributes
- Add a mass family edition operation to allow adding or changing attribute requirements on many families at once
- Allow filtering by empty values for attributes (text, textarea, number, date, simple and multiselect, prices and metrics) and for family property
- Add an option to filter products by a list of identifier values
- Don't allow editing the default datagrid view
- Add a enable/disable row action in product grid

## Improvements
- Group datagrid filters by attribute groups
- Ease the adding of new filters and sorters in ProductQueryBuilder
- All grids can now benefit from the multistep mass edition wizard (this was reserved to the the product grid before)
- Ease the adding of subscribers in ProductEditType, JobInstanceType and AttributeGroupType with addEventSubscriber methods
- Introduce a ProductValueFormFactory which dispatch a EnrichEvents::CREATE_PRODUCT_VALUE_FORM to ease the product value form customization
- MongoDB completeness calculation performances
- Introduce Abstract models for Association, Media, Metric, Price, Completeness to ease the overriding/re-using of theses classes
- Allow to override of a repository avoiding to redefine the entity mapping
- Introduce a datagrid choice filter that loads attribute option choices based on the search query to enhance performance with a large number of attribute options
- Apply "Remove product" permission to hide mass delete and delete row action
- Change "launch" button by "view" on job profile datagrids
- Create a `JobInstanceRepository`
- Automatic creation and purge of indexes for MongoDB
- Dispatch event before rendering the product edit template
- Fixed asymetric enable product button
- Remove qb definition from job profile grid configs
- Create repositories for JobInstance and JobExecution
- Create manager for JobInstance
- Clean LastOperationsWidget architecture
- New readers for export improve memory usage loading small batches of products instead of all products in same time
- Update BatchBundle to 0.1.6 in order to get updated summary information during the execution of the process (and not only at the end)
- Allow values 'true', 'false', 'yes' and 'no' to be converted into boolean during import
- Create a job instance factory to create job instances
- Allow to add hidden row actions in grids
- Make optional the generation of missing completenesses in product reader
- Update install to be able to define email address/name used for system emailing
- Update BatchBundle version to get a better support of exceptions in logs and provide the new command akeneo:batch:list-jobs
- Faster MongoDB product writer (around 10x times faster than current one)
- Dispatch events on show/edit/execute/remove job profile actions
- Dispatch events on view/download job execution actions
- Allow to install custom user roles and groups from installer fixtures
- Display the code of import/export profiles on the edit and show views
- Related entities' edition and deletion doesn't reload all the products' normalized data
- Inject event dispatcher inside AbstractController
- Csv reader and Yaml readers are now reseted between each steps
- Dispatch events when removing some entities
- Add method remove in Category, Group, Attribute, Association type and family managers.
- Call manager's method remove from these entity controllers
- Remove the count of products by category in the context of the management of the categories (perf)
- Define attribute type classes as parameters
- Products on which mass edit operation is not performed are also ignored from operation finalize method
- Create specific serializer service for versioning

## Bug fixes
- Replaced usage of Symfony process to launch background job with a simple exec, more reliable on a heavily loaded environment
- Added missing translation keys for "manage filters", "all", "records", etc
- Images import from fixtures now works
- Fixed versions not being properly generated when real-time versioning is disabled (in imports/exports)
- Deleted completeness when a locale of a channel is deleted
- Displayed flags in the completenesses grid
- Fixed a memory leak on product import when using MongoDB
- Fixed a bug with image upload on product with a "\" or "/" in their sku
- Fixed a bug that silently failed when uploading file that does not comply with server configuration
- Fixed a bug when display image thumbnail in the product grid with MongoDB support
- Fixed a bug with timestampable listener which doesn't change the updated date of a product
- Fixed a bug with numeric validation and decimal allowed property (number, metric, price attribute types)
- Attribute Options code validation now more precise on uniqueness (equality instead of similarity)
- Fixed a bug with repository resolver on ODM implementation
- Fixed a bug on mass edit when we use a completeness filter to select products
- Removed the import CSV mimetype validation which is unreliable
- Product completeness in MongoDB is not lost anymore in the grid
- Upload on a job with a custom step (non ItemStep) doesn't crash anymore
- Memory leak fixed in pim:version:refresh command
- Fixed a bug when try to remove the family of a product
- Wrong date conversion fixes on grid and form

## BC breaks
- Remove FlexibleEntityBundle
- Remove CategoryWriter and use the generic doctrine writer instead
- Remove entity argument from FiltersConfigurator constructor
- Rely on CatalogBundle/Version and not anymore on CatalogBundle/PimCatalogBundle to get the current version of the PIM
- The Pim\Bundle\EnrichBundle\MassEditAction namespace has been renamed to Pim\Bundle\EnrichBundle\MassEditAction\Operation
- Mass edit operator has been moved to an Operator sub-namespace
- Pim\Bundle\EnrichBundle\MassEditAction\Operation\MassEditActionInterface has been renamed Pim\Bundle\EnrichBundle\MassEditAction\Operation\MassEditOperationInterface
- Changed the HydratorInterface::hydrate() method signature
- Avoid to store null values in Product::normalizedData (MongoDB support)
- Remove redundant 'getActiveCodeChoices' method in CurrencyManager (use CurrencyManager::getActiveCodes())
- Remove AbstractAttributeType::buildValueFormType, change visibility of prepareValueFormName, prepareValueFormAlias, prepareValueFormOptions, prepareValueFormConstraints, prepareValueFormData to public
- Remove `MetricBaseValuesSubscriber` and create one for MongoDB and another one for ORM
- Create `OptionFilter`, `OptionsFilter` for ORM and MongoDB implementations
- InstallerBundle/LoaderInterface has been changed to pass ProductManager to manage media (loading images from fixtures)
- Refactor VersioningBundle - a lot of API changes, add MongoDB support.
- Remove the Doctrine registry dependency from `Pim\Bundle\CatalogBundle\Manager\CompletenessManager` and use only the family repository
- Remove the Doctrine registry dependency from `Pim\Bundle\CatalogBundle\Doctrine\ORM\CompletenessGenerator` and use only the entity manager
- Add a new method `scheduleForChannelAndLocale` to `Pim\Bundle\CatalogBundle\Doctrine\CompletenessGeneratorInterface`
- Add a dependency to the completeness manager on `Pim\Bundle\EnrichBundle\Form\Handler\ChannelHandler`
- Add a dependency to the channel repository on `Pim\Bundle\CatalogBundle\Manager\CompletenessManager`
- Remove deprecated ConfigureGroupProductGridListener and add parameter in method ConfiguratorInterface::configure(DatagridConfiguration $configuration)
- Category and CategoryRepository no longer extend AbstractSegment and SegmentRepository, previously inherited methods are now in these classes
- Change constructor of ProductExportController to remove CurrencyManager and AssociationTypeManager args
- Change constructor of `Pim\Bundle\EnrichBundle\Controller\ProductController` and `Pim\Bundle\ImportExportController\JobProfileController` (inject event dispatcher)
- Add parameters to load datagrids in job profiles index twig templates
- Remove WidgetRepository to replace it by `Pim\Bundle\ImportExportBundle\Entity\Repository\JobExecutionRepository`
- Inject `Pim\Bundle\ImportExportBundle\Manager\JobExecutionManager` into LastOperationsWidget
- Remove injection of WidgetRepository from LastOperationsWidget
- Inject JobInstanceFactory inside `Pim\Bundle\ImportExportBundle\Controller\JobProfileController`
- Remove duplicate pim_catalog.entity.job_instance.class parameter, we must now use akeneo_batch.entity.job_instance.class
- Inject EventDispatcher inside AbstractController
- Add missing getEntity() method in product value interface
- Add methods inside CategoryInterface
- Inject `Symfony\Component\EventDispatcher\EventDispatcherInterface` inside Attribute, AssociationType, Category, Family and Group managers
- Inject `Pim\Bundle\CatalogBundle\Manager\FamilyManager` in `Pim\Bundle\EnrichBundle\Controller\FamilyController`
- Inject `Doctrine\Common\Persistence\ObjectManager` in `Pim\Bundle\CatalogBundle\Manager\AssociationTypeManager`
- Inject `Doctrine\Common\Persistence\ObjectManager` in `Pim\Bundle\CatalogBundle\Manager\FamilyManager`
- Inject group and group types classes in `Pim\Bundle\CatalogBundle\Manager\GroupManager`
- Inject `Pim\Bundle\CatalogBundle\Manager\AssociationTypeManager` in `Pim\Bundle\EnrichBundle\Controller\AssociationTypeController`
- Inject `Pim\Bundle\CatalogBundle\Manager\FamilyManager` in `Pim\Bundle\EnrichBundle\Controller\FamilyController`
- Inject SecurityFacade inside `Pim\Bundle\EnrichBundle\Controller\CategoryController`
- Each dashboard widget has to define its full template, nothing is rendered automatically
- Delete `Pim\Bundle\DataGridBundle\Extension\Filter\MongoDBFilterExtension`, `Pim\Bundle\DataGridBundle\Extension\Filter\OrmFilterExtension`, `Pim\Bundle\DataGridBundle\Extension\Filter\ProductFilterExtension`
- Rename `Pim\Bundle\DataGridBundle\Extension\Filter\AbstractFilterExtension` to `Pim\Bundle\DataGridBundle\Extension\Filter\FilterExtension` which expects a `Pim\Bundle\DataGridBundle\Datasource\DatasourceAdapterResolver\` as third argument for its constructor
- Rename constant `Pim\Bundle\DataGridBundle\DependencyInjection\Compiler\AddFilterTypesPass::FILTER_ORM_EXTENSION_ID` to `Pim\Bundle\DataGridBundle\DependencyInjection\Compiler\AddFilterTypesPass::FILTER_EXTENSION_ID`
- Delete `Pim\Bundle\DataGridBundle\Extension\Sorter\MongoDBSorterExtension`, `Pim\Bundle\DataGridBundle\Extension\Sorter\OrmSorterExtension`, `Pim\Bundle\DataGridBundle\Extension\Sorter\ProductSorterExtension`
- Rename `Pim\Bundle\DataGridBundle\Extension\Sorter\AbstractSorterExtension` to `Pim\Bundle\DataGridBundle\Extension\Sorter\SorterExtension`
- Rename constant `Pim\Bundle\DataGridBundle\DependencyInjection\Compiler\AddSortersPass::SORTER_ORM_EXTENSION_ID` to `Pim\Bundle\DataGridBundle\DependencyInjection\Compiler\AddSortersPass::SORTER_EXTENSION_ID`
- Delete service `pim_datagrid.extension.filter.mongodb_filter`
- Delete service `pim_datagrid.extension.filter.product_filter`
- Rename service `pim_datagrid.extension.filter.orm_filter` to `pim_datagrid.extension.filter`
- Delete service `pim_datagrid.extension.sorter.mongodb_sorter`
- Rename service `pim_datagrid.extension.sorter.orm_sorter` to `pim_datagrid.extension.sorter`
- Delete `Pim\Bundle\DataGridBundle\Extension\Pager\MongoDBPagerExtension`,`Pim\Bundle\DataGridBundle\Extension\Pager\OrmPagerExtension` and `Pim\Bundle\DataGridBundle\Extension\Pager\ProductPagerExtension`
- Rename `Pim\Bundle\DataGridBundle\Extension\Pagerr\AbstractPagerExtension` to `Pim\Bundle\DataGridBundle\Extension\Pager\PagerExtension` which expects a `PagerResolver` as first argument
- Delete service `pim_datagrid.extension.pager.mongodb_pager`
- Delete service `pim_datagrid.extension.pager.product_pager`
- Rename service `pim_datagrid.extension.pager.orm_pager` to `pim_datagrid.extension.pager`
- Replace `Pim\Bundle\DataGridBundle\Datasource\Orm\OrmDatasource` by `Pim\Bundle\DataGridBundle\Datasource\Datasource`
- Replace service `pim_datagrid.datasource.orm` by `pim_datagrid.datasource.default`
- Delete `Pim\Bundle\DataGridBundle\Datasource\MongoDB\MongoDBDatasource`
- Delete service `pim_datagrid.datasource.mongodb`
- Remove the flush parameter from Pim\Bundle\CatalogBundle\Doctrine\MongoDB\CompletenessGenerator::generateMissingForProduct(), as it was not used properly anymore (completeness are directly pushed to MongoDB without using ODM)
- Rename countForAttribute to countVariantGroupAxis in GroupRepository
- Remove locale-specific rights
- Upgraded to 0.2.* version of akeneo/batch-bundle
- Rename `Pim\Bundle\TransformBundle\DependencyInjection\Compiler\ReplacePimSerializerArgumentsPass` by `Pim\Bundle\Transform\DependencyInjection\Compiler\SerializerPass` and change construct parameters
- AddVersionListener and VersionBuilder use new `pim_versioning.serializer` service
- In InGroupFilter and IsAssociatedFilter constructors, replace the RequestParameters argument by a RequestParametersExtractorInterface
- Change constructor of `Pim\Bundle\DataGridBundle\Controller\ProductExportController` to inject the product repository `Pim\Bundle\CatalogBundle\Repository\ProductRepositoryInterface` as fourth argument
- Rename Pim\CatalogBundle\Model\Media to Pim\CatalogBundle\Model\ProductMedia to reflect the coupling between product media and product value and allow the future introduction of generic media
- Add a $metricClass argument in MetricTransformer constructor
- Add a $mediaClass argument in MediaTransformer constructor
- Add a $metricClass argument in MetricType constructor
- Change the arguments of ProductBuilder to pass classes (product, value, price) as an array
- Change the arguments of EditCommonAttributes to pass classes (metric, media, price) as an array
- Remove not used parameter `pim_import_export.entity.export.class`
- Remove file `Pim\Bundle\ImportExportBundle\DependencyInjection\Compiler\ResolveDoctrineOrmTargetEntitiesPass`
- Replace the filter config parent_type by ftype
- Rename CatalogBundle, VersioningBundle, UserBundle listeners to subscribers
- Change constructor of `Pim\Bundle\DataGridBundle\Manager\DatagridViewManager` to inject the datagrid view repository as first argument (instead of the manager)
- Rename service `pim_catalog.validator.attribute_constraint_guesser` by `pim_catalog.validator.constraint_guesser.chained_attribute`

# 1.1.0 - "Rabbit Punch" (2014-04-16)

## Features
- Implement creating, updating, applying and removing datagrid views
- MongoDB storage support

## Improvements
- Allow to add many quick export on datagrids
- Optimize products mass deletion
- Improve get product REST API
- Improve entity history context display for entities updated during import jobs
- Add a 'properties' field to the Attribute entity to allow easily adding new attribute type dependent properties
- Introduced custom ODM types to map document to one or many entities
- Define specific route and configuration for datagrid quick exports
- Add a parameter to ProductManager::save() and ProductManager::saveAll() to allow saving products without completeness recalculation
- Dispatch event pre/post handler for each mass action
- Enhance the error message displayed when a related entity doesn't exist during an import (for instance we import products and a family doesn't exist)
- Default product datagrid sorting is done descending on updated property

## Bug fixes
- Fixed the verbose option always used in the install command
- Fixed issue on attribute option removal
- Fixed identifier is required attribute
- Fixed get common attributes with common values
- Fixed completeness not removed from changed family
- Fixed Product ORM mapping: activated orphanRemoval of values
- Fixed family import fixtures, we now throw an exception if attribute used as requirement not exists
- Fixed the CSV import of attribute options which can fail due to missing columns when options are not 100% translated
- Fixed the CSV import of attribute option to throw exception when the attribute is not known
- Fixed the CSV export of attributes to avoid to export the virtual group 'Other'
- Prevent considering 0 as a null value when importing metric data
- Ensured the attribute option validation when edit an option
- Fixed the product CSV export when a metric attribute is exported without unit
- Fixed the missed 'there are unsaved changes' message when I delete an option
- Ensured the ability to change the user catalog locale from user fixtures
- Fixed mass delete and pagination
- Fixed the CSV import of family when an attribute does not exist
- Fixed the CSV import of option when an attribute does not exist
- Fixed the erroneous message on completeness tab to display "not yet calculated" instead of "locale non associated to this channel"
- Fixed the 'null' displayed after a dynamic option creation
- Fixed the quick Export to be able to export all the products
- Ensured that we're able to configure the email to use in monolog handler
- Fixed the missing translation keys
- Fixed the route exception for less/address in prod.log
- Fixed the categories tree get cut off on a long list on categiry management
- Fixed the deletion of an attribute option
- Remove the deprecated fallback property in locale and in locales.yml file
- Avoid to recalculate the completeness when I add some products to one or more group with the mass-edit wizard
- Fixed the unique attributes validation during product CSV imports
- Fixed the exception on file_get_content if the image doesn't exist anymore
- Ensure the required property for an identifier when importing attributes
- Fixed the error message when the family is not known when importing products
- Removed useless ```app/entities``` directory

## BC breaks
- Add an argument HydratorInterface in ProductDatasource constructor (MongoDBODM support)
- Add an argument $adapterClass (string for FQCN) in ProductFilterExtension and OrmFilterExtension constructors (MongoDBODM support)
- Remove deprecated fallback property of Locale entity
- Add a generateProductCompletenesses method on CompletenessGeneratorInterface, to generate completeness for one product
- Add setCompletenesses and getCompletenesses method on ProductInterface and Product class
- Add methods getProductQueryBuilder, deleteProductIds methods in ProductRepositoryInterface
- Remove methods setLocale/getLocale, setScope/getScope, setConfiguration/getConfiguration from ProductRepositoryInterface
- Remove methods setLocale/getLocale, setScope/getScope from ProductManager
- Move findAllByAttributes and findOneByWithValues from FlexibleEntityRepositoryInterface to ProductRepositoryInterface
- Move setFlexibleQueryBuilder, findAllByAttributes, findOneByWithValues, getFlexibleQueryBuilder, addJoinToValueTables, findAllByAttributesQB from FlexibleEntityRepository to ProductRepository (ORM)
- Move FilterBundle/Filter/ScopeFilter.php, ProductCompletenessFilter.php, ProductGroupsFilter.php, CategoryFilter.php -> FilterBundle/Filter/Product/ScopeFilter.php, CompletenessFilter, GroupsFilter.php, CategoryFilter.php
- Move FilterBundle/Resources/public/js/datafilter/filter/scope-filter.js, category-filter.js -> FilterBundle/Resources/public/js/datafilter/filter/product_scope-filter.js, product_category-filter.js
- Move FilterBundle/Filter/Flexible/FilterUtility.php -> Filter/ProductFilterUtility.php, remove the flexibleEntityName argument of applyFlexibleFilter, rename applyFlexibleFilter to applyFilterByAttribute
- ProductValueNonBlank renamed to ProductValueComplete
- Remove the AclHelper $aclHelper argument from the DataGridBundle/Extension/Pager/Orm/Pager.php constructor
- Moved CustomEntityBundle to its own repository
- Move `FlexibleEntityBundle/Doctrine/*` -> `CatalogBundle/Doctrine/ORM/*`, rename `FlexibleQueryBuilder*` to `ProductQueryBuilder*`, specialize the implementation and pass the CatalogContext as constructor argument
- Changes in the implementation of storing datagrid state - adding 'pim/datagrid/state-listener' to the datagrid configuration is no longer required, instead, the grid should be rendered with dataGrid.renderStatefulGrid()
- Move `FilterBundle/Filter/Flexible/*` -> `FilterBundle/Filter/ProductValue/*`
- Remove unused FilterBundle/Filter/ProductValue/EntityFilter
- Replace FlexibleManager by ProductManager in ContextConfigurator constructor arguments
- Replace tag `pim_flexibleentity.attributetype` by `pim_catalog.attribute_type`
- Replace service `@pim_flexibleentity.validator.attribute_constraint_guesser` by `@pim_catalog.validator.attribute_constraint_guesser`
- Replace the use of FlexibleValueInterface by ProductValueInterface in AttributeTypeInterface and AbstractAttributeType
- Update ProductValueInterface, add getData, setData and getAttribute methods
- Move `DataGridBundle/Extension/Formatter/Property/*` to `DataGridBundle\Extension\Formatter\Property\ProductValue\*`
- Use CatalogContext and not ProductManager as constructor argument in AddParametersToProductGridListener
- Move mass export in specific controller
- Add an affectsCompleteness method to MassEditActionInterface to indicate whether performing the mass action requires recalculating the product completeness
- Remove DeleteMassActionHandler, replaced by ProductDeleteMassActionHandler
- Change product REST API data and url format
- Remove incomplete REST API for getting multiple products
- Remove Router dependency from json ProductNormalizer
- Replace RegistryInterface with ManagerRegistry in controllers - retrieving the ObjectManager from the AbstractController now requires passing the class name (AbstractDoctrineController::getManagerForClass())
- Change Completeness Manager and Repository function names to something more coherent (generateMissingForxxx)
- Move `DataGridBundle/Extension/Sorter\Orm\FlexibleFieldSorter` to `DataGridBundle/Extension/Sorter/Product/ValueSorter`
- Move `DataGridBundle/Extension/Sorter/Orm/FlexibleFieldSorter` to `DataGridBundle/Extension/Sorter/Product/ValueSorter`
- Move `DataGridBundle/Extension/Selector/Orm/*` to `DataGridBundle/Extension/Selector/Orm/Product` and `DataGridBundle/Extension/Selector/Orm/ProductValue`
- ProductRepository does not extend anymore FlexibleEntityRepository, getFlexibleConfig/setFlexibleConfig have been replaced by getConfiguration/setConfiguration
- Change mass action route for products and create own controller for these mass actions
- Add a MassActionHandlerRegistry for mass action handlers services (works with handler alias)
- Rename ProductDeleteMassActionHandler to DeleteMassActionHandler
- Create MassActionHandlerInterface instead of using OroPlatform one
- Change MassActionDispatcher::dispatch parameters
- Replace `@pim_datagrid.datasource.product.result_record.hydrator` by `@pim_datagrid.datasource.result_record.hydrator.product` and same for class parameter
- Move mass action handlers to its own `Handler` directory
- Create PimDatasourceInterface extending OroDatasourceInterface
- Use PimVersioningBundle:Version for all entity audits instead of OroDataAuditBundle:Audit, replace AuditManager with VersionManager, drop AuditBuilder and refactor listeners that create object versions
- Redefine DeleteMassAction, EditMassAction and ExportMassAction
- Remove data_identifier property defined on datagrid.yml for mass actions
- Rename parameter $queryBuilder as $qb in HydratorInterface
- Add findFamilyCommonAttributeIds and findValuesCommonAttributeIds methods to ProductRepository interface
- Remove queryBuilder property from MassEditActionController and remove $request from each action
- Remove queryBuilder from methods initialize and perform in AbstractMassEditAction and children
- Add setProductsToMassEdit and getProductsToMassEdit in AbstractMassEditAction
- Remove EntityManager property from AddToGroups mass edit action and directly inject GroupRepository
- Remove ProductManager property from Classify mass edit action
- Remove method getProductIdsFromQB from EditCommonAttributes mass edit action
- Remove ProductRepository::findFamilyCommonAttributes() and ProductRepository::findValuesCommonAttributeIds() to replace them by ProductRepository::findCommonAttributeIds()
- Disable global search feature
- Remove the 'searchable' property of AbstractAttribute
- Move ProductRepository::getIdentifier() to attribute repository
- Move CatalogBundle\Entity\Repository\ProductRepository to CatalogBundle\Doctrine\ORM
- Move CatalogBundle\Entity\Repository\AssociationRepository to CatalogBundle\Doctrine\ORM
- Move CatalogBundle\Model\ProductRepositoryInterface to CatalogBundle\Repository
- Move CatalogBundle\Model\AssociationRepositoryInterface to CatalogBundle\Repository
- Move CatalogBundle\Model\CompletenessRepositoryInterface to CatalogBundle\Repository
- EditCommonAttributes class needs the ProductBuilder and ProductMassActionManager now
- Move prepareDBALQuery from ProductRepository to QueryBuilderUtility
- Add a ProductCategoryManager and move here the methods getProductsCountInCategory, getProductIdsInCategory from the ProductManager
- Renamed service writer ids `pim_base_connector.writer.orm.*` -> `pim_base_connector.writer.doctrine.*`
- Replace `@security.context` by `@pim_user.context.user` in `ContextConfigurator`
- Delete the attribute virtual group and the `getVirtualGroup` method of the class `Pim\Bundle\CatalogBundle\Model\AbstractAttribute`
- Render the attribute group mandatory for the creation and the edition of an attribute

# 1.0.2
## Bug Fixes
- Removed hardcoded attribute table from ORM/CompletenessGenerator.php
- Fixed of ProductValue's attributes' exclusion on completeness's computation

# 1.0.1
## Bug Fixes
- Removed hardcoded Attribute from ChainedAttributeConstraintGuesser
- Removed hardcoded Attribute from ValidMetricValidator

# 1.0.0 - "Hare We Go" (2014-03-06)

## Features
- Uservoice integration
- Add a last operations widget on the dashboard
- Add new user as fixtures
- Auto-refresh job execution report page
- Add a checkbox to select all visible rows in entity association grids
- Add colors to channels and use them in scopable field labels to make them more compact

## Improvements
- Load choices for grid filters asynchronously
- Allow adding/removing attributes to mass edit attributes view without a page reload
- Propagate -v option to subcommands of install command
- Fix the versions of dependencies in composer.json
- Undisplay unwanted searchable elements in quick search
- Add icons for category and product in search view
- Prevent hydrating all attributes in the available attributes addition form
- Prevent hydrating all families in the product edition form
- Import conversion units for channels
- Product grid loading performance by hydrating as array and introduce selector extension
- Add a screen to select the attribute type before creating an attribute
- Create check-requirements, assets and database/fixtures commands and simplify install one
- Make documentation tested linking it to our behat scenarios

## Bug fixes
- Fixed non-updated values being displayed in the the audit history
- Fixed attribute group form state not being saved
- Do not display Id as an eligible attribute as label
- Fixed select field missing for scopable simple/multi select attributes in the product form
- Restored missing attributes translation
- Fixed the display of scopable metric attributes in the product edit form
- Fixed regression with resolve target entity on Category entity
- Fixed datepicker in date attribute form
- Fixed unwanted fields appearing in attribute creation form if server-side validation errors are present
- Fixed 500 response when submitting import launch form without selecting file to upload
- Fixed $field_catalogLocale linked bugs
- Fixed scopable value order in product form
- Restored unique variant axis constraint when saving product
- Fixed missing breadcrumbs for edit views
- Fixed lost hashnav when creating an attribute group
- Fixed a bug that prevented saving unchecked checkbox value in product edit form
- Fixed recovered attributes on mass edit action
- Fixed a bug with tooltips sometimes not appearing due to a conflict between bootstrap and jquery tooltip plugins

## BC breaks
- Remove the date type property of Attribute and simplify the pim_catalog_date attribute type to support date only (not date/datetime/time)
- Remove unnecessary AttributeManagerInterface and AttributeInterface in favor of AbstractAttribute
- Rename findByWithSortedAttribute to findOneByWithValues, add pre-select attributes and related translations to reduce number of lazy loaded queries when edit a product
- Rename findByWithAttributes to findAllByAttributes
- MeasureBundle has been moved from the BAP to an external repository (akeneo/measure-bundle).
- BatchBundle has been moved from the BAP to an external repository (akeneo/batch-bundle).
- Remove magic setter access to value (ex: $product->setDescription()), as it has multiple conceptual and
technical flaws (attribute codes are data, not a freeze structure, needed to maintain an full attribute cache in product
that made the entity too smart for its own good and created performances problem)
- Remove Product::createValue(). Can be replaced by calling ProductManager::createFlexibleValue() and setting attribute, scope and locale on the created value.
- Product datagrid, hydrate rows as arrays (in place of objects) to reduce the loading time
- Datagrid configuration, remove [flexible_entity] config to avoid to define the used entity twice
- Rename and move src/Pim/Bundle/EnrichBundle/Resources/views/Completeness/_datagridCompleteness.html.twig => DataGridBundle/Resources/views/Property/completeness.html.twig
- Delete classes ConfigureAssociationProductGridListener and AssociationProductColumnsConfigurator, we now use ConfigureFlexibleGridListener to configure product association grid
- Delete the HideColumnsListener, the ColumnConfigurator is now able to add only columns configured by the user
- Rename CompletenessFilter to ProductCompletenessFilter to be consistent, move also the related js file
- Changed signature of ProductRepository::getEligibleProductIds()
- Changed signature of GroupType::__construct()
- Changed signature of AssociationType::__construct()
- Removed AttributeRepository::findallWithGroups()
- Rename grid_extensions.yml, grid_actions.yml, grid_listeners.yml, grid_attribute_types.yml to extensions.yml, actions.yml, event_listeners.yml, attribute_types.yml

# 1.0.0-rc-1 - "Tortoise Beats Hare" (2014-02-06)

## Features
- Completenesses over channels and locales widget
- New command to install the PIM
- Price attributes can be scopable
- Popin to configure product datagrid columns

## Improvements
- Add missing translations
- New grid implementation
- Grids performances
- Quick export of selected products in the grid
- Status column in the product grid
- Thumbnail in product grid for attribute of type image

## Bug fixes
- Bug #658: Export all activated translations even if no value has been set
- Bug PIM-1892: Prevented the form subscriber to remove form fields if not valid
- Downgrade ICU lib to be compatible with RedHat 6 and CentOS 6
- Fix an issue with excessive url length when mass editing many products
- Products grid loaded twice the first time the screen is displayed
- The first tree is not displayed in the mass edit wizard
- When no group type exist, it's not possible to add Variant Group
- Job validation is applied twice (create import/export)
- Validation messages not visible in job creation popin (create import/export)
- Lose hashnav when I create a tree
- Fix completeness calculation on icecat demo dev data
- Application crash on some product validation fail
- In create product popin, no way to search for family (in select 2 field)
- Attribute export in csv shift columns instead of putting blank values
- Error with field_catalogLocale on first load
- Missing translations in page titles
- When adding a new option from product form, the new option is not in the select
- Category edit and page title not updated

## BC breaks
- Change some translation message keys
- Remove GridBundle, add a new DataGridBundle (based on OroPlatform changes)
- Change filters implementations in FilterBundle
- Update all PIM grids to use the new implementation (extensions for filter, sorter, pager, custom datasource, custom cell formatters)
- Rename TranslatableInterface and TranslatableListener by Localizable one in FlexibleEntityBundle
- Rename translatable attribute property by localizable
- FlexibleQueryBuilder has been rewritten to prepare the MongoDB support (add filters and sorters in FlexibleEntityBundle/Doctrine/ORM)
- FlexibleQueryBuilder is injected to ProductRepository
- ProductRepository is injected in ProductManager
- Remove deprecated flexible entity config which is now builded by flexible manager itself (use doctrine meta)
- Move controllers, forms, routing and views from CatalogBundle to EnrichBundle (rename routes, forms, acls, services)
- Introduce a BaseConnectorBundle and move readers, processors, writers, archivers and related configuration from ImportExportBundle
- Introduce a TransformBundle and move cache, converters, encoders, normalizers, transformers and related configuration from ImportExportBundle
- Renaming of services of ImportExport that have been moved (pim_transform_* and pim_base_connector_*)
- Move functionality related to user preferences from LocaleManager and ChannelManager to a dedicated UserContext
- Remove AbstractFlexibleValue::isMatching() method

# 1.0.0-beta-4 - "The Abominable Snow Rabbit" (2014-01-08)

## Features
- Import product associations (CSV)
- New translation mode : Compare and copy values within a product edit form
- Convert metric values into the conversion unit selected for the channel during export
- Allow filtering and sorting by metric values
- Allow to go back to the grid or create another product after saving one
- Add products to many groups through mass edit wizard
- Attribute options fixture
- Product associations fixture
- Fixtures can be in CSV (all fixtures except users and currencies)
- Fixture files can be imported through a command (all fixtures except users and currencies)
- Add quick create popin for jobs
- Add a WYSIWYG editor for TextArea attributes

## Improvements
- Improve the user experience for family management
- Update import / export detail view by adding a summary
- Improve installer to provide different data set (minimal or dev)
- Use a form extension to apply select2 only on specified fields
- Add real time versioning option in product import
- Merge the configuration of import/export job steps in the first tab of the edit view
- Implement save of base unit and data for metric entity
- Metric values are now exported in two distinct columns (value and unit)
- Metric values can now be imported through two distinct columns ([examples](https://github.com/akeneo/pim-community-dev/blob/42371c0d6c70801a4a23a7aa8cf87e18f417c4a8/features/import/import_products.feature#L170-L198))
- Ajaxify the completeness tab of product edit form
- Change the channel switcher and collapse/expand modes on product edit view
- Add a loading mask when loading quick creation form
- Allow to switch configuration between ORM and ODM
- Update OroPlatform from beta-1 to beta-5
- Move Batch Form Types to ImportExport bundle and refactor them to be able to configure any kind of job
- Don't display several UI elements when users don't have the corresponding rights
- Use aliases for subforms, no more manual instanciation to enhance extensibility
- Product prices can now be imported with a single column per currency

## Bug fixes
- Missing pending versionable entities
- Product edit form fails with memory limit for products contained in large groups
- When I delete a filter price or metric and add it again, the filter is not applied
- Translate metric units in select field
- Values of attributes with the type Number are displayed with .0000 on product edit
- Reduce metric field width
- Sort by metric value in product datagrid
- Constraint of unicity for products of a variant group
- When reimporting a product, history for this product shows Create instead of Update
- The completness calculation takes a lot of time after importing in IcecatDemo
- Apply select2 only on needed fields
- Inverse unit and data position for metric form field
- Unwanted popin when try to leave attribute edit view
- Display bug on channel selector with long labels
- Versioning is not called after import
- I can select a root of a tree in the mass-edit wizard
- Products with no completeness do not show in the grid when selecting All products
- Exporting products with an empty file attribute value fails
- The count of Write when I export products is wrong
- Attributes are created even with minimal install
- Error on disallowed decimal on price are not displayed at the right place
- Initial state of completeness filter is wrong
- Search should take account of ACLs
- Oro mapping issue with search item on beta-1
- Locale selector in the product header is sometimes too short
- Allow to remove a translation setting it to empty
- Completeness doesn't take into account currencies of channels

## BC breaks
- Change AbstractAttribute getters that return a boolean value to use the 'is' prefix instead of 'get'. The affected getters are 'getScopable', 'getTranslatable', 'getRequired', 'getUnique'.
- Product, ProductValue, Media and ProductPrice have switched from Pim\Bundle\CatalogBundle\Entity namespace to the Pim\Bundle\CatalogBundle\Model namespace, to pave the way for the MongoDB implementation
- AbstractEntityFlexible getValue method now returns null in place of false when there is now value related to attribute + locale + scope
- Completeness and Product are not linked any more via a Doctrine relationship. We are cutting the links between Product and other entities in order to pave the way to the ability to switch between MongoDB and ORM while using the same API (apart from Product repository).
- Same thing than above for Category
- Relation between Family and Product has been removed from Family side
- Remove PimDataAuditBundle
- Remove PimDemoBundle
- Move product metric in catalog bundle
- Change jobs.yml to batch_jobs.yml and change expected format to add services and parameters
- Rename getStorageManager in flexible manager and change related references
- Rename AttributeTypeManager to AttributeManager and change related references, move createAttribute, createAttributeOption, createAttributeOptionValue from ProductManager to AttributeManager
- Introduce AttributeManagerInterface and remove references to concrete class
- Change attribute type configuration, refactor the attribute type compiler pass and attribute type factory
- Remove getAttributeOptionValueRepository, getFlexibleValueRepository from FlexibleManager
- Attribute fixtures format has changed
- Product associations import/export format has changed.
- Rename Association to AssociationType and all properties/methods linked to this class.
- Rename ProductAssociation to Association
- Rename ProductAttribute to Attribute

# 1.0.0-beta-3 - "Hare Conditioned" (2013-12-04)

## Features
- History of changes for groups and variant groups
- History of changes for import / export profiles
- History of changes for channels
- Allow creating new options for simple select and multiselect attributes directly from the product edit form
- Add a default tree per user
- Introduce command "pim:completeness:calculate" size argument to manage number of completenesses to calculate
- Switching tree to see sub-categories products count and allow filtering on it
- Group types management
- Import/Export product groups (CSV)
- Import/Export associations (CSV)
- Export product associations (CSV)
- Import/Export attributes (CSV)
- Import/Export attribute options (CSV)
- Upload and import an archive (CSV and medias)
- Download an archive containing the exported products along with media
- Add the column "enabled" in the CSV file for products import/export and for versioning

## Improvements
- Export media into separated sub directories
- Separate product groups and variants management
- Display number of created/updated products during import
- Speed up completeness calculation
- Display the "has product" filter by default in the product grid of group edit view
- Display currency label in currencies datagrid
- Disable changing the code of all configuration-related entities
- Merge the directory and filename of export profiles into a single file path property

## Bug fixes
- Mass delete products
- Fix some issues with import ACL translations (issues#484)
- Add a message when trying to delete an attribute used by one or more variant groups instead of throwing an error
- Selection of products in mass edit
- Versioning of installed entities (from demo bundle)
- For csv export of products, only export values related to selected channel and related locales
- Fix locale activation/deactivation based on locales used by channels
- Fix issue with 100 products csv import

## BC breaks
- Command "pim:product:completeness-calculator" has been replaced into "pim:completeness:calculate"
- Refactor in ImportExport bundle for Readers, Writers and Processors

# 1.0.0-beta-2 - "Hold the Lion, Please" (2013-10-29)

## Features
- Manage variant groups
- CRUD actions on groups
- Manage association between groups and products
- CRUD actions on association entities
- Link products with associations
- Import medias from a CSV file containing name of files
- Export medias from a CSV file
- Apply rights on locales for users
- Do mass classification of products
- Define price attribute type with localizable property

## Improvements
- Upgrade to BAP Beta 1
- Homogenize title/label/name entity properties using label
- Mass actions respects ACL
- Improve Import/Export profile view
- Hide access to shortcut to everyone
- Number, date and datetime attributes can be defined as unique values
- Use server timezone instead of UTC timezone for datagrids
- Make upload widget work on FireFox
- Display skipped data errors on job report

## Bug fixes
- Fix sorting channels by categories
- Bug #324 : Translate group label, attribute label and values on locale switching
- Number of products in categories are not updated after deleting products
- Fix dashboard link to create import/export profile
- Fix price format different between import and enrich
- Fix channel datagrid result count
- Fix end date which is updated for all jobs<|MERGE_RESOLUTION|>--- conflicted
+++ resolved
@@ -8,11 +8,8 @@
 - Continue to group persist()/flush() to the dedicated layer (SaverInterface) to avoid to have them everywhere in the stack
 - Category filter is separated from other datagrid filters for performance concerns
 - Use MySQL as a non blocking session storage
-<<<<<<< HEAD
 - Attribute imports does not support yaml files anymore, only csv files are allowed
-=======
 - Handle Doctrine mapping overrides smoothly (no more need to copy/paste the full mapping of an entity or a document)
->>>>>>> 8cdf8c4f
 
 ## Bug fixes
 - PIM-3874: clicking a category gives an error with only "list categories" permission
