# 1.0.0-

## Features
- Uservoice integration

## Improvements
- Load choices for grid filters asynchronously
- Allow adding/removing attributes to mass edit attributes view without a page reload
- Propagate -v option to subcommands of install command
- Fix the versions of dependencies in composer.json
- Undisplay unwanted searchable elements in quick search
- Add icons for category and product in search view
- Prevent hydrating all attributes in the available attributes addition form
- Prevent hydrating all families in the product edition form
<<<<<<< HEAD
- Product grid loading performance
=======
- Import conversion units for channels
>>>>>>> 60234e9e

## Bug fixes
- Fix non-updated values being displayed in the the audit history
- Fix attribute group form state not being saved
- Do not display Id as an eligible attribute as label
- Fix select field missing for scopable simple/multi select attributes in the product form
- Restored missing attributes translation
- Fix the display of scopable metric attributes in the product edit form

## BC breaks
- Remove the date type property of Attribute and simplify the pim_catalog_date attribute type to support date only (not date/datetime/time)
- Remove unnecessary AttributeManagerInterface and AttributeInterface in favor of AbstractAttribute
- Rename findByWithSortedAttribute to findOneByWithValues, add pre-select attributes and related translations to reduce number of lazy loaded queries when edit a product
- Rename findByWithAttributes to findAllByAttributes
- MeasureBundle has been moved from the BAP to an external repository (akeneo/measure-bundle).
- AkeneoBundle has been moved from the BAP to an external repository (akeneo/batch-bundle).
- Product datagrid, hydrate rows as arrays (in place of objects) to reduce the loading time
- Datagrid configuration, replace [flexible_entity] config by a [source][is_flexible] config to avoid to define the used entity twice

# 1.0.0-rc-1 - "Tortoise Beats Hare" (2014-02-06)

## Features
- Completenesses over channels and locales widget
- New command to install the PIM
- Price attributes can be scopable
- Popin to configure product datagrid columns

## Improvements
- Add missing translations
- New grid implementation
- Grids performances
- Quick export of selected products in the grid
- Status column in the product grid
- Thumbnail in product grid for attribute of type image

## Bug fixes
- Bug #658: Export all activated translations even if no value has been set
- Bug PIM-1892: Prevented the form subscriber to remove form fields if not valid
- Downgrade ICU lib to be compatible with RedHat 6 and CentOS 6
- Fix an issue with excessive url length when mass editing many products
- Products grid loaded twice the first time the screen is displayed
- The first tree is not displayed in the mass edit wizard
- When no group type exist, it's not possible to add Variant Group
- Job validation is applied twice (create import/export) 
- Validation messages not visible in job creation popin (create import/export)
- Lose hashnav when I create a tree
- Fix completeness calculation on icecat demo dev data
- Application crash on some product validation fail
- In create product popin, no way to search for family (in select 2 field)
- Attribute export in csv shift columns instead of putting blank values
- Error with field_catalogLocale on first load
- Missing translations in page titles
- When adding a new option from product form, the new option is not in the select
- Category edit and page title not updated

## BC breaks
- Change some translation message keys
- Remove GridBundle, add a new DataGridBundle (based on OroPlatform changes)
- Change filters implementations in FilterBundle
- Update all PIM grids to use the new implementation (extensions for filter, sorter, pager, custom datasource, custom cell formatters)
- Rename TranslatableInterface and TranslatableListener by Localizable one in FlexibleEntityBundle
- Rename translatable attribute property by localizable
- FlexibleQueryBuilder has been rewritten to prepare the MongoDB support (add filters and sorters in FlexibleEntityBundle/Doctrine/ORM)
- FlexibleQueryBuilder is injected to ProductRepository
- ProductRepository is injected in ProductManager
- Remove deprecated flexible entity config which is now builded by flexible manager itself (use doctrine meta)
- Move controllers, forms, routing and views from CatalogBundle to EnrichBundle (rename routes, forms, acls, services)
- Introduce a BaseConnectorBundle and move readers, processors, writers, archivers and related configuration from ImportExportBundle
- Introduce a TransformBundle and move cache, converters, encoders, normalizers, transformers and related configuration from ImportExportBundle
- Renaming of services of ImportExport that have been moved (pim_transform_* and pim_base_connector_*)
- Move functionality related to user preferences from LocaleManager and ChannelManager to a dedicated UserContext
- Remove AbstractFlexibleValue::isMatching() method

# 1.0.0-beta-4 - "The Abominable Snow Rabbit" (2014-01-08)

## Features
- Import product associations (CSV)
- New translation mode : Compare and copy values within a product edit form
- Convert metric values into the conversion unit selected for the channel during export
- Allow filtering and sorting by metric values
- Allow to go back to the grid or create another product after saving one
- Add products to many groups through mass edit wizard
- Attribute options fixture
- Product associations fixture
- Fixtures can be in CSV (all fixtures except users and currencies)
- Fixture files can be imported through a command (all fixtures except users and currencies)
- Add quick create popin for jobs
- Add a WYSIWYG editor for TextArea attributes

## Improvements
- Improve the user experience for family management
- Update import / export detail view by adding a summary
- Improve installer to provide different data set (minimal or dev)
- Use a form extension to apply select2 only on specified fields
- Add real time versioning option in product import
- Merge the configuration of import/export job steps in the first tab of the edit view
- Implement save of base unit and data for metric entity
- Metric values are now exported in two distinct columns (value and unit)
- Metric values can now be imported through two distinct columns ([examples](https://github.com/akeneo/pim-community-dev/blob/42371c0d6c70801a4a23a7aa8cf87e18f417c4a8/features/import/import_products.feature#L170-L198))
- Ajaxify the completeness tab of product edit form
- Change the channel switcher and collapse/expand modes on product edit view
- Add a loading mask when loading quick creation form
- Allow to switch configuration between ORM and ODM
- Update OroPlatform from beta-1 to beta-5
- Move Batch Form Types to ImportExport bundle and refactor them to be able to configure any kind of job
- Don't display several UI elements when users don't have the corresponding rights
- Use aliases for subforms, no more manual instanciation to enhance extensibility
- Product prices can now be imported with a single column per currency

## Bug fixes
- Missing pending versionable entities
- Product edit form fails with memory limit for products contained in large groups
- When I delete a filter price or metric and add it again, the filter is not applied
- Translate metric units in select field
- Values of attributes with the type Number are displayed with .0000 on product edit
- Reduce metric field width
- Sort by metric value in product datagrid
- Constraint of unicity for products of a variant group
- When reimporting a product, history for this product shows Create instead of Update
- The completness calculation takes a lot of time after importing in IcecatDemo
- Apply select2 only on needed fields
- Inverse unit and data position for metric form field
- Unwanted popin when try to leave attribute edit view
- Display bug on channel selector with long labels
- Versioning is not called after import
- I can select a root of a tree in the mass-edit wizard
- Products with no completeness do not show in the grid when selecting All products
- Exporting products with an empty file attribute value fails
- The count of Write when I export products is wrong
- Attributes are created even with minimal install
- Error on disallowed decimal on price are not displayed at the right place
- Initial state of completeness filter is wrong
- Search should take account of ACLs
- Oro mapping issue with search item on beta-1
- Locale selector in the product header is sometimes too short
- Allow to remove a translation setting it to empty
- Completeness doesn't take into account currencies of channels

## BC breaks
- Change AbstractAttribute getters that return a boolean value to use the 'is' prefix instead of 'get'. The affected getters are 'getScopable', 'getTranslatable', 'getRequired', 'getUnique'.
- Product, ProductValue, Media and ProductPrice have switched from Pim\Bundle\CatalogBundle\Entity namespace to the Pim\Bundle\CatalogBundle\Model namespace, to pave the way for the MongoDB implementation
- AbstractEntityFlexible getValue method now returns null in place of false when there is now value related to attribute + locale + scope
- Completeness and Product are not linked any more via a Doctrine relationship. We are cutting the links between Product and other entities in order to pave the way to the ability to switch between MongoDB and ORM while using the same API (apart from Product repository).
- Same thing than above for Category
- Relation between Family and Product has been removed from Family side
- Remove PimDataAuditBundle
- Remove PimDemoBundle
- Move product metric in catalog bundle
- Change jobs.yml to batch_jobs.yml and change expected format to add services and parameters
- Rename getStorageManager in flexible manager and change related references
- Rename AttributeTypeManager to AttributeManager and change related references, move createAttribute, createAttributeOption, createAttributeOptionValue from ProductManager to AttributeManager
- Introduce AttributeManagerInterface and remove references to concrete class
- Change attribute type configuration, refactor the attribute type compiler pass and attribute type factory
- Remove getAttributeOptionValueRepository, getFlexibleValueRepository from FlexibleManager
- Attribute fixtures format has changed
- Product associations import/export format has changed.
- Rename Association to AssociationType and all properties/methods linked to this class.
- Rename ProductAssociation to Association
- Rename ProductAttribute to Attribute

# 1.0.0-beta-3 - "Hare Conditioned" (2013-12-04)

## Features
- History of changes for groups and variant groups
- History of changes for import / export profiles
- History of changes for channels
- Allow creating new options for simple select and multiselect attributes directly from the product edit form
- Add a default tree per user
- Introduce command "pim:completeness:calculate" size argument to manage number of completenesses to calculate
- Switching tree to see sub-categories products count and allow filtering on it
- Group types management
- Import/Export product groups (CSV)
- Import/Export associations (CSV)
- Export product associations (CSV)
- Import/Export attributes (CSV)
- Import/Export attribute options (CSV)
- Upload and import an archive (CSV and medias)
- Download an archive containing the exported products along with media
- Add the column "enabled" in the CSV file for products import/export and for versioning

## Improvements
- Export media into separated sub directories
- Separate product groups and variants management
- Display number of created/updated products during import
- Speed up completeness calculation
- Display the "has product" filter by default in the product grid of group edit view
- Display currency label in currencies datagrid
- Disable changing the code of all configuration-related entities
- Merge the directory and filename of export profiles into a single file path property

## Bug fixes
- Mass delete products
- Fix some issues with import ACL translations (issues#484)
- Add a message when trying to delete an attribute used by one or more variant groups instead of throwing an error
- Selection of products in mass edit
- Versioning of installed entities (from demo bundle)
- For csv export of products, only export values related to selected channel and related locales
- Fix locale activation/deactivation based on locales used by channels
- Fix issue with 100 products csv import

## BC breaks
- Command "pim:product:completeness-calculator" has been replaced into "pim:completeness:calculate"
- Refactor in ImportExport bundle for Readers, Writers and Processors

# 1.0.0-beta-2 - "Hold the Lion, Please" (2013-10-29)

## Features
- Manage variant groups
- CRUD actions on groups
- Manage association between groups and products
- CRUD actions on association entities
- Link products with associations
- Import medias from a CSV file containing name of files
- Export medias from a CSV file
- Apply rights on locales for users
- Do mass classification of products
- Define price attribute type with localizable property

## Improvements
- Upgrade to BAP Beta 1
- Homogenize title/label/name entity properties using label
- Mass actions respects ACL
- Improve Import/Export profile view
- Hide access to shortcut to everyone
- Number, date and datetime attributes can be defined as unique values
- Use server timezone instead of UTC timezone for datagrids
- Make upload widget work on FireFox
- Display skipped data errors on job report

## Bug fixes
- Fix sorting channels by categories
- Bug #324 : Translate group label, attribute label and values on locale switching
- Number of products in categories are not updated after deleting products
- Fix dashboard link to create import/export profile
- Fix price format different between import and enrich
- Fix channel datagrid result count
- Fix end date which is updated for all jobs
<|MERGE_RESOLUTION|>--- conflicted
+++ resolved
@@ -1,4 +1,4 @@
-# 1.0.0-
+y# 1.0.0-
 
 ## Features
 - Uservoice integration
@@ -12,11 +12,8 @@
 - Add icons for category and product in search view
 - Prevent hydrating all attributes in the available attributes addition form
 - Prevent hydrating all families in the product edition form
-<<<<<<< HEAD
+- Import conversion units for channels
 - Product grid loading performance
-=======
-- Import conversion units for channels
->>>>>>> 60234e9e
 
 ## Bug fixes
 - Fix non-updated values being displayed in the the audit history
