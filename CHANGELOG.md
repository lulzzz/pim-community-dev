--- conflicted
+++ resolved
@@ -1,13 +1,3 @@
-<<<<<<< HEAD
-# 1.2.23 (2015-01-23)
-
-## Bug fixes
-- PIM-3664: Fix product media stacktrace regression on missing media on filesystem during an export
-- PIM-3677: Fix `Pim\Bundle\CatalogBundle\Doctrine\ReferencedCollection` saving problem
-
-# 1.2.22 (2015-01-21)
-- Crowdin Updated translations
-=======
 # 1.3.x
 
 ## Features
@@ -178,7 +168,15 @@
 - PIM-3332: Fix incompatibility with overriden category due to usage of ParamConverter in ProductController
 - PIM-3069: Fix image file prefixes not well generated on product creation (import and fixtures)
 - PIM-3548: Do not use the absolute file path of a media
->>>>>>> 84a27cf3
+
+# 1.2.23 (2015-01-23)
+
+## Bug fixes
+- PIM-3664: Fix product media stacktrace regression on missing media on filesystem during an export
+- PIM-3677: Fix `Pim\Bundle\CatalogBundle\Doctrine\ReferencedCollection` saving problem
+
+# 1.2.22 (2015-01-21)
+- Crowdin Updated translations
 
 # 1.2.21 (2015-01-16)
 
