--- conflicted
+++ resolved
@@ -1,4 +1,3 @@
-<<<<<<< HEAD
 # 1.3.x
 
 ## Features
@@ -65,9 +64,8 @@
 - Change constructor of `Pim\Bundle\BaseConnectorBundle\Reader\File\CsvProductReader`. Now `FieldNameBuilder`, channel, locale and currency entity classes are mandatory.
 
 # 1.2.x
-=======
+
 # 1.2.11 (2014-10-31)
->>>>>>> 49e667c6
 
 ## Bug fixes
 - PIM-3308: Fix regression on unclassified filter
