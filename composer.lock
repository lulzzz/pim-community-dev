--- conflicted
+++ resolved
@@ -3633,21 +3633,12 @@
             "source": {
                 "type": "git",
                 "url": "https://github.com/akeneo/platform.git",
-<<<<<<< HEAD
                 "reference": "11baf6d239af060c082b9739d918ccee231d2bda"
             },
             "dist": {
                 "type": "zip",
                 "url": "https://api.github.com/repos/akeneo/platform/zipball/11baf6d239af060c082b9739d918ccee231d2bda",
                 "reference": "11baf6d239af060c082b9739d918ccee231d2bda",
-=======
-                "reference": "e3b8d12b5c7c81b54b6b4bc35eab22e6d33be27a"
-            },
-            "dist": {
-                "type": "zip",
-                "url": "https://api.github.com/repos/akeneo/platform/zipball/e3b8d12b5c7c81b54b6b4bc35eab22e6d33be27a",
-                "reference": "e3b8d12b5c7c81b54b6b4bc35eab22e6d33be27a",
->>>>>>> 7d96f8d0
                 "shasum": ""
             },
             "require": {
