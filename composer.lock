--- conflicted
+++ resolved
@@ -74,21 +74,12 @@
             "source": {
                 "type": "git",
                 "url": "git@github.com:akeneo/DemoBundle.git",
-<<<<<<< HEAD
                 "reference": "497f9b6284b84556666d98c5fa27312f98dca4e6"
             },
             "dist": {
                 "type": "zip",
                 "url": "https://api.github.com/repos/akeneo/DemoBundle/zipball/497f9b6284b84556666d98c5fa27312f98dca4e6",
                 "reference": "497f9b6284b84556666d98c5fa27312f98dca4e6",
-=======
-                "reference": "f95ecf94680ed66be037790473093858a57a6f6f"
-            },
-            "dist": {
-                "type": "zip",
-                "url": "https://api.github.com/repos/akeneo/DemoBundle/zipball/f95ecf94680ed66be037790473093858a57a6f6f",
-                "reference": "f95ecf94680ed66be037790473093858a57a6f6f",
->>>>>>> 3a7af2b9
                 "shasum": ""
             },
             "require": {
