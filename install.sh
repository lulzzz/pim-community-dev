--- conflicted
+++ resolved
@@ -97,13 +97,8 @@
 if [ $TASK = 'db' ] || [ $TASK = 'all' ]; then
     # Ignoring the case where the DB does not exist yet
     php app/console oro:entity-extend:clear
-<<<<<<< HEAD
-    php app/console doctrine:schema:drop --force --full-database 2>&1 > /dev/null || true
-    php app/console doctrine:database:drop --force 2>&1 > /dev/null || true
-=======
     php app/console doctrine:schema:drop --force --full-database > /dev/null 2>&1 || true
     php app/console doctrine:database:drop --force > /dev/null 2>&1 || true
->>>>>>> c7fc82b2
     php app/console doctrine:database:create
     php app/console doctrine:schema:create
     php app/console cache:clear
