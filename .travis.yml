language: php
php:
    - "5.4"
    - "5.5"
    - "5.6"
    - "hhvm"

# Allow to use container infrastructure
sudo: false

matrix:
    allow_failures:
        - php: "hhvm"

cache:
  directories:
    - $HOME/.composer/cache

before_script:
    - echo -e "Host github.com\n\tStrictHostKeyChecking no\n" >> ~/.ssh/config
    - composer self-update --no-interaction
    - sh -c 'if [ "$TRAVIS_PHP_VERSION" != "hhvm" ]; then echo "extension = mongo.so" >> ~/.phpenv/versions/$(phpenv version-name)/etc/php.ini; fi;'
    - sh -c 'if [ "$TRAVIS_PHP_VERSION" != "hhvm" ]; then composer require --no-update doctrine/mongodb-odm v1.0.0-beta12@dev; fi;'
    - sh -c 'if [ "$TRAVIS_PHP_VERSION" != "hhvm" ]; then composer require --no-update doctrine/mongodb-odm-bundle v3.0.0-BETA6@dev; fi;'
<<<<<<< HEAD
    - composer update --prefer-dist --no-interaction
    - ./app/console oro:requirejs:generate-config
    - npm install -g grunt-cli
    - npm install
=======
    - composer update --prefer-dist --no-scripts --no-interaction
    - sh -c 'if [ "$TRAVIS_PHP_VERSION" != "hhvm" ]; then curl http://get.sensiolabs.org/php-cs-fixer.phar -o php-cs-fixer; fi;'
>>>>>>> 912e53a0

script:
    - ./bin/phpunit -c app/phpunit.travis.xml --testsuite PIM_Unit_Test
    - ./phpspec-fix
<<<<<<< HEAD
    - grunt travis
=======
    - sh -c 'if [ "$TRAVIS_PHP_VERSION" != "hhvm" ]; then php php-cs-fixer fix --dry-run -v --diff --config-file=.php_cs; fi;'
    - sh -c 'if [ "$TRAVIS_PHP_VERSION" != "hhvm" ]; then php php-cs-fixer fix --dry-run -v --diff --config-file=.php_cs_spec; fi;'
    - ./app/Resources/jenkins/interface_check.sh src/

>>>>>>> 912e53a0
notifications:
  slack: akeneo:fDZaQeRRj1gVtXCW3f2kQAxo<|MERGE_RESOLUTION|>--- conflicted
+++ resolved
@@ -22,26 +22,19 @@
     - sh -c 'if [ "$TRAVIS_PHP_VERSION" != "hhvm" ]; then echo "extension = mongo.so" >> ~/.phpenv/versions/$(phpenv version-name)/etc/php.ini; fi;'
     - sh -c 'if [ "$TRAVIS_PHP_VERSION" != "hhvm" ]; then composer require --no-update doctrine/mongodb-odm v1.0.0-beta12@dev; fi;'
     - sh -c 'if [ "$TRAVIS_PHP_VERSION" != "hhvm" ]; then composer require --no-update doctrine/mongodb-odm-bundle v3.0.0-BETA6@dev; fi;'
-<<<<<<< HEAD
     - composer update --prefer-dist --no-interaction
+    - sh -c 'if [ "$TRAVIS_PHP_VERSION" != "hhvm" ]; then curl http://get.sensiolabs.org/php-cs-fixer.phar -o php-cs-fixer; fi;'
     - ./app/console oro:requirejs:generate-config
     - npm install -g grunt-cli
     - npm install
-=======
-    - composer update --prefer-dist --no-scripts --no-interaction
-    - sh -c 'if [ "$TRAVIS_PHP_VERSION" != "hhvm" ]; then curl http://get.sensiolabs.org/php-cs-fixer.phar -o php-cs-fixer; fi;'
->>>>>>> 912e53a0
 
 script:
     - ./bin/phpunit -c app/phpunit.travis.xml --testsuite PIM_Unit_Test
     - ./phpspec-fix
-<<<<<<< HEAD
-    - grunt travis
-=======
     - sh -c 'if [ "$TRAVIS_PHP_VERSION" != "hhvm" ]; then php php-cs-fixer fix --dry-run -v --diff --config-file=.php_cs; fi;'
     - sh -c 'if [ "$TRAVIS_PHP_VERSION" != "hhvm" ]; then php php-cs-fixer fix --dry-run -v --diff --config-file=.php_cs_spec; fi;'
     - ./app/Resources/jenkins/interface_check.sh src/
+    - grunt travis
 
->>>>>>> 912e53a0
 notifications:
   slack: akeneo:fDZaQeRRj1gVtXCW3f2kQAxo