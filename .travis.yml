--- conflicted
+++ resolved
@@ -31,12 +31,7 @@
     - ./app/console assets:install
     - npm install -g grunt-cli
     - npm install
-<<<<<<< HEAD
-    - curl http://get.sensiolabs.org/php-cs-fixer.phar -o php-cs-fixer
-=======
     - curl http://get.sensiolabs.org/php-cs-fixer-v1.11.phar -o php-cs-fixer
-    - ./app/console oro:localization:dump
->>>>>>> 946dcf48
 
 script:
     - ./bin/phpunit -c app/phpunit.travis.xml --testsuite PIM_Unit_Test
