--- conflicted
+++ resolved
@@ -181,11 +181,7 @@
             "phpunit-integration-ce": {
                 if (launchIntegrationTests.equals("yes") && editions.contains("ce")) {
                     queue({
-<<<<<<< HEAD
-                        def files = sh (returnStdout: true, script: 'find /home/jenkins/pim/src /home/jenkins/pim/tests -name "*Integration.php" -exec sh -c "grep -Ho \'function test\' {} | uniq -c"  \\; | sed "s/:function test//"').tokenize('\n').tokenize(' ')
-=======
                         def files = sh (returnStdout: true, script: 'find /home/jenkins/pim/src /home/jenkins/pim/tests /home/jenkins/pim/vendor/akeneo/pim-community-dev -name "*Integration.php" -exec sh -c "grep -Ho \'function test\' {} | uniq -c"  \\; | sed "s/:function test//"').tokenize('\n')
->>>>>>> a9e0e248
                         def messages = new net.sf.json.JSONArray()
 
                         for (file in files) {
