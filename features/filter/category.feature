Feature: Filter on category
  In order to filter on products
  As an internal process or any user
  I need to be able to filter on product by category

  Scenario: Successfully filter on category
    Given a "footwear" catalog configuration
    And the following products:
      | sku     | categories                         |
      | BOOTBXS | winter_boots, winter_collection    |
      | BOOTWXS | winter_boots, sandals              |
      | BOOTBS  | sandals                            |
      | BOOTBL  |                                    |
      | BOOTRXS | 2014_collection, summer_collection |
    Then I should get the following results for the given filters:
<<<<<<< HEAD
      | filter                                                                                          | result                           |
      | [{"field":"categories", "operator":"IN",                 "value": ["winter_boots", "sandals"]}] | ["BOOTBXS", "BOOTWXS", "BOOTBS"] |
      | [{"field":"categories", "operator":"NOT IN",             "value": ["winter_boots"]}]            | ["BOOTBS", "BOOTBL", "BOOTRXS"]  |
      | [{"field":"categories", "operator":"UNCLASSIFIED",       "value": []}]                          | ["BOOTBL"]                       |
      | [{"field":"categories", "operator":"IN OR UNCLASSIFIED", "value": ["sandals"]}]                 | ["BOOTBS", "BOOTBL", "BOOTWXS"]  |
      | [{"field":"categories", "operator":"IN CHILDREN",        "value": ["summer_collection"]}]       | ["BOOTBS", "BOOTRXS", "BOOTWXS"] |
      | [{"field":"categories", "operator":"NOT IN CHILDREN",    "value": ["winter_collection"]}]       | ["BOOTBS", "BOOTBL", "BOOTRXS"]  |
      | [{"field":"categories", "operator":"NOT IN CHILDREN",    "value": ["winter_collection"]}, {"field":"categories", "operator":"IN", "value": ["sandals"]}] | ["BOOTBS"] |
      | [{"field":"categories", "operator":"NOT IN CHILDREN",    "value": ["winter_collection"]}, {"field":"categories", "operator":"IN OR UNCLASSIFIED", "value": ["sandals"]}] | ["BOOTBS", "BOOTBL"] |
=======
      | filter                                                                                                                                                                   | result                           |
      | [{"field":"categories", "operator":"IN",                 "value": ["winter_boots", "sandals"]}]                                                                          | ["BOOTBXS", "BOOTWXS", "BOOTBS"] |
      | [{"field":"categories", "operator":"NOT IN",             "value": ["winter_boots"]}]                                                                                     | ["BOOTBS", "BOOTBL", "BOOTRXS"]  |
      | [{"field":"categories", "operator":"UNCLASSIFIED",       "value": []}]                                                                                                   | ["BOOTBL"]                       |
      | [{"field":"categories", "operator":"IN OR UNCLASSIFIED", "value": ["sandals"]}]                                                                                          | ["BOOTBS", "BOOTBL", "BOOTWXS"]  |
      | [{"field":"categories", "operator":"IN CHILDREN",        "value": ["summer_collection"]}]                                                                                | ["BOOTBS", "BOOTRXS", "BOOTWXS"] |
      | [{"field":"categories", "operator":"NOT IN CHILDREN",    "value": ["winter_collection"]}]                                                                                | ["BOOTBS", "BOOTBL", "BOOTRXS"]  |
      | [{"field":"categories", "operator":"NOT IN CHILDREN",    "value": ["winter_collection"]}, {"field":"categories", "operator":"IN", "value": ["sandals"]}]                 | ["BOOTBS"]                       |
      | [{"field":"categories", "operator":"NOT IN CHILDREN",    "value": ["winter_collection"]}, {"field":"categories", "operator":"IN OR UNCLASSIFIED", "value": ["sandals"]}] | ["BOOTBS", "BOOTBL"]             |
>>>>>>> 292ea74c
<|MERGE_RESOLUTION|>--- conflicted
+++ resolved
@@ -13,17 +13,6 @@
       | BOOTBL  |                                    |
       | BOOTRXS | 2014_collection, summer_collection |
     Then I should get the following results for the given filters:
-<<<<<<< HEAD
-      | filter                                                                                          | result                           |
-      | [{"field":"categories", "operator":"IN",                 "value": ["winter_boots", "sandals"]}] | ["BOOTBXS", "BOOTWXS", "BOOTBS"] |
-      | [{"field":"categories", "operator":"NOT IN",             "value": ["winter_boots"]}]            | ["BOOTBS", "BOOTBL", "BOOTRXS"]  |
-      | [{"field":"categories", "operator":"UNCLASSIFIED",       "value": []}]                          | ["BOOTBL"]                       |
-      | [{"field":"categories", "operator":"IN OR UNCLASSIFIED", "value": ["sandals"]}]                 | ["BOOTBS", "BOOTBL", "BOOTWXS"]  |
-      | [{"field":"categories", "operator":"IN CHILDREN",        "value": ["summer_collection"]}]       | ["BOOTBS", "BOOTRXS", "BOOTWXS"] |
-      | [{"field":"categories", "operator":"NOT IN CHILDREN",    "value": ["winter_collection"]}]       | ["BOOTBS", "BOOTBL", "BOOTRXS"]  |
-      | [{"field":"categories", "operator":"NOT IN CHILDREN",    "value": ["winter_collection"]}, {"field":"categories", "operator":"IN", "value": ["sandals"]}] | ["BOOTBS"] |
-      | [{"field":"categories", "operator":"NOT IN CHILDREN",    "value": ["winter_collection"]}, {"field":"categories", "operator":"IN OR UNCLASSIFIED", "value": ["sandals"]}] | ["BOOTBS", "BOOTBL"] |
-=======
       | filter                                                                                                                                                                   | result                           |
       | [{"field":"categories", "operator":"IN",                 "value": ["winter_boots", "sandals"]}]                                                                          | ["BOOTBXS", "BOOTWXS", "BOOTBS"] |
       | [{"field":"categories", "operator":"NOT IN",             "value": ["winter_boots"]}]                                                                                     | ["BOOTBS", "BOOTBL", "BOOTRXS"]  |
@@ -32,5 +21,4 @@
       | [{"field":"categories", "operator":"IN CHILDREN",        "value": ["summer_collection"]}]                                                                                | ["BOOTBS", "BOOTRXS", "BOOTWXS"] |
       | [{"field":"categories", "operator":"NOT IN CHILDREN",    "value": ["winter_collection"]}]                                                                                | ["BOOTBS", "BOOTBL", "BOOTRXS"]  |
       | [{"field":"categories", "operator":"NOT IN CHILDREN",    "value": ["winter_collection"]}, {"field":"categories", "operator":"IN", "value": ["sandals"]}]                 | ["BOOTBS"]                       |
-      | [{"field":"categories", "operator":"NOT IN CHILDREN",    "value": ["winter_collection"]}, {"field":"categories", "operator":"IN OR UNCLASSIFIED", "value": ["sandals"]}] | ["BOOTBS", "BOOTBL"]             |
->>>>>>> 292ea74c
+      | [{"field":"categories", "operator":"NOT IN CHILDREN",    "value": ["winter_collection"]}, {"field":"categories", "operator":"IN OR UNCLASSIFIED", "value": ["sandals"]}] | ["BOOTBS", "BOOTBL"]             |