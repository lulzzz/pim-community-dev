@javascript
Feature: Well display navigation titles
  In order to have a well-formed title each the page
  As a user
  I need to be able to see title depending of the catalog page

  Background:
    Given I am logged in as "admin"

  Scenario: Successfully display the attribute page titles
    Given the following attribute:
      | code              | label             | type                 |
      | short_description | Short description | pim_catalog_textarea |
    When I am on the attributes page
    Then I should see the title "Product attributes"
    When I am on the attribute creation page
    Then I should see the title "Product attributes | Create"
    When I edit the "short_description" attribute
    Then I should see the title "Product attributes Short description | Edit"

  Scenario: Successfully display the channel page titles
    Given the following channel:
      | code    | label   |
      | catalog | Catalog |
    When I am on the channels page
    Then I should see the title "Channels"
    When I am on the channel creation page
    Then I should see the title "Channels | Create"
    When I edit the "catalog" channel
    Then I should see the title "Channels Catalog | Edit"

  Scenario: Successfully display the currency page titles
    Given I am on the currencies page
    Then I should see the title "Currencies"

  Scenario: Successfully display the export page titles
    Given the following jobs:
      | connector            | alias          | code                | label                       | type   |
      | Akeneo CSV Connector | product_export | acme_product_export | Product export for Acme.com | export |
    When I am on the exports page
    Then I should see the title "Export management"
    When I click on the "acme_product_export" row
    Then I should see the title "Export Product export for Acme.com | Show"
    When I press the "Edit" button
    Then I should see the title "Export Product export for Acme.com | Edit"

  Scenario: Successfully display the family page titles
    Given the following family:
      | code   | label   |
      | tshirt | T-Shirt |
    When I am on the families page
    Then I should see the title "Families | Create"
    When I am on the family creation page
    Then I should see the title "Families | Create"
    When I edit the "tshirt" family
    Then I should see the title "Families T-Shirt | Edit"

<<<<<<< HEAD
  Scenario: Successfully display the attribute group create view title
    Given I am on the attribute group creation page
    Then I should see the title "Attribute groups | Create"

  Scenario: Successfully display the group edit view title
=======
  Scenario: Successfully display the attribute group page titles
>>>>>>> 2678a171
    Given the following attribute group:
      | code  | label |
      | sizes | Sizes |
    When I am on the group creation page
    Then I should see the title "Attribute groups | Create"
    When I edit the "sizes" group
    Then I should see the title "Attribute groups Sizes | Edit"

  Scenario: Successfully display the import page titles
    Given the following jobs:
      | connector            | alias          | code                | label                       | type   |
      | Akeneo CSV Connector | product_import | acme_product_import | Product import for Acme.com | import |
    When I am on the imports page
    Then I should see the title "Import management"
    When I click on the "acme_product_import" row
    Then I should see the title "Import Product import for Acme.com | Show"
    When I press the "Edit" button
    Then I should see the title "Import Product import for Acme.com | Edit"

  Scenario: Successfully display the locale page titles
    Given I am on the locales page
    Then I should see the title "Locales"

  Scenario: Successfully display the product page titles
    Given the following product attributes:
      | label | required |
      | SKU   | yes      |
    And the following products:
      | sku   |
      | sku-1 |
    When I am on the products page
    Then I should see the title "Products"
    When I edit the "sku-1" product
    Then I should see the title "Products sku-1 | Edit"

  @skip
  Scenario: Successfully display the variant page titles
    Given there is no variant
    And the following attribute:
      | code      | label      | type                     |
      | color     | Color      | pim_catalog_multiselect  |
    And the following variant:
      | code | label      | attributes |
      | MUG  | Mug Akeneo | color      |
    When I am on the variants page
    Then I should see the title "Variant groups"
    When I edit the "MUG" variant
    Then I should see the title "Variant groups Mug Akeneo | Edit"<|MERGE_RESOLUTION|>--- conflicted
+++ resolved
@@ -55,21 +55,13 @@
     When I edit the "tshirt" family
     Then I should see the title "Families T-Shirt | Edit"
 
-<<<<<<< HEAD
-  Scenario: Successfully display the attribute group create view title
-    Given I am on the attribute group creation page
-    Then I should see the title "Attribute groups | Create"
-
-  Scenario: Successfully display the group edit view title
-=======
   Scenario: Successfully display the attribute group page titles
->>>>>>> 2678a171
     Given the following attribute group:
       | code  | label |
       | sizes | Sizes |
-    When I am on the group creation page
+    When I am on the attribute group creation page
     Then I should see the title "Attribute groups | Create"
-    When I edit the "sizes" group
+    When I edit the "sizes" attribute group
     Then I should see the title "Attribute groups Sizes | Edit"
 
   Scenario: Successfully display the import page titles
