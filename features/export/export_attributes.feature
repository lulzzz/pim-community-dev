@javascript
Feature: Export attributes
  In order to be able to access and modify attributes data outside PIM
  As a product manager
  I need to be able to export attributes

  Scenario: Successfully export attributes
    Given a "footwear" catalog configuration
    And the following job "footwear_attribute_export" configuration:
      | filePath | %tmp%/attribute_export/attribute_export.csv |
    And I am logged in as "Julia"
    And I am on the "footwear_attribute_export" export job page
    When I launch the export job
    And I wait for the "footwear_attribute_export" job to finish
    Then exported file of "footwear_attribute_export" should contain:
    """
    type;code;label-en_US;group;unique;useable_as_grid_filter;allowed_extensions;metric_family;default_metric_unit;reference_data_name;localizable;scopable
    pim_catalog_identifier;sku;SKU;info;1;1;;;;;0;0
    pim_catalog_text;name;Name;info;0;1;;;;;1;0
    pim_catalog_simpleselect;manufacturer;Manufacturer;info;0;1;;;;;0;0
    pim_catalog_multiselect;weather_conditions;"Weather conditions";info;0;1;;;;;0;0
    pim_catalog_textarea;description;Description;info;0;1;;;;;1;1
    pim_catalog_text;comment;Comment;other;0;1;;;;;0;0
    pim_catalog_price_collection;price;Price;marketing;0;1;;;;;0;0
    pim_catalog_simpleselect;rating;Rating;marketing;0;1;;;;;0;0
    pim_catalog_image;side_view;"Side view";media;0;0;gif,png,jpeg,jpg;;;;0;0
    pim_catalog_image;top_view;"Top view";media;0;0;gif,png,jpeg,jpg;;;;0;0
    pim_catalog_simpleselect;size;Size;sizes;0;1;;;;;0;0
    pim_catalog_simpleselect;color;Color;colors;0;1;;;;;0;0
    pim_catalog_simpleselect;lace_color;"Lace color";colors;0;1;;;;;0;0
    pim_catalog_metric;length;Length;info;0;0;;Length;CENTIMETER;;0;0
    pim_catalog_number;number_in_stock;"Number in stock";other;0;0;;;;;0;0
    pim_catalog_date;destocking_date;"Destocking date";other;0;1;;;;;0;0
    pim_catalog_boolean;handmade;Handmade;other;0;1;;;;;0;0
    pim_reference_data_simpleselect;heel_color;Heel color;other;0;1;;;;color;0;0
    pim_reference_data_simpleselect;sole_color;Sole color;other;0;1;;;;color;0;0
    pim_reference_data_simpleselect;cap_color;Cap color;other;0;1;;;;color;1;1
    pim_reference_data_multiselect;sole_fabric;Sole fabric;other;0;1;;;;fabrics;0;0
    pim_reference_data_multiselect;lace_fabric;Lace fabric;other;0;1;;;;fabrics;1;1
<<<<<<< HEAD
    pim_catalog_text;123;"Attribute 123";other;0;1;;;;;0;0
=======
    pim_catalog_number;rate_sale;"Rate of sale";marketing;0;1;;;;;0;0
    pim_catalog_metric;weight;Weight;info;0;0;;Weight;GRAM;;0;0
>>>>>>> e40c0bfa
    """

  Scenario: Successfully export all label locales even if no value were set
    Given a "footwear" catalog configuration
    And the following job "footwear_attribute_export" configuration:
      | filePath | %tmp%/attribute_export/attribute_export.csv |
    And I add the "fr_BE" locale to the "tablet" channel
    And I am logged in as "Julia"
    And I am on the "footwear_attribute_export" export job page
    When I launch the export job
    And I wait for the "footwear_attribute_export" job to finish
    Then exported file of "footwear_attribute_export" should contain:
    """
    type;code;label-en_US;label-fr_BE;group;unique;useable_as_grid_filter;allowed_extensions;metric_family;default_metric_unit;reference_data_name;localizable;scopable
    pim_catalog_identifier;sku;SKU;;info;1;1;;;;;0;0
    pim_catalog_text;name;Name;;info;0;1;;;;;1;0
    pim_catalog_simpleselect;manufacturer;Manufacturer;;info;0;1;;;;;0;0
    pim_catalog_multiselect;weather_conditions;"Weather conditions";;info;0;1;;;;;0;0
    pim_catalog_textarea;description;Description;;info;0;1;;;;;1;1
    pim_catalog_text;comment;Comment;other;;0;1;;;;;0;0
    pim_catalog_price_collection;price;Price;;marketing;0;1;;;;;0;0
    pim_catalog_simpleselect;rating;Rating;;marketing;0;1;;;;;0;0
    pim_catalog_image;side_view;"Side view";;media;0;0;gif,png,jpeg,jpg;;;;0;0
    pim_catalog_image;top_view;"Top view";;media;0;0;gif,png,jpeg,jpg;;;;0;0
    pim_catalog_simpleselect;size;Size;;sizes;0;1;;;;;0;0
    pim_catalog_simpleselect;color;Color;;colors;0;1;;;;;0;0
    pim_catalog_simpleselect;lace_color;"Lace color";;colors;0;1;;;;;0;0
    pim_catalog_metric;length;Length;;info;0;0;;Length;CENTIMETER;;0;0
    pim_catalog_number;number_in_stock;"Number in stock";;other;0;0;;;;;0;0
    pim_catalog_date;destocking_date;"Destocking date";;other;0;1;;;;;0;0
    pim_catalog_boolean;handmade;Handmade;;other;0;1;;;;;0;0
    pim_reference_data_simpleselect;heel_color;"Heel color";;other;0;1;;;;color;0;0
    pim_reference_data_simpleselect;sole_color;"Sole color";;other;0;1;;;;color;0;0
    pim_reference_data_simpleselect;cap_color;"Cap color";;other;0;1;;;;color;1;1
    pim_reference_data_multiselect;sole_fabric;"Sole fabric";;other;0;1;;;;fabrics;0;0
    pim_reference_data_multiselect;lace_fabric;"Lace fabric";;other;0;1;;;;fabrics;1;1
<<<<<<< HEAD
    pim_catalog_text;123;"Attribute 123";;other;0;1;;;;;0;0
=======
    pim_catalog_number;rate_sale;"Rate of sale";;marketing;0;1;;;;;0;0
    pim_catalog_metric;weight;Weight;;info;0;0;;Weight;GRAM;;0;0

>>>>>>> e40c0bfa
    """<|MERGE_RESOLUTION|>--- conflicted
+++ resolved
@@ -37,12 +37,9 @@
     pim_reference_data_simpleselect;cap_color;Cap color;other;0;1;;;;color;1;1
     pim_reference_data_multiselect;sole_fabric;Sole fabric;other;0;1;;;;fabrics;0;0
     pim_reference_data_multiselect;lace_fabric;Lace fabric;other;0;1;;;;fabrics;1;1
-<<<<<<< HEAD
     pim_catalog_text;123;"Attribute 123";other;0;1;;;;;0;0
-=======
     pim_catalog_number;rate_sale;"Rate of sale";marketing;0;1;;;;;0;0
     pim_catalog_metric;weight;Weight;info;0;0;;Weight;GRAM;;0;0
->>>>>>> e40c0bfa
     """
 
   Scenario: Successfully export all label locales even if no value were set
@@ -79,11 +76,8 @@
     pim_reference_data_simpleselect;cap_color;"Cap color";;other;0;1;;;;color;1;1
     pim_reference_data_multiselect;sole_fabric;"Sole fabric";;other;0;1;;;;fabrics;0;0
     pim_reference_data_multiselect;lace_fabric;"Lace fabric";;other;0;1;;;;fabrics;1;1
-<<<<<<< HEAD
     pim_catalog_text;123;"Attribute 123";;other;0;1;;;;;0;0
-=======
     pim_catalog_number;rate_sale;"Rate of sale";;marketing;0;1;;;;;0;0
     pim_catalog_metric;weight;Weight;;info;0;0;;Weight;GRAM;;0;0
 
->>>>>>> e40c0bfa
     """