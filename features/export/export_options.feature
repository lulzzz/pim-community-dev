--- conflicted
+++ resolved
@@ -14,84 +14,43 @@
     And I wait for the "footwear_option_export" job to finish
     Then exported file of "footwear_option_export" should contain:
     """
-<<<<<<< HEAD
-    attribute;code;label-en_US
-    manufacturer;Converse;Converse
-    manufacturer;TimberLand;TimberLand
-    manufacturer;Nike;Nike
-    manufacturer;Caterpillar;Caterpillar
-    weather_conditions;dry;Dry
-    weather_conditions;wet;Wet
-    weather_conditions;hot;Hot
-    weather_conditions;cold;Cold
-    weather_conditions;snowy;Snowy
-    rating;1;"1 star"
-    rating;2;"2 stars"
-    rating;3;"3 stars"
-    rating;4;"4 stars"
-    rating;5;"5 stars"
-    size;35;35
-    size;36;36
-    size;37;37
-    size;38;38
-    size;39;39
-    size;40;40
-    size;41;41
-    size;42;42
-    size;43;43
-    size;44;44
-    size;45;45
-    size;46;46
-    color;white;White
-    color;black;Black
-    color;blue;Blue
-    color;maroon;Maroon
-    color;saddle;Saddle
-    color;greem;Greem
-    color;red;Red
-    color;charcoal;Charcoal
-    lace_color;laces_black;Black
-    lace_color;laces_brown;Brown
-    lace_color;laces_white;White
-=======
-    attribute;code;default;sort_order;label-en_US
-    manufacturer;Converse;0;1;Converse
-    manufacturer;TimberLand;0;2;TimberLand
-    manufacturer;Nike;0;3;Nike
-    manufacturer;Caterpillar;0;4;Caterpillar
-    weather_conditions;dry;0;1;Dry
-    weather_conditions;wet;0;2;Wet
-    weather_conditions;hot;0;3;Hot
-    weather_conditions;cold;0;4;Cold
-    weather_conditions;snowy;0;5;Snowy
-    rating;1;0;1;"1 star"
-    rating;2;0;2;"2 stars"
-    rating;3;0;3;"3 stars"
-    rating;4;0;4;"4 stars"
-    rating;5;0;5;"5 stars"
-    size;35;0;1;35
-    size;36;0;2;36
-    size;37;0;3;37
-    size;38;0;4;38
-    size;39;0;5;39
-    size;40;0;6;40
-    size;41;0;7;41
-    size;42;0;8;42
-    size;43;0;9;43
-    size;44;0;10;44
-    size;45;0;11;45
-    size;46;0;12;46
-    color;white;0;1;White
-    color;black;0;2;Black
-    color;blue;0;3;Blue
-    color;maroon;0;4;Maroon
-    color;saddle;0;5;Saddle
-    color;greem;0;6;Greem
-    color;red;0;7;Red
-    color;charcoal;0;8;Charcoal
-    lace_color;laces_black;0;1;Black
-    lace_color;laces_brown;0;2;Brown
-    lace_color;laces_white;0;3;White
->>>>>>> 38c162a2
+    attribute;code;sort_order;label-en_US
+    manufacturer;Converse;1;Converse
+    manufacturer;TimberLand;2;TimberLand
+    manufacturer;Nike;3;Nike
+    manufacturer;Caterpillar;4;Caterpillar
+    weather_conditions;dry;1;Dry
+    weather_conditions;wet;2;Wet
+    weather_conditions;hot;3;Hot
+    weather_conditions;cold;4;Cold
+    weather_conditions;snowy;5;Snowy
+    rating;1;1;"1 star"
+    rating;2;2;"2 stars"
+    rating;3;3;"3 stars"
+    rating;4;4;"4 stars"
+    rating;5;5;"5 stars"
+    size;35;1;35
+    size;36;2;36
+    size;37;3;37
+    size;38;4;38
+    size;39;5;39
+    size;40;6;40
+    size;41;7;41
+    size;42;8;42
+    size;43;9;43
+    size;44;10;44
+    size;45;11;45
+    size;46;12;46
+    color;white;1;White
+    color;black;2;Black
+    color;blue;3;Blue
+    color;maroon;4;Maroon
+    color;saddle;5;Saddle
+    color;greem;6;Greem
+    color;red;7;Red
+    color;charcoal;8;Charcoal
+    lace_color;laces_black;1;Black
+    lace_color;laces_brown;2;Brown
+    lace_color;laces_white;3;White
 
     """
