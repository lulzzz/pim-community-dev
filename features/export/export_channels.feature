@javascript
Feature: Export channels
  In order to be able to access and modify channels data outside PIM
  As an administrator
  I need to be able to export channels

  Scenario: Successfully export channels
    Given a "footwear" catalog configuration
    And the following job "csv_footwear_channel_export" configuration:
      | filePath | %tmp%/channel_export/channel_export.csv |
    And I am logged in as "Julia"
    And I am on the "csv_footwear_channel_export" export job page
    When I launch the export job
    And I wait for the "csv_footwear_channel_export" job to finish
    Then I should see "Read 2"
    And I should see "Written 2"
    And exported file of "csv_footwear_channel_export" should contain:
    """
<<<<<<< HEAD
    code;label-fr_FR;label-en_US;label-de_DE;conversion_units;currencies;locales;tree
    mobile;Mobile;Mobile;Mobil;;EUR;en_US;2014_collection
    tablet;Tablette;Tablet;Tablet;;USD,EUR;en_US;2014_collection
=======
    code;label;conversion_units;currencies;locales;tree
    mobile;Mobile;;EUR;en_US;2014_collection
    tablet;Tablet;;USD,EUR;en_US;2014_collection
    """

  @jira https://akeneo.atlassian.net/browse/PIM-6047
  Scenario: Do not export empty conversion units of channels
    Given a "footwear" catalog configuration
    And the following job "csv_footwear_channel_export" configuration:
      | filePath | %tmp%/channel_export/channel_export.csv |
    And I am logged in as "Julia"
    And I edit the "mobile" channel
    And I press the "Save" button
    And I am on the "csv_footwear_channel_export" export job page
    When I launch the export job
    And I wait for the "csv_footwear_channel_export" job to finish
    Then I should see "Read 2"
    And I should see "Written 2"
    And exported file of "csv_footwear_channel_export" should contain:
    """
    code;label;conversion_units;currencies;locales;tree
    mobile;Mobile;;EUR;en_US;2014_collection
    tablet;Tablet;;USD,EUR;en_US;2014_collection
>>>>>>> 8a0c85f4
    """<|MERGE_RESOLUTION|>--- conflicted
+++ resolved
@@ -16,14 +16,9 @@
     And I should see "Written 2"
     And exported file of "csv_footwear_channel_export" should contain:
     """
-<<<<<<< HEAD
     code;label-fr_FR;label-en_US;label-de_DE;conversion_units;currencies;locales;tree
     mobile;Mobile;Mobile;Mobil;;EUR;en_US;2014_collection
     tablet;Tablette;Tablet;Tablet;;USD,EUR;en_US;2014_collection
-=======
-    code;label;conversion_units;currencies;locales;tree
-    mobile;Mobile;;EUR;en_US;2014_collection
-    tablet;Tablet;;USD,EUR;en_US;2014_collection
     """
 
   @jira https://akeneo.atlassian.net/browse/PIM-6047
@@ -41,8 +36,7 @@
     And I should see "Written 2"
     And exported file of "csv_footwear_channel_export" should contain:
     """
-    code;label;conversion_units;currencies;locales;tree
-    mobile;Mobile;;EUR;en_US;2014_collection
-    tablet;Tablet;;USD,EUR;en_US;2014_collection
->>>>>>> 8a0c85f4
+    code;label-fr_FR;label-en_US;label-de_DE;conversion_units;currencies;locales;tree
+    mobile;Mobile;Mobile;Mobil;;EUR;en_US;2014_collection
+    tablet;Tablette;Tablet;Tablet;;USD,EUR;en_US;2014_collection
     """