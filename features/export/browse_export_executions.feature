@javascript
Feature: Browse export executions
  In order to view the list of export executions that have been launched
  As a product manager
  I need to be able to view a list of them

  Scenario: Successfully view, sort and filter export executions
    Given a "footwear" catalog configuration
    And I am logged in as "Julia"
    When I am on the exports page
    And I launch the "csv_footwear_product_export" export job
    And I launch the "csv_footwear_category_export" export job
    And I launch the "csv_footwear_attribute_export" export job
    And I launch the "csv_footwear_product_export" export job
    Then I am on the export executions page
    And the grid should contain 4 elements
    And I should see the columns Code, Label, Job, Date and Status
    And I should see entities csv_footwear_product_export, csv_footwear_attribute_export, csv_footwear_category_export and csv_footwear_product_export
    And the rows should be sorted descending by Date
    And I should be able to sort the rows by Code, Label, Job, Date and Status
    And I should be able to use the following filters:
<<<<<<< HEAD
      | filter | operator | value                   | result                                                   |
      | code   | contains | product                 | csv_footwear_product_export, csv_footwear_product_export |
      | label  | contains | category                | csv_footwear_category_export                             |
      | alias  |          | Attribute export in CSV | csv_footwear_attribute_export                            |
      | status |          | STOPPING                |                                                          |
=======
      | filter | value                                               | result                                                                                                |
      | Code   | product                                             | footwear_product_export, footwear_product_export                                                      |
      | Label  | category                                            | footwear_category_export                                                                              |
      | Job    | Attribute export in CSV                             | footwear_attribute_export                                                                             |
      | Status | STOPPING                                            |                                                                                                       |
      | Date   | more than 09/01/2015 05:00 PM                       | footwear_product_export, footwear_category_export, footwear_attribute_export, footwear_product_export |
      | Date   | between 09/01/2050 05:00 PM and 09/01/2100 05:00 AM |                                                                                                       |
>>>>>>> 815a619a
<|MERGE_RESOLUTION|>--- conflicted
+++ resolved
@@ -19,18 +19,10 @@
     And the rows should be sorted descending by Date
     And I should be able to sort the rows by Code, Label, Job, Date and Status
     And I should be able to use the following filters:
-<<<<<<< HEAD
-      | filter | operator | value                   | result                                                   |
-      | code   | contains | product                 | csv_footwear_product_export, csv_footwear_product_export |
-      | label  | contains | category                | csv_footwear_category_export                             |
-      | alias  |          | Attribute export in CSV | csv_footwear_attribute_export                            |
-      | status |          | STOPPING                |                                                          |
-=======
-      | filter | value                                               | result                                                                                                |
-      | Code   | product                                             | footwear_product_export, footwear_product_export                                                      |
-      | Label  | category                                            | footwear_category_export                                                                              |
-      | Job    | Attribute export in CSV                             | footwear_attribute_export                                                                             |
-      | Status | STOPPING                                            |                                                                                                       |
-      | Date   | more than 09/01/2015 05:00 PM                       | footwear_product_export, footwear_category_export, footwear_attribute_export, footwear_product_export |
-      | Date   | between 09/01/2050 05:00 PM and 09/01/2100 05:00 AM |                                                                                                       |
->>>>>>> 815a619a
+      | filter | operator  | value                                       | result                                                                                                |
+      | code   | contains  | product                                     | csv_footwear_product_export, csv_footwear_product_export                                              |
+      | label  | contains  | category                                    | csv_footwear_category_export                                                                          |
+      | alias  |           | Attribute export in CSV                     | csv_footwear_attribute_export                                                                         |
+      | status |           | STOPPING                                    |                                                                                                       |
+      | Date   | more than | 09/01/2015 05:00 PM                         | footwear_product_export, footwear_category_export, footwear_attribute_export, footwear_product_export |
+      | Date   | between   | 09/01/2050 05:00 PM and 09/01/2100 05:00 AM |                                                                                                       |