@javascript
Feature: Change my profile
  In order to change my profile
  As an administrator
  I need to be able to change my profile informations

  Background:
    Given the "apparel" catalog configuration
    And I am logged in as "Peter"

  Scenario: Successfully change avatar
    Given I edit the "admin" user
    When I attach file "akeneo.jpg" to "Avatar"
    And I save the user
<<<<<<< HEAD
    Then I should see "User saved"
    And I should not see the default avatar

  Scenario: Successfully generate API key
    Given I am on the my account page
    Then The API key should be Peter_api_key
    When I press the "btn-apigen" button
    Then The API key should not be Peter_api_key
=======
    Then I should see a flash message "User saved"
    And I should not see the default avatar
>>>>>>> e40c0bfa
<|MERGE_RESOLUTION|>--- conflicted
+++ resolved
@@ -12,16 +12,11 @@
     Given I edit the "admin" user
     When I attach file "akeneo.jpg" to "Avatar"
     And I save the user
-<<<<<<< HEAD
-    Then I should see "User saved"
+    Then I should see a flash message "User saved"
     And I should not see the default avatar
 
   Scenario: Successfully generate API key
     Given I am on the my account page
     Then The API key should be Peter_api_key
     When I press the "btn-apigen" button
-    Then The API key should not be Peter_api_key
-=======
-    Then I should see a flash message "User saved"
-    And I should not see the default avatar
->>>>>>> e40c0bfa
+    Then The API key should not be Peter_api_key