--- conflicted
+++ resolved
@@ -313,11 +313,7 @@
      */
     public function iAmOnTheImportJobPage(JobInstance $job)
     {
-<<<<<<< HEAD
         $this->openPage('Import show', ['id' => $job->getId()]);
-=======
-        $this->openPage('Import show', array('id' => $job->getId()));
->>>>>>> f5f046d7
     }
 
     /**
@@ -500,13 +496,8 @@
      */
     public function iShouldBeOnTheJobPage(JobInstance $job)
     {
-<<<<<<< HEAD
-        $jobPage = sprintf('%s show', ucfirst($job->getType()));
+        $jobPage         = sprintf('%s show', ucfirst($job->getType()));
         $expectedAddress = $this->getPage($jobPage)->getUrl(['id' => $job->getId()]);
-=======
-        $jobPage         = sprintf('%s show', ucfirst($job->getType()));
-        $expectedAddress = $this->getPage($jobPage)->getUrl(array('id' => $job->getId()));
->>>>>>> f5f046d7
         $this->assertAddress($expectedAddress);
     }
 
@@ -665,7 +656,7 @@
 
         $page = $this->getCurrentPage()->open($options);
         $this->loginIfRequired();
-        $this->wait(60000);
+        $this->wait();
 
         return $page;
     }
