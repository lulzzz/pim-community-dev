--- conflicted
+++ resolved
@@ -4,40 +4,17 @@
         alias:     product_import
         label:     Product import
         type:      import
-<<<<<<< HEAD
         configuration:
-            filePath:      /tmp/import/products.csv
-            uploadAllowed: true
-            delimiter:     ;
-            enclosure:     '"'
-            escape:        '\'
-            enabled:          true
-            categoriesColumn: categories
-            familyColumn:     family
-            groupsColumn:     groups
-=======
-        steps:
-            import:
-                reader:
-                    filePath:      /tmp/import/products.csv
-                    uploadAllowed: true
-                    delimiter:     ;
-                    enclosure:     '"'
-                    escape:        '\'
-                processor:
-                    enabled:          true
-                    categoriesColumn: categories
-                    familyColumn:     family
-                    groupsColumn:     groups
-                writer:
-                    realTimeVersioning: true
-            import_associations:
-                reader:
-                    filePath:      /tmp/import/products.csv
-                    uploadAllowed: true
-                    delimiter:     ;
-                    enclosure:     '"'
->>>>>>> a31eb2d7
+            filePath:          /tmp/import/products.csv
+            uploadAllowed:     true
+            delimiter:         ;
+            enclosure:         '"'
+            escape:            '\'
+            enabled:            true
+            categoriesColumn:   categories
+            familyColumn:       family
+            groupsColumn:       groups
+            realTimeVersioning: true
     ecommerce_product_export:
         connector: Akeneo CSV Connector
         alias:     product_export
