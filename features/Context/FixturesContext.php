<?php

namespace Context;

<<<<<<< HEAD
use Akeneo\Bundle\BatchBundle\Entity\JobInstance;
use Behat\Gherkin\Node\PyStringNode;
=======
use Doctrine\Common\Util\ClassUtils;
use Pim\Bundle\CatalogBundle\Model\AttributeGroupInterface;
use Pim\Bundle\CatalogBundle\Model\AttributeOptionInterface;
use Pim\Bundle\CatalogBundle\Model\GroupTypeInterface;
use Pim\Bundle\CommentBundle\Entity\Comment;
use Pim\Bundle\CommentBundle\Model\CommentInterface;
use Symfony\Component\HttpFoundation\File\File;
use Doctrine\Common\Util\Inflector;
>>>>>>> e9cbb331
use Behat\Gherkin\Node\TableNode;
use Behat\MinkExtension\Context\RawMinkContext;
use Doctrine\Common\Util\ClassUtils;
use Doctrine\Common\Util\Inflector;
use Oro\Bundle\UserBundle\Entity\Role;
use Oro\Bundle\UserBundle\Entity\User;
use Pim\Bundle\CatalogBundle\Entity\AssociationType;
use Pim\Bundle\CatalogBundle\Entity\Attribute;
use Pim\Bundle\CatalogBundle\Entity\AttributeGroup;
use Pim\Bundle\CatalogBundle\Entity\AttributeOption;
use Pim\Bundle\CatalogBundle\Entity\Category;
use Pim\Bundle\CatalogBundle\Entity\Channel;
use Pim\Bundle\CatalogBundle\Entity\Family;
use Pim\Bundle\CatalogBundle\Entity\Group;
use Pim\Bundle\CatalogBundle\Entity\GroupType;
use Pim\Bundle\CatalogBundle\Entity\Locale;
use Pim\Bundle\CatalogBundle\Entity\ProductTemplate;
use Pim\Bundle\CatalogBundle\Model\GroupInterface;
use Pim\Bundle\CatalogBundle\Model\Media;
use Pim\Bundle\CatalogBundle\Model\Metric;
use Pim\Bundle\CatalogBundle\Model\ProductPrice;
use Pim\Bundle\CommentBundle\Entity\Comment;
use Pim\Bundle\CommentBundle\Model\CommentInterface;
use Pim\Bundle\DataGridBundle\Entity\DatagridView;
use Symfony\Component\HttpFoundation\File\File;

/**
 * A context for creating entities
 *
 * @author    Gildas Quemener <gildas@akeneo.com>
 * @copyright 2013 Akeneo SAS (http://www.akeneo.com)
 * @license   http://opensource.org/licenses/osl-3.0.php  Open Software License (OSL 3.0)
 */
class FixturesContext extends RawMinkContext
{
    protected $locales = [
        'english' => 'en_US',
        'french'  => 'fr_FR',
        'german'  => 'de_DE',
    ];

    protected $attributeTypes = [
        'text'         => 'pim_catalog_text',
        'number'       => 'pim_catalog_number',
        'textarea'     => 'pim_catalog_textarea',
        'identifier'   => 'pim_catalog_identifier',
        'metric'       => 'pim_catalog_metric',
        'prices'       => 'pim_catalog_price_collection',
        'image'        => 'pim_catalog_image',
        'file'         => 'pim_catalog_file',
        'multiselect'  => 'pim_catalog_multiselect',
        'simpleselect' => 'pim_catalog_simpleselect',
        'date'         => 'pim_catalog_date',
        'boolean'      => 'pim_catalog_boolean',
    ];

    protected $entities = [
        'Attribute'       => 'PimCatalogBundle:Attribute',
        'AttributeGroup'  => 'PimCatalogBundle:AttributeGroup',
        'AttributeOption' => 'PimCatalogBundle:AttributeOption',
        'Channel'         => 'PimCatalogBundle:Channel',
        'Currency'        => 'PimCatalogBundle:Currency',
        'Family'          => 'PimCatalogBundle:Family',
        'Category'        => 'PimCatalogBundle:Category',
        'AssociationType' => 'PimCatalogBundle:AssociationType',
        'JobInstance'     => 'AkeneoBatchBundle:JobInstance',
        'User'            => 'OroUserBundle:User',
        'Role'            => 'OroUserBundle:Role',
        'UserGroup'       => 'OroUserBundle:Group',
        'Locale'          => 'PimCatalogBundle:Locale',
        'GroupType'       => 'PimCatalogBundle:GroupType',
        'Product'         => 'Pim\Bundle\CatalogBundle\Model\Product',
        'ProductGroup'    => 'Pim\Bundle\CatalogBundle\Entity\Group',
    ];

    protected $placeholderValues = [];

    protected $username;

    /**
     * @BeforeScenario
     */
    public function resetPlaceholderValues()
    {
        $this->placeholderValues = [
            '%tmp%'      => getenv('BEHAT_TMPDIR') ?: '/tmp/pim-behat',
            '%fixtures%' => __DIR__ . '/fixtures'
        ];
    }

    /**
     * @BeforeScenario
     */
    public function removeTmpDir()
    {
        $fs = new \Symfony\Component\Filesystem\Filesystem();
        $fs->remove($this->placeholderValues['%tmp%']);
    }

    /**
     * @BeforeScenario
     */
    public function clearUOW()
    {
        foreach ($this->getSmartRegistry()->getManagers() as $manager) {
            $manager->clear();
        }
    }

    /**
     * @BeforeScenario
     */
    public function clearPimFilesystem()
    {
        // FIXME: Remove gitkeep?
        $fs = $this->getPimFilesystem();
        foreach ($fs->keys() as $key) {
            if (strpos($key, '.') !== 0) {
                $fs->delete($key);
            }
        }
    }

    /**
     * Magic methods for getting and creating entities
     *
     * @param string $method
     * @param array  $args
     *
     * @return mixed
     *
     * @throws \BadMethodCallException
     */
    public function __call($method, $args)
    {
        if ('getOrCreate' === $getter = substr($method, 0, 11)) {
            $entityName = substr($method, 11);
        } elseif ('create' === $getter = substr($method, 0, 6)) {
            $entityName = substr($method, 6);
        } elseif ('find' === $getter = substr($method, 0, 4)) {
            $entityName = substr($method, 4);
        } elseif ('get' === $getter = substr($method, 0, 3)) {
            $entityName = substr($method, 3);
        } else {
            $getter = null;
            $entityName = null;
        }

        if ($getter && array_key_exists($entityName, $this->getEntities())) {
            $method = $getter . 'Entity';

            return $this->$method($entityName, $args[0]);
        }

        throw new \BadMethodCallException(sprintf('There is no method named %s in FixturesContext', $method));
    }

    /**
     * @param string $entityName
     * @param mixed  $data
     *
     * @throws \InvalidArgumentException If entity is not found
     *
     * @return object
     */
    public function getEntity($entityName, $data)
    {
        $getter = sprintf('get%s', $entityName);

        if (method_exists($this, $getter)) {
            return $this->$getter($data);
        }

        return $this->getEntityOrException($entityName, $data);
    }

    /**
     * @param string $entityName
     * @param mixed  $data
     *
     * @return object
     */
    public function createEntity($entityName, $data)
    {
        $method = sprintf('create%s', $entityName);

        return $this->$method($data);
    }

    /**
     * @param string $entityName
     * @param string $data
     *
     * @return object
     */
    public function getOrCreateEntity($entityName, $data)
    {
        try {
            return $this->getEntity($entityName, $data);
        } catch (\InvalidArgumentException $e) {
            return $this->createEntity($entityName, $data);
        }
    }

    /**
     * @param string $entityName
     * @param mixed  $criteria
     *
     * @return object|null
     */
    public function findEntity($entityName, $criteria)
    {
        if (!array_key_exists($entityName, $this->getEntities())) {
            throw new \Exception(sprintf('Unrecognized entity "%s".', $entityName));
        }

        if (gettype($criteria) === 'string' || $criteria === null) {
            $criteria = ['code' => $criteria];
        }

        return $this->getRepository($this->getEntities()[$entityName])->findOneBy($criteria);
    }

    /**
     * @param string $entityName
     * @param mixed  $criteria
     *
     * @throws InvalidArgumentException If entity is not found
     *
     * @return object
     */
    public function getEntityOrException($entityName, $criteria)
    {
        $entity = $this->findEntity($entityName, $criteria);

        if (!$entity) {
            if (is_string($criteria)) {
                $criteria = ['code' => $criteria];
            }

            throw new \InvalidArgumentException(
                sprintf(
                    'Could not find "%s" with criteria %s',
                    $this->getEntities()[$entityName],
                    print_r(\Doctrine\Common\Util\Debug::export($criteria, 2), true)
                )
            );
        }

        return $entity;
    }

    /**
     * @param array|string $data
     *
     * @return \Pim\Bundle\CatalogBundle\Model\ProductInterface
     *
     * @Given /^a "([^"]*)" product$/
     */
    public function createProduct($data)
    {
        if (is_string($data)) {
            $data = ['sku' => $data];
        } elseif (isset($data['enabled']) && in_array($data['enabled'], ['yes', 'no'])) {
            $data['enabled'] = ($data['enabled'] === 'yes');
        }

        // Clear product transformer cache
        $this
            ->getContainer()
            ->get('pim_transform.transformer.product')
            ->reset();

        // Reset product import validator
        $this
            ->getContainer()
            ->get('pim_base_connector.validator.product_import')
            ->reset();

        $product = $this->loadFixture('products', $data);

        $this->getProductBuilder()->addMissingProductValues($product);
        $this->getProductManager()->handleMedia($product);

        $this->getProductManager()->saveProduct($product, ['recalculate' => false]);

        return $product;
    }

    /**
     * @param array|string $data
     *
     * @return \Pim\Bundle\CatalogBundle\Entity\Group
     *
     * @Given /^a "([^"]*)" variant group$/
     */
    public function createVariantGroup($data)
    {
        if (is_string($data)) {
            $data = ['code' => $data];
        }

        $variantGroup = $this->getVariantGroup($data['code']);

        // Clear product transformer cache
        $this
            ->getContainer()
            ->get('pim_transform.transformer.product')
            ->reset();

        // Reset product import validator
        $this
            ->getContainer()
            ->get('pim_base_connector.validator.product_import')
            ->reset();

        $data['sku'] = $data['code'];
        unset($data['code']);
        unset($data['group']);
        $product = $this->loadFixture('products', $data);
        // Setup the template with an existing product
        $productValues = $product->getValues()->toArray();
        // TODO HotFix to skip images until we add support
        $skipAttributeTypes = ['pim_catalog_identifier'];
        $skipAxisAttributes = [];
        foreach ($variantGroup->getAttributes() as $axis) {
            $skipAxisAttributes[]= $axis->getCode();
        }

        foreach ($productValues as $valueIdx => $value) {
            if (in_array($value->getAttribute()->getAttributeType(), $skipAttributeTypes)) {
                unset($productValues[$valueIdx]);
            }
            if (in_array($value->getAttribute()->getCode(), $skipAxisAttributes)) {
                unset($productValues[$valueIdx]);
            }
        }
        $productValuesData = $this->normalizeVariantGroupToDB($productValues);

        if ($variantGroup->getProductTemplate()) {
            $template = $variantGroup->getProductTemplate();
        } else {
            $template = new ProductTemplate();
            $variantGroup->setProductTemplate($template);
        }

        $productValuesData = array_merge($template->getValuesData(), $productValuesData);
        $template->setValuesData($productValuesData);
        $this->saveVariantGroup($variantGroup);

        return $variantGroup;
    }

    /**
     * @param ProductValueInterface[] $productValues
     *
     * @return array
     */
    protected function normalizeVariantGroupToDB(array $productValues)
    {
        $normalizer = $this->getContainer()->get('pim_serializer');
        $normalizedValues = [];

        foreach ($productValues as $value) {
            $normalizedValues[$value->getAttribute()->getCode()][] = $normalizer->normalize($value, 'json', ['entity' => 'product']);
        }

        return $normalizedValues;
    }

    /**
     * @param string $code
     *
     * @return Group
     */
    protected function getVariantGroup($code)
    {
        $repository = $this->getContainer()->get('pim_catalog.repository.group');
        $group      = $repository->findOneByCode($code);

        return $group;
    }

    /**
     * @param Group $group
     */
    protected function saveVariantGroup(Group $group)
    {
        $saver = $this->getContainer()->get('pim_catalog.saver.group');
        $saver->save($group);
    }

    /**
     * @param TableNode $table
     *
     * @Given /^the following products?:$/
     */
    public function theFollowingProduct(TableNode $table)
    {
        foreach ($table->getHash() as $data) {
            $this->createProduct($data);
        }
    }

    /**
     * @param TableNode $table
     *
     * @Given /^the product?:$/
     */
    public function theProduct(TableNode $table)
    {
        $this->createProduct(
            $table->getRowsHash()
        );
    }

    /**
     * @param string $status
     * @param string $sku
     *
     * @return Product
     *
     * @Given /^(?:an|a) (enabled|disabled) "([^"]*)" product$/
     */
    public function anEnabledOrDisabledProduct($status, $sku)
    {
        return $this->createProduct(
            [
                'sku'     => $sku,
                'enabled' => $status === 'enabled' ? 'yes' : 'no'
            ]
        );
    }

    /**
     * @param TableNode $table
     *
     * @Given /^the following famil(?:y|ies):$/
     */
    public function theFollowingFamilies(TableNode $table)
    {
        foreach ($table->getHash() as $data) {
            $this->createFamily($data);
        }
    }

    /**
     * @param string $entityName
     *
     * @Given /^there is no (.*)$/
     */
    public function thereIsNoEntity($entityName)
    {
        if (strpos($entityName, ' ')) {
            $entityName = implode('', array_map('ucfirst', explode(' ', $entityName)));
        }

        $entityName = ucfirst($entityName);

        if (!array_key_exists($entityName, $this->getEntities())) {
            throw new \Exception(sprintf('Unrecognized entity "%s".', $entityName));
        }

        $namespace = $this->getEntities()[$entityName];
        $entities = $this->getRepository($namespace)->findAll();

        foreach ($entities as $entity) {
            $this->remove($entity, false);
        }
        $this->flush();
    }

    /**
     * @param TableNode $table
     *
     * @Given /^the following attribute groups?:$/
     */
    public function theFollowingAttributeGroups(TableNode $table)
    {
        foreach ($table->getHash() as $index => $data) {
            $this->createAttributeGroup($data);
        }
    }

    /**
     * @param TableNode $table
     *
     * @Given /^the following attributes?:$/
     */
    public function theFollowingAttributes(TableNode $table)
    {
        foreach ($table->getHash() as $data) {
            $this->createAttribute($data);
        }

        $this->flush();
    }

    /**
     * @param TableNode $table
     *
     * @Given /^the following attribute label translations:$/
     */
    public function theFollowingAttributeLabelTranslations(TableNode $table)
    {
        foreach ($table->getHash() as $data) {
            $this
                ->getAttribute($data['attribute'])
                ->setLocale($this->getLocaleCode($data['locale']))
                ->setLabel($data['label']);
        }

        $this->flush();
    }

    /**
     * @param TableNode $table
     *
     * @Given /^the following product values?:$/
     */
    public function theFollowingProductValues(TableNode $table)
    {
        foreach ($table->getHash() as $row) {
            $row = array_merge(['locale' => null, 'scope' => null, 'value' => null], $row);

            $attributeCode = $row['attribute'];
            if ($row['locale']) {
                $attributeCode .= '-' . $row['locale'];
            }
            if ($row['scope']) {
                $attributeCode .= '-' . $row['scope'];
            }

            $data = [
                'sku'          => $row['product'],
                $attributeCode => $this->replacePlaceholders($row['value'])
            ];

            $this->createProduct($data);
        }

        $this->flush();
    }

    /**
     * @param TableNode $table
     *
     * @Given /^the following variant group values?:$/
     */
    public function theFollowingVariantGroupValues(TableNode $table)
    {
        foreach ($table->getHash() as $row) {
            $row = array_merge(['locale' => null, 'scope' => null, 'value' => null], $row);

            $attributeCode = $row['attribute'];
            if ($row['locale']) {
                $attributeCode .= '-' . $row['locale'];
            }
            if ($row['scope']) {
                $attributeCode .= '-' . $row['scope'];
            }
            $data = [
                'code'         => $row['group'],
                $attributeCode => $this->replacePlaceholders($row['value'])
            ];

            $this->createVariantGroup($data);
        }

        $this->flush();
    }

    /**
     * @param TableNode $table
     *
     * @Given /^the following product comments:$/
     */
    public function theFollowingProductComments(TableNode $table)
    {
        $comments = [];

        foreach ($table->getHash() as $row) {
            $product = $this->getProductManager()->findByIdentifier($row['product']);
            $row['resource'] = $product;
            $comments[$row['#']] = $this->createComment($row, $comments);
        }

        $this->flush();
    }

    /**
     * @param string $sku
     * @param string $attributeCodes
     *
     * @Given /^the "([^"]*)" product has the "([^"]*)" attributes?$/
     */
    public function theProductHasTheAttributes($sku, $attributeCodes)
    {
        $product = $this->getProduct($sku);

        foreach ($this->listToArray($attributeCodes) as $code) {
            $this->getProductBuilder()->addAttributeToProduct($product, $this->getAttribute($code));
        }

        $this->persist($product);
        $this->flush();
    }

    /**
     * @param string $attribute
     * @param string $family
     *
     * @Given /^the attribute "([^"]*)" has been chosen as the family "([^"]*)" label$/
     */
    public function theAttributeHasBeenChosenAsTheFamilyLabel($attribute, $family)
    {
        $code      = $this->camelize($attribute);
        $attribute = $this->getAttribute($code);
        $family    = $this->getFamily($family);

        $family->setAttributeAsLabel($attribute);

        $this->flush();
    }

    /**
     * @param TableNode $table
     *
     * @Given /^the following categor(?:y|ies):$/
     */
    public function theFollowingCategories(TableNode $table)
    {
        foreach ($table->getHash() as $data) {
            $this->createCategory([$data]);
        }
    }

    /**
     * @param TableNode $table
     *
     * @Given /^the following datagrid views:$/
     */
    public function theFollowingDatagridViews(TableNode $table)
    {
        foreach ($table->getHash() as $data) {
            $this->createDatagridView($data);
        }
    }

    /**
     * @param integer $attributeCount
     * @param string  $filterable
     * @param string  $type
     * @param integer $optionCount
     *
     * @Given /^(\d+) (filterable )?(simple|multi) select attributes with (\d+) options per attribute$/
     */
    public function createSelectAttributesWithOptions($attributeCount, $filterable, $type, $optionCount)
    {
        $attCodePattern     = 'attribute_%d';
        $attLabelPattern    = 'Attribute %d';
        $optionCodePattern  = 'attribute_%d_option_%d';
        $optionLabelPattern = 'Option %d for attribute %d';

        $attributeConfig = [
            'type'                   => $this->getAttributeType($type . 'select'),
            'group'                  => 'other',
            'useable_as_grid_filter' => (bool) $filterable
        ];

        $attributeData = [];
        $optionData    = [];

        for ($i = 1; $i <= $attributeCount; $i++) {
            $attributeData[] = [
                'code'        => sprintf($attCodePattern, $i),
                'label-en_US' => sprintf($attLabelPattern, $i),
            ] + $attributeConfig;

            for ($j = 1; $j <= $optionCount; $j++) {
                $optionData[] = [
                    'attribute'   => sprintf($attCodePattern, $i),
                    'code'        => sprintf($optionCodePattern, $i, $j),
                    'label-en_US' => sprintf($optionLabelPattern, $j, $i)
                ];
            }
        }

        foreach ($attributeData as $index => $data) {
            $attribute = $this->loadFixture('attributes', $data);
            $this->persist($attribute, $index % 200 === 0);
        }

        $this->flush();

        foreach ($optionData as $index => $data) {
            $option = $this->loadFixture('attribute_options', $data);
            $this->persist($option, $index % 200 === 0);
        }

        $this->flush();
    }

    /**
     * @param TableNode $table
     *
     * @Then /^there should be the following attributes:$/
     */
    public function thereShouldBeTheFollowingAttributes(TableNode $table)
    {
        foreach ($table->getHash() as $data) {
            $attribute = $this->getAttribute($data['code']);
            $this->refresh($attribute);

            assertEquals($data['label-en_US'], $attribute->getTranslation('en_US')->getLabel());
            assertEquals($this->getAttributeType($data['type']), $attribute->getAttributeType());
            assertEquals(($data['localizable'] == 1), $attribute->isLocalizable());
            assertEquals(($data['scopable'] == 1), $attribute->isScopable());
            assertEquals($data['group'], $attribute->getGroup()->getCode());
            assertEquals(($data['useable_as_grid_filter'] == 1), $attribute->isUseableAsGridFilter());
            assertEquals(($data['unique'] == 1), $attribute->isUnique());
            if ($data['allowed_extensions'] != '') {
                assertEquals(explode(',', $data['allowed_extensions']), $attribute->getAllowedExtensions());
            }
            assertEquals($data['metric_family'], $attribute->getMetricFamily());
            assertEquals($data['default_metric_unit'], $attribute->getDefaultMetricUnit());
        }
    }

    /**
     * @param TableNode $table
     *
     * @Then /^there should be the following options:$/
     */
    public function thereShouldBeTheFollowingOptions(TableNode $table)
    {
        foreach ($table->getHash() as $data) {
            $attribute = $this->getEntityOrException('Attribute', ['code' => $data['attribute']]);
            $option = $this->getEntityOrException(
                'AttributeOption',
                ['code' => $data['code'], 'attribute' => $attribute]
            );
            $this->refresh($option);

            $option->setLocale('en_US');
            assertEquals($data['label-en_US'], (string) $option);
        }
    }

    /**
     * @param TableNode $table
     *
     * @Then /^there should be the following categories:$/
     */
    public function thereShouldBeTheFollowingCategories(TableNode $table)
    {
        foreach ($table->getHash() as $data) {
            $category = $this->getCategory($data['code']);
            $this->refresh($category);

            assertEquals($data['label'], $category->getTranslation('en_US')->getLabel());
            if (empty($data['parent'])) {
                assertNull($category->getParent());
            } else {
                assertEquals($data['parent'], $category->getParent()->getCode());
            }
        }
    }

    /**
     * @param TableNode $table
     *
     * @Then /^there should be the following association types:$/
     */
    public function thereShouldBeTheFollowingAssociationTypes(TableNode $table)
    {
        foreach ($table->getHash() as $data) {
            $associationType = $this->getAssociationType($data['code']);
            $this->refresh($associationType);

            assertEquals($data['label-en_US'], $associationType->getTranslation('en_US')->getLabel());
            assertEquals($data['label-fr_FR'], $associationType->getTranslation('fr_FR')->getLabel());
        }
    }

    /**
     * @param TableNode $table
     *
     * @Then /^there should be the following groups:$/
     */
    public function thereShouldBeTheFollowingGroups(TableNode $table)
    {
        $this->getEntityManager()->clear();
        foreach ($table->getHash() as $data) {
            /** @var GroupInterface $group */
            $group = $this->getProductGroup($data['code']);
            $this->refresh($group);

            assertEquals($data['label-en_US'], $group->getTranslation('en_US')->getLabel());
            assertEquals($data['label-fr_FR'], $group->getTranslation('fr_FR')->getLabel());
            assertEquals($data['type'], $group->getType()->getCode());

            if ($group->getType()->isVariant()) {
                $attributes = [];
                foreach ($group->getAxisAttributes() as $attribute) {
                    $attributes[] = $attribute->getCode();
                }
                asort($attributes);
                $attributes = implode(',', $attributes);
                assertEquals($data['axis'], $attributes);
            }
        }
    }

    /**
     * @param TableNode $table
     *
     * @Given /^the following channels?:$/
     */
    public function theFollowingChannels(TableNode $table)
    {
        foreach ($table->getHash() as $data) {
            $this->createChannel($data);
        }
    }

    /**
     * @param string $locale
     * @param string $channel
     *
     * @Given /^I add the "([^"]*)" locale to the "([^"]*)" channel$/
     */
    public function iAddTheLocaleToTheChannel($locale, $channel)
    {
        $channel = $this->getChannel($channel);

        $localeCode = isset($this->locales[$locale]) ? $this->locales[$locale] : $locale;
        $locale = $this->getLocale($localeCode);
        $channel->addLocale($locale);
        $this->persist($channel);
        $this->persist($locale);
    }

    /**
     * @param TableNode $table
     *
     * @Given /^the following jobs?:$/
     */
    public function theFollowingJobs(TableNode $table)
    {
        $registry = $this->getContainer()->get('akeneo_batch.connectors');

        foreach ($table->getHash() as $data) {
            $jobInstance = new JobInstance($data['connector'], $data['type'], $data['alias']);
            $jobInstance->setCode($data['code']);
            $jobInstance->setLabel($data['label']);

            $job = $registry->getJob($jobInstance);
            $jobInstance->setJob($job);

            $this->persist($jobInstance);
        }
    }

    /**
     * @param string    $code
     * @param TableNode $table
     *
     * @Given /^the following job "([^"]*)" configuration:$/
     */
    public function theFollowingJobConfiguration($code, TableNode $table)
    {
        $jobInstance = $this->getJobInstance($code);
        $configuration = $jobInstance->getRawConfiguration();

        foreach ($table->getRowsHash() as $property => $value) {
            $value = $this->replacePlaceholders($value);
            if (in_array($value, ['yes', 'no'])) {
                $value = 'yes' === $value;
            }

            $configuration[$property] = $value;
        }

        $jobInstance->setRawConfiguration($configuration);
        $this->flush();
    }

    /**
     * @param TableNode $table
     *
     * @Given /^the following product groups?:$/
     */
    public function theFollowingProductGroups(TableNode $table)
    {
        foreach ($table->getHash() as $data) {
            $code = $data['code'];
            $label = $data['label'];
            $type = $data['type'];

            $attributes = (!isset($data['axis']) || $data['axis'] == '')
                ? [] : explode(', ', $data['axis']);

            $products = (isset($data['products'])) ? explode(', ', $data['products']) : [];

            $this->createProductGroup($code, $label, $type, $attributes, $products);
        }
    }

    /**
     * @param TableNode $table
     *
     * @Given /^the following association types?:$/
     */
    public function theFollowingAssociationTypes(TableNode $table)
    {
        foreach ($table->getHash() as $data) {
            $code = $data['code'];
            $label = isset($data['label']) ? $data['label'] : null;

            $this->createAssociationType($code, $label);
        }
    }

    /**
     * @param TableNode $table
     *
     * @Given /^the following group types?:$/
     */
    public function theFollowingGroupTypes(TableNode $table)
    {
        foreach ($table->getHash() as $data) {
            $code = $data['code'];
            $label = isset($data['label']) ? $data['label'] : null;
            $isVariant = isset($data['variant']) ? $data['variant'] : 0;

            $this->createGroupType($code, $label, $isVariant);
        }
    }

    /**
     * @param string $attribute
     * @param string $options
     *
     * @Given /^the following "([^"]*)" attribute options?: (.*)$/
     */
    public function theFollowingAttributeOptions($attribute, $options)
    {
        $attribute = $this->getAttribute(strtolower($attribute));
        foreach ($this->listToArray($options) as $option) {
            $attribute->addOption($this->createOption($option));
        }

        $this->flush();
    }

    /**
     * @param string $attribute
     * @param string $identifier
     * @param string $value
     *
     * @Given /^attribute (\w+) of "([^"]*)" should be "([^"]*)"$/
     */
    public function theOfShouldBe($attribute, $identifier, $value)
    {
        $this->clearUOW();
        $productValue = $this->getProductValue($identifier, strtolower($attribute));
        $this->assertDataEquals($productValue->getData(), $value);
    }

    /**
     * @param mixed  $data
     * @param string $value
     */
    protected function assertDataEquals($data, $value)
    {
        switch ($value) {
            case 'true':
                assertTrue($data);
                break;

            case 'false':
                assertFalse($data);
                break;

            default:
                if ($data instanceof \DateTime) {
                    $data = $data->format('Y-m-d');
                }
                assertEquals($value, $data);
        }
    }

    /**
     * @param string $lang
     * @param string $attribute
     * @param string $identifier
     * @param string $value
     *
     * @Given /^the (\w+) (\w+) of "([^"]*)" should be "([^"]*)"$/
     */
    public function theLocalizableOfShouldBe($lang, $attribute, $identifier, $value)
    {
        $this->clearUOW();
        $productValue = $this->getProductValue($identifier, strtolower($attribute), $this->locales[$lang]);

        $this->assertDataEquals($productValue->getData(), $value);
    }

    /**
     * @param string $lang
     * @param string $scope
     * @param string $attribute
     * @param string $identifier
     * @param string $value
     *
     * @Given /^the (\w+) (\w+) (\w+) of "([^"]*)" should be "([^"]*)"$/
     */
    public function theScopableOfShouldBe($lang, $scope, $attribute, $identifier, $value)
    {
        $this->clearUOW();
        $productValue = $this->getProductValue($identifier, strtolower($attribute), $this->locales[$lang], $scope);

        $this->assertDataEquals($productValue->getData(), $value);
    }

    /**
     * @param string    $attribute
     * @param string    $products
     * @param TableNode $table
     *
     * @Given /^the prices "([^"]*)" of products? (.*) should be:$/
     */
    public function thePricesOfProductsShouldBe($attribute, $products, TableNode $table)
    {
        $this->clearUOW();
        foreach ($this->listToArray($products) as $identifier) {
            $productValue = $this->getProductValue($identifier, strtolower($attribute));

            foreach ($table->getHash() as $price) {
                $productPrice = $productValue->getPrice($price['currency']);
                if ('' === trim($price['amount'])) {
                    assertNull($productPrice->getData());
                } else {
                    assertEquals($price['amount'], $productPrice->getData());
                }
            }
        }
    }

    /**
     * @param string $attribute
     * @param string $products
     * @param string $optionCode
     *
     * @Given /^the option "([^"]*)" of products? (.*) should be "([^"]*)"$/
     */
    public function theOptionOfProductsShouldBe($attribute, $products, $optionCode)
    {
        $this->clearUOW();
        foreach ($this->listToArray($products) as $identifier) {
            $value = $this->getProductValue($identifier, strtolower($attribute));
            $actualCode = $value->getOption() ? $value->getOption()->getCode() : null;
            assertEquals($optionCode, $actualCode);
        }
    }

    /**
     * @param string    $attribute
     * @param string    $products
     * @param TableNode $table
     *
     * @return null
     *
     * @Given /^the options "([^"]*)" of products? (.*) should be:$/
     */
    public function theOptionsOfProductsShouldBe($attribute, $products, TableNode $table)
    {
        $this->clearUOW();
        foreach ($this->listToArray($products) as $identifier) {
            $productValue = $this->getProductValue($identifier, strtolower($attribute));
            $options = $productValue->getOptions();
            $optionCodes = $options->map(
                function ($option) {
                    return $option->getCode();
                }
            );

            $values = array_map(
                function ($row) {
                    return $row['value'];
                },
                $table->getHash()
            );
            $values = array_filter($values);

            assertEquals(count($values), $options->count());
            foreach ($values as $value) {
                assertContains(
                    $value,
                    $optionCodes,
                    sprintf('"%s" does not contain "%s"', join(', ', $optionCodes->toArray()), $value)
                );
            }
        }
    }

    /**
     * @param string $attribute
     * @param string $products
     * @param string $filename
     *
     * @Given /^the file "([^"]*)" of products? (.*) should be "([^"]*)"$/
     */
    public function theFileOfShouldBe($attribute, $products, $filename)
    {
        $this->clearUOW();
        foreach ($this->listToArray($products) as $identifier) {
            $productValue = $this->getProductValue($identifier, strtolower($attribute));
            $media = $productValue->getMedia();
            if ('' === trim($filename)) {
                if ($media) {
                    assertNull($media->getOriginalFilename());
                }
            } else {
                assertEquals($filename, $media->getOriginalFilename());
            }
        }
    }

    /**
     * @param string $attribute
     * @param string $products
     * @param string $data
     *
     * @Given /^the metric "([^"]*)" of products? (.*) should be "([^"]*)"$/
     */
    public function theMetricOfProductsShouldBe($attribute, $products, $data)
    {
        $this->clearUOW();
        foreach ($this->listToArray($products) as $identifier) {
            $productValue = $this->getProductValue($identifier, strtolower($attribute));
            assertEquals($data, $productValue->getMetric()->getData());
        }
    }

    /**
     * @param PyStringNode $string
     *
     * @Given /^the following ([^"]*) file to import:$/
     */
    public function theFollowingFileToImport($extension, PyStringNode $string)
    {
        $extension = strtolower($extension);

        $this->placeholderValues['%file to import%'] = $filename =
            sprintf(
                '%s/pim-import/behat-import-%s.%s',
                $this->placeholderValues['%tmp%'],
                substr(md5(rand()), 0, 7),
                $extension
            );
        @rmdir(dirname($filename));
        @mkdir(dirname($filename), 0777, true);

        file_put_contents($filename, (string) $string);
    }

    /**
     * @param TableNode $table
     *
     * @return null
     *
     * @Given /^the following CSV configuration to import:$/
     */
    public function theFollowingCSVToImport(TableNode $table)
    {
        $delimiter = ';';

        $data = $table->getRowsHash();
        $columns = join($delimiter, array_keys($data));

        $rows = [];
        foreach ($data as $values) {
            foreach ($values as $index => $value) {
                $value = in_array($value, ['yes', 'no']) ? (int) $value === 'yes' : $value;
                $rows[$index][] = $value;
            }
        }
        $rows = array_map(
            function ($row) use ($delimiter) {
                return join($delimiter, $row);
            },
            $rows
        );

        array_unshift($rows, $columns);

        return $this->theFollowingFileToImport('csv', new PyStringNode(join("\n", $rows)));
    }

    /**
     * @param string    $code
     * @param TableNode $table
     *
     * @Given /^import directory of "([^"]*)" contains the following media:$/
     */
    public function importDirectoryOfContainsTheFollowingMedia($code, TableNode $table)
    {
        $configuration = $this
            ->getJobInstance($code)
            ->getRawConfiguration();

        $path = dirname($configuration['filePath']);

        foreach ($table->getRows() as $data) {
            copy(__DIR__ . '/fixtures/'. $data[0], rtrim($path, '/') . '/' .$data[0]);
        }
    }

    /**
     * @param int $expectedTotal
     *
     * @Then /^there should be (\d+) products?$/
     */
    public function thereShouldBeProducts($expectedTotal)
    {
        $total = count($this->getProductManager()->getProductRepository()->findAll());

        assertEquals($expectedTotal, $total);
    }

    /**
     * @param int $expectedTotal
     *
     * @Then /^there should be (\d+) attributes?$/
     */
    public function thereShouldBeAttributes($expectedTotal)
    {
        $total = count($this->getProductManager()->getAttributeRepository()->findAll());

        assertEquals($expectedTotal, $total);
    }

    /**
     * @param int $expectedTotal
     *
     * @Then /^there should be (\d+) categor(?:y|ies)$/
     */
    public function thereShouldBeCategories($expectedTotal)
    {
        $class = $this->getContainer()->getParameter('pim_catalog.entity.category.class');
        $repository = $this->getSmartRegistry()->getRepository($class);
        $total = count($repository->findAll());

        assertEquals($expectedTotal, $total);
    }

    /**
     * @param string    $identifier
     * @param TableNode $table
     *
     * @Given /^the product "([^"]*)" should have the following values?:$/
     */
    public function theProductShouldHaveTheFollowingValues($identifier, TableNode $table)
    {
        $this->clearUOW();
        $product = $this->getProduct($identifier);

        foreach ($table->getRowsHash() as $rawCode => $value) {
            //TODO: does not work for  scopable, non-localizable fields
            list($code, $locale, $scope) = array_replace([null, null, null], explode('-', $rawCode));
            $productValue = $product->getValue($code, $locale, $scope);

            if ('media' === $this->getAttribute($code)->getBackendType()) {
                // media filename is auto generated during media handling and cannot be guessed
                // (it contains a timestamp)
                if ('**empty**' === $value) {
                    assertEmpty((string) $productValue);
                } else {
                    assertTrue(false !== strpos((string) $productValue, $value));
                }
            } else {
                assertEquals($value, (string) $productValue);
            }
        }
    }

    /**
     * @param string $productCode
     * @param string $familyCode
     *
     * @Given /^(?:the )?family of "([^"]*)" should be "([^"]*)"$/
     */
    public function theFamilyOfShouldBe($productCode, $familyCode)
    {
        $family = $this->getProduct($productCode)->getFamily();
        if (!$family) {
            throw \Exception(sprintf('Product "%s" doesn\'t have a family', $productCode));
        }
        assertEquals($familyCode, $family->getCode());
    }

    /**
     * @param string $productCode
     * @param string $categoryCodes
     *
     * @return null
     *
     * @Given /^(?:the )?categor(?:y|ies) of "([^"]*)" should be "([^"]*)"$/
     */
    public function theCategoriesOfShouldBe($productCode, $categoryCodes)
    {
        $product = $this->getProduct($productCode);
        $categories = $product->getCategories()->map(
            function ($category) {
                return $category->getCode();
            }
        )->toArray();
        assertEquals($this->listToArray($categoryCodes), $categories);
    }

    /**
     * @param Channel   $channel
     * @param TableNode $conversionUnits
     *
     * @Given /^the following (channel "(?:[^"]*)") conversion options:$/
     */
    public function theFollowingChannelConversionOptions(Channel $channel, TableNode $conversionUnits)
    {
        $channel->setConversionUnits($conversionUnits->getRowsHash());

        $this->flush();
    }

    /**
     * @param string $group
     * @param array  $products
     *
     * @Then /^"([^"]*)" group should contain "([^"]*)"$/
     */
    public function groupShouldContain($group, $products)
    {
        /** @var GroupInterface $group */
        $group = $this->getProductGroup($group);
        $this->refresh($group);
        $groupProducts = $group->getProducts();

        foreach ($this->listToArray($products) as $sku) {
            if (!$groupProducts->contains($this->getProduct($sku))) {
                throw new \Exception(
                    sprintf('Group "%s" doesn\'t contain product "%s"', $group->getCode(), $sku)
                );
            }
        }
    }

    /**
     * @param string $userGroupName
     *
     * @return \Oro\Bundle\UserBundle\Entity\Group
     */
    public function getUserGroup($userGroupName)
    {
        return $this->getEntityOrException('UserGroup', ['name' => $userGroupName]);
    }

    /**
     * @param string $roleLabel
     *
     * @return \Oro\Bundle\UserBundle\Entity\Role
     */
    public function getRole($roleLabel)
    {
        return $this->getEntityOrException('Role', ['label' => $roleLabel]);
    }

    /**
     * @param string $sku
     *
     * @return \Pim\Bundle\CatalogBundle\Model\Product
     *
     * @throws \InvalidArgumentException
     */
    public function getProduct($sku)
    {
        $product = $this->getProductManager()->findByIdentifier($sku);

        if (!$product) {
            throw new \InvalidArgumentException(sprintf('Could not find a product with sku "%s"', $sku));
        }

        $this->refresh($product);

        return $product;
    }

    /**
     * @param string $username
     *
     * @return User
     *
     * @Then /^there should be a "([^"]*)" user$/
     */
    public function getUser($username)
    {
        return $this->getEntityOrException('User', ['username' => $username]);
    }

    /**
     * @param string $username
     */
    public function setUsername($username)
    {
        $this->username = $username;
    }

    /**
     * @return string
     */
    public function getUsername()
    {
        return $this->username;
    }

    /**
     * @param string $attribute
     *
     * @Given /^I\'ve removed the "([^"]*)" attribute$/
     */
    public function iVeRemovedTheAttribute($attribute)
    {
        $this->remove($this->getAttribute($attribute));
    }

    /**
     * @param string $product
     * @param string $family
     *
     * @Given /^I set product "([^"]*)" family to "([^"]*)"$/
     */
    public function iSetProductFamilyTo($product, $family)
    {
        $this
            ->getProduct($product)
            ->setFamily($this->getFamily($family));

        $this->flush();
    }

    /**
     * @param string $attribute
     * @param string $family
     * @param string $channel
     *
     * @Then /^attribute "([^"]*)" should be required in family "([^"]*)" for channel "([^"]*)"$/
     */
    public function attributeShouldBeRequiredInFamilyForChannel($attribute, $family, $channel)
    {
        $requirement = $this->getAttributeRequirement($attribute, $family, $channel);

        assertNotNull($requirement);
        assertTrue($requirement->isRequired());
    }

    /**
     * @param string $attribute
     * @param string $family
     * @param string $channel
     *
     * @Given /^attribute "([^"]*)" should be optional in family "([^"]*)" for channel "([^"]*)"$/
     */
    public function attributeShouldBeOptionalInFamilyForChannel($attribute, $family, $channel)
    {
        $requirement = $this->getAttributeRequirement($attribute, $family, $channel);

        assertNotNull($requirement);
        assertFalse($requirement->isRequired());
    }

    /**
     * @Given /^the history of the product "([^"]*)" has been built$/
     */
    public function theHistoryOfTheProductHasBeenBuilt($identifier)
    {
        $product = $this->getProduct($identifier);
        $this->getVersionManager()->setRealTimeVersioning(true);
        $versions = $this->getVersionManager()->buildPendingVersions($product);
        foreach ($versions as $version) {
            $this->persist($version);
            $this->flush($version);
        }
    }

    /**
     * @param string $attributeCode
     * @param string $familyCode
     * @param string $channelCode
     *
     * @return AttributeRequirement|null
     */
    protected function getAttributeRequirement($attributeCode, $familyCode, $channelCode)
    {
        $em = $this->getEntityManager();
        $repo = $em->getRepository('PimCatalogBundle:AttributeRequirement');

        $attribute = $this->getAttribute($attributeCode);
        $family = $this->getFamily($familyCode);
        $channel = $this->getChannel($channelCode);

        return $repo->findOneBy(
            [
                'attribute' => $attribute,
                'family' => $family,
                'channel' => $channel,
            ]
        );
    }

    /**
     * @param string $language
     *
     * @return string
     */
    public function getLocaleCode($language)
    {
        if ('default' === $language) {
            return $language;
        }

        if (!isset($this->locales[$language])) {
            throw new \InvalidArgumentException(sprintf('Undefined language "%s"', $language));
        }

        return $this->locales[$language];
    }

    /**
     * @param string $value
     *
     * @return string
     */
    public function replacePlaceholders($value)
    {
        return strtr($value, $this->placeholderValues);
    }

    /**
     * @return array
     */
    public function getEntities()
    {
        return $this->entities;
    }

    /**
     * @param string $identifier
     * @param string $attribute
     * @param string $locale
     * @param string $scope
     *
     * @throws InvalidArgumentException
     *
     * @return ProductValue
     */
    protected function getProductValue($identifier, $attribute, $locale = null, $scope = null)
    {
        if (null === $product = $this->getProduct($identifier)) {
            throw new \InvalidArgumentException(sprintf('Could not find product with identifier "%s"', $identifier));
        }

        if (null === $value = $product->getValue($attribute, $locale, $scope)) {
            throw new \InvalidArgumentException(
                sprintf(
                    'Could not find product value for attribute "%s" in locale "%s" for scope "%s"',
                    $attribute,
                    $locale,
                    $scope
                )
            );
        }

        return $value;
    }

    /**
     * @param string  $code
     * @param string  $label
     * @param boolean $isVariant
     *
     * @return GroupTypeInterface
     */
    protected function createGroupType($code, $label, $isVariant)
    {
        $type = new GroupType();
        $type->setCode($code);
        $type->setVariant($isVariant);
        $type->setLocale('en_US')->setLabel($label);

        $this->persist($type);

        return $type;
    }

    /**
     * @param string|array $data
     *
     * @return Attribute
     */
    protected function createAttribute($data)
    {
        if (is_string($data)) {
            $data = [
                'code' => $data,
                'group' => 'other',
            ];
        }

        $data = array_merge(
            [
                'code'     => null,
                'label'    => null,
                'families' => null,
                'type'     => 'text',
                'group'    => 'other',
            ],
            $data
        );

        if (isset($data['label']) && !isset($data['label-en_US'])) {
            $data['label-en_US'] = $data['label'];
        }

        $data['code'] = $data['code'] ?: $this->camelize($data['label']);
        unset($data['label']);

        $families = $data['families'];
        unset($data['families']);

        $data['type'] = $this->getAttributeType($data['type']);

        foreach ($data as $key => $element) {
            if (in_array($element, ['yes', 'no'])) {
                $data[$key] = $element === 'yes';
            }
        }

        $attribute = $this->loadFixture('attributes', $data);

        if ($families) {
            foreach ($this->listToArray($families) as $familyCode) {
                $this->getFamily($familyCode)->addAttribute($attribute);
            }
        }

        $this->persist($attribute);

        return $attribute;
    }

    /**
     * @param string $type
     *
     * @return string
     */
    protected function getAttributeType($type)
    {
        if (!isset($this->attributeTypes[$type])) {
            throw new \InvalidArgumentException(
                sprintf(
                    'Attribute type "%s" is not defined. Please add it in the %s::$attributeTypes property',
                    $type,
                    get_class($this)
                )
            );
        }

        return $this->attributeTypes[$type];
    }

    /**
     * @param string $code
     *
     * @return Category
     */
    protected function createTree($code)
    {
        return $this->createCategory($code);
    }

    /**
     * @param array|string $data
     *
     * @return Category
     */
    protected function createCategory($data)
    {
        if (is_string($data)) {
            $data = [['code' => $data]];
        }

        $categories = $this->loadFixture('categories', $data);

        /**
         * When using ODM, one must persist and flush category without product
         * before adding and persisting products inside it
         */
        foreach ($categories as $category) {
            $products = $category->getProducts();
            $this->persist($category, true);
            foreach ($products as $product) {
                $product->addCategory($category);
                $this->flush($product);
            }
        }

        return reset($categories);
    }

    /**
     * @param array $data
     *
     * @return Channel
     */
    protected function createChannel($data)
    {
        if (is_string($data)) {
            $data = [['code' => $data]];
        }

        $data = array_merge(
            [
                'label'      => null,
                'color'      => null,
                'currencies' => null,
                'locales'    => null,
                'tree'       => null,
            ],
            $data
        );

        $channel = new Channel();

        $channel->setCode($data['code']);
        $channel->setLabel($data['label']);

        if ($data['color']) {
            $channel->setColor($data['color']);
        }

        foreach ($this->listToArray($data['currencies']) as $currencyCode) {
            $channel->addCurrency($this->getCurrency($currencyCode));
        }

        foreach ($this->listToArray($data['locales']) as $localeCode) {
            $channel->addLocale($this->getLocale($localeCode));
        }

        if ($data['tree']) {
            $channel->setCategory($this->getCategory($data['tree']));
        }

        $this->persist($channel);
    }

    /**
     * @param string $code
     * @param string $label
     * @param string $type
     * @param array  $attributes
     * @param array  $products
     */
    protected function createProductGroup($code, $label, $type, array $attributes, array $products = [])
    {
        $group = new Group();
        $group->setCode($code);
        $group->setLocale('en_US')->setLabel($label); // TODO translation refactoring

        $type = $this->getGroupType($type);
        $group->setType($type);

        foreach ($attributes as $attributeCode) {
            $attribute = $this->getAttribute($attributeCode);
            $group->addAttribute($attribute);
        }

        $this->persist($group);
        $this->flush($group);

        foreach ($products as $sku) {
            if (!empty($sku)) {
                $product = $this->getProduct($sku);
                $product->addGroup($group);
                $this->flush($product);
            }
        }
    }

    /**
     * @param string $code
     * @param string $label
     */
    protected function createAssociationType($code, $label)
    {
        $associationType = new AssociationType();
        $associationType->setCode($code);
        $associationType->setLocale('en_US')->setLabel($label);

        $this->persist($associationType);
    }

    /**
     * @param array $data
     *
     * @return Role
     */
    protected function createRole($data)
    {
        $role = new Role($data['role']);
        $this->persist($role);

        return $role;
    }

    /**
     * Create an attribute option entity
     *
     * @param string $code
     *
     * @return AttributeOptionInterface
     */
    protected function createOption($code)
    {
        $option = new AttributeOption();
        $option->setCode($code);

        return $option;
    }

    /**
     * Create a family
     *
     * @param array|string $data
     *
     * @return Family
     */
    protected function createFamily($data)
    {
        if (is_string($data)) {
            $data = ['code' => $data];
        }

        $family = $this->loadFixture('families', $data);

        $this->persist($family);

        return $family;
    }

    /**
     * Create an attribute group
     *
     * @param array|string $data
     *
     * @return AttributeGroupInterface
     */
    protected function createAttributeGroup($data)
    {
        if (is_string($data)) {
            $data = ['code' => $data];
        }

        $attributeGroup = $this->loadFixture('attribute_groups', $data);

        $this->persist($attributeGroup);

        return $attributeGroup;
    }

    /**
     * @param array              $data
     * @param CommentInterface[] $comments
     *
     * @return CommentInterface
     */
    protected function createComment(array $data, array $comments)
    {
        $resource = $data['resource'];
        $createdAt = \DateTime::createFromFormat('j-M-Y', $data['created_at']);

        $comment = new Comment();
        $comment->setAuthor($this->getUser($data['author']));
        $comment->setCreatedAt($createdAt);
        $comment->setRepliedAt($createdAt);
        $comment->setBody($data['message']);
        $comment->setResourceName(ClassUtils::getClass($resource));
        $comment->setResourceId($resource->getId());

        if (isset($data['parent']) && !empty($data['parent'])) {
            $parent = $comments[$data['parent']];
            $parent->setRepliedAt($createdAt);
            $comment->setParent($parent);
            $this->persist($parent);
        }

        $this->persist($comment);

        return $comment;
    }

    /**
     * Create a datagrid view
     *
     * @param array $data
     *
     * @return DatagridView
     */
    protected function createDatagridView(array $data)
    {
        $columns = array_map(
            function ($column) {
                return trim($column);
            },
            explode(',', $data['columns'])
        );

        $view = new DatagridView();
        $view->setLabel($data['label']);
        $view->setDatagridAlias($data['alias']);
        $view->setFilters(urlencode($data['filters']));
        $view->setColumns($columns);
        $view->setOwner($this->getUser('Peter'));

        $this->persist($view);

        return $view;
    }

    /**
     * Load an installer fixture
     *
     * @param string $type
     * @param array  $data
     * @param string $format
     *
     * @return object
     */
    protected function loadFixture($type, array $data, $format = 'csv')
    {
        $processor = $this
            ->getContainer()
            ->get('pim_installer.fixture_loader.configuration_registry')
            ->getProcessor($type, $format);

        $entity = $processor->process($data);

        return $entity;
    }

    /**
     * @param string $string
     *
     * @return string
     */
    protected function camelize($string)
    {
        return Inflector::camelize(str_replace(' ', '_', strtolower($string)));
    }

    /**
     * @return \Doctrine\ORM\EntityManager
     */
    protected function getEntityManager()
    {
        return $this->getMainContext()->getEntityManager();
    }

    /**
     * @return \Doctrine\Common\Persistence\ManagerRegistry
     */
    protected function getSmartRegistry()
    {
        return $this->getMainContext()->getSmartRegistry();
    }

    /**
     * @param string $namespace
     *
     * @return \Doctrine\Common\Persistence\ObjectRepository
     */
    protected function getRepository($namespace)
    {
        return $this->getSmartRegistry()->getManagerForClass($namespace)->getRepository($namespace);
    }

    /**
     * @return \Pim\Bundle\CatalogBundle\Manager\ProductManager
     */
    protected function getProductManager()
    {
        return $this->getContainer()->get('pim_catalog.manager.product');
    }

    /**
     * @return \Pim\Bundle\CatalogBundle\Builder\ProductBuilder
     */
    protected function getProductBuilder()
    {
        return $this->getContainer()->get('pim_catalog.builder.product');
    }

    /**
     * @return \Pim\Bundle\CatalogBundle\Manager\AttributeManager
     */
    protected function getAttributeManager()
    {
        return $this->getContainer()->get('pim_catalog.manager.attribute');
    }

    /**
     * @return \Pim\Bundle\CatalogBundle\Manager\MediaManager
     */
    protected function getMediaManager()
    {
        return $this->getContainer()->get('pim_catalog.manager.media');
    }

    /**
     * @return \Gaufrette\Filesystem
     */
    protected function getPimFilesystem()
    {
        return $this->getContainer()->get('pim_filesystem');
    }

    /**
     * @return VersionManager
     */
    protected function getVersionManager()
    {
        return $this->getContainer()->get('pim_versioning.manager.version');
    }

    /**
     * @return \Symfony\Component\DependencyInjection\ContainerInterface
     */
    protected function getContainer()
    {
        return $this->getMainContext()->getContainer();
    }

    /**
     * @param string $list
     *
     * @return array
     */
    protected function listToArray($list)
    {
        return $this->getMainContext()->listToArray($list);
    }

    /**
     * @param object $object
     */
    protected function refresh($object)
    {
        if (is_object($object)) {
            $this->getSmartRegistry()->getManagerForClass(get_class($object))->refresh($object);
        }
    }

    /**
     * @param object  $object
     * @param boolean $flush
     */
    protected function persist($object, $flush = true)
    {
        $manager = $this->getSmartRegistry()->getManagerForClass(get_class($object));
        $manager->persist($object);

        if ($flush) {
            $manager->flush($object);
        }
    }

    /**
     * @param object  $object
     * @param boolean $flush
     */
    protected function remove($object, $flush = true)
    {
        $manager = $this->getSmartRegistry()->getManagerForClass(get_class($object));
        $manager->remove($object);

        if ($flush) {
            $manager->flush($object);
        }
    }

    /**
     * @param object $object
     *
     * @return null
     */
    protected function flush($object = null)
    {
        if (!$object) {
            return $this->flushAll();
        }

        $manager = $this->getSmartRegistry()->getManagerForClass(get_class($object));
        $manager->flush($object);
    }

    /**
     * Flush all managers
     */
    protected function flushAll()
    {
        foreach ($this->getSmartRegistry()->getManagers() as $manager) {
            $manager->flush();
        }
    }
}<|MERGE_RESOLUTION|>--- conflicted
+++ resolved
@@ -2,19 +2,8 @@
 
 namespace Context;
 
-<<<<<<< HEAD
 use Akeneo\Bundle\BatchBundle\Entity\JobInstance;
 use Behat\Gherkin\Node\PyStringNode;
-=======
-use Doctrine\Common\Util\ClassUtils;
-use Pim\Bundle\CatalogBundle\Model\AttributeGroupInterface;
-use Pim\Bundle\CatalogBundle\Model\AttributeOptionInterface;
-use Pim\Bundle\CatalogBundle\Model\GroupTypeInterface;
-use Pim\Bundle\CommentBundle\Entity\Comment;
-use Pim\Bundle\CommentBundle\Model\CommentInterface;
-use Symfony\Component\HttpFoundation\File\File;
-use Doctrine\Common\Util\Inflector;
->>>>>>> e9cbb331
 use Behat\Gherkin\Node\TableNode;
 use Behat\MinkExtension\Context\RawMinkContext;
 use Doctrine\Common\Util\ClassUtils;
@@ -33,6 +22,9 @@
 use Pim\Bundle\CatalogBundle\Entity\Locale;
 use Pim\Bundle\CatalogBundle\Entity\ProductTemplate;
 use Pim\Bundle\CatalogBundle\Model\GroupInterface;
+use Pim\Bundle\CatalogBundle\Model\AttributeGroupInterface;
+use Pim\Bundle\CatalogBundle\Model\AttributeOptionInterface;
+use Pim\Bundle\CatalogBundle\Model\GroupTypeInterface;
 use Pim\Bundle\CatalogBundle\Model\Media;
 use Pim\Bundle\CatalogBundle\Model\Metric;
 use Pim\Bundle\CatalogBundle\Model\ProductPrice;
@@ -809,7 +801,6 @@
     {
         $this->getEntityManager()->clear();
         foreach ($table->getHash() as $data) {
-            /** @var GroupInterface $group */
             $group = $this->getProductGroup($data['code']);
             $this->refresh($group);
 
@@ -1358,7 +1349,6 @@
      */
     public function groupShouldContain($group, $products)
     {
-        /** @var GroupInterface $group */
         $group = $this->getProductGroup($group);
         $this->refresh($group);
         $groupProducts = $group->getProducts();
