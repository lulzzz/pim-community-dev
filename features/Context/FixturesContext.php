<?php

namespace Context;

use Acme\Bundle\AppBundle\Entity\Color;
use Acme\Bundle\AppBundle\Entity\Fabric;
use Akeneo\Bundle\BatchBundle\Entity\JobInstance;
use Behat\Gherkin\Node\PyStringNode;
use Behat\Gherkin\Node\TableNode;
use Behat\MinkExtension\Context\RawMinkContext;
use Doctrine\Common\Util\ClassUtils;
use Doctrine\Common\Util\Inflector;
use League\Flysystem\Filesystem;
use League\Flysystem\MountManager;
use Oro\Bundle\UserBundle\Entity\Role;
use Pim\Bundle\CatalogBundle\Builder\ProductBuilderInterface;
use Pim\Bundle\CatalogBundle\Doctrine\Common\Saver\ProductSaver;
use Pim\Bundle\CatalogBundle\Entity\AssociationType;
use Pim\Bundle\CatalogBundle\Entity\AttributeOption;
use Pim\Bundle\CatalogBundle\Entity\AttributeRequirement;
use Pim\Bundle\CatalogBundle\Entity\Channel;
use Pim\Bundle\CatalogBundle\Entity\Group;
use Pim\Bundle\CatalogBundle\Entity\GroupType;
use Pim\Bundle\CommentBundle\Entity\Comment;
use Pim\Bundle\CommentBundle\Model\CommentInterface;
use Pim\Bundle\DataGridBundle\Entity\DatagridView;
use Pim\Component\Connector\Processor\Denormalization\ProductProcessor;
use Pim\Component\ReferenceData\Model\ReferenceDataInterface;

/**
 * A context for creating entities
 *
 * @author    Gildas Quemener <gildas@akeneo.com>
 * @copyright 2013 Akeneo SAS (http://www.akeneo.com)
 * @license   http://opensource.org/licenses/osl-3.0.php  Open Software License (OSL 3.0)
 */
class FixturesContext extends RawMinkContext
{
    protected $locales = [
        'english'    => 'en_US',
        'french'     => 'fr_FR',
        'german'     => 'de_DE',
<<<<<<< HEAD
        'english UK' => 'en_GB',
=======
        'spanish'    => 'es_ES',
        'italian'    => 'it_IT',
        'portuguese' => 'pt_PT',
        'russian'    => 'ru_RU',
        'japanese'   => 'ja_JP'
>>>>>>> 4a521fd2
    ];

    protected $attributeTypes = [
        'text'                        => 'pim_catalog_text',
        'number'                      => 'pim_catalog_number',
        'textarea'                    => 'pim_catalog_textarea',
        'identifier'                  => 'pim_catalog_identifier',
        'metric'                      => 'pim_catalog_metric',
        'prices'                      => 'pim_catalog_price_collection',
        'image'                       => 'pim_catalog_image',
        'file'                        => 'pim_catalog_file',
        'multiselect'                 => 'pim_catalog_multiselect',
        'simpleselect'                => 'pim_catalog_simpleselect',
        'date'                        => 'pim_catalog_date',
        'boolean'                     => 'pim_catalog_boolean',
        'reference_data_simpleselect' => 'pim_reference_data_simpleselect',
        'reference_data_multiselect'  => 'pim_reference_data_multiselect',
    ];

    protected $entities = [
        'Attribute'       => 'PimCatalogBundle:Attribute',
        'AttributeGroup'  => 'PimCatalogBundle:AttributeGroup',
        'AttributeOption' => 'PimCatalogBundle:AttributeOption',
        'Channel'         => 'PimCatalogBundle:Channel',
        'Currency'        => 'PimCatalogBundle:Currency',
        'Family'          => 'PimCatalogBundle:Family',
        'Category'        => 'PimCatalogBundle:Category',
        'AssociationType' => 'PimCatalogBundle:AssociationType',
        'JobInstance'     => 'AkeneoBatchBundle:JobInstance',
        'User'            => 'OroUserBundle:User',
        'Role'            => 'OroUserBundle:Role',
        'UserGroup'       => 'OroUserBundle:Group',
        'Locale'          => 'PimCatalogBundle:Locale',
        'GroupType'       => 'PimCatalogBundle:GroupType',
        'Product'         => 'Pim\Bundle\CatalogBundle\Model\Product',
        'ProductGroup'    => 'Pim\Bundle\CatalogBundle\Entity\Group',
    ];

    protected $placeholderValues = [];

    protected $username;

    /**
     * @BeforeScenario
     */
    public function resetPlaceholderValues()
    {
        $this->placeholderValues = [
            '%tmp%'      => getenv('BEHAT_TMPDIR') ?: '/tmp/pim-behat',
            '%fixtures%' => __DIR__ . '/fixtures'
        ];
    }

    /**
     * @BeforeScenario
     */
    public function removeTmpDir()
    {
        $fs = new \Symfony\Component\Filesystem\Filesystem();
        $fs->remove($this->placeholderValues['%tmp%']);
    }

    /**
     * @BeforeScenario
     */
    public function clearUOW()
    {
        foreach ($this->getSmartRegistry()->getManagers() as $manager) {
            $manager->clear();
        }
    }

    /**
     * @BeforeScenario
     */
    public function clearPimFilesystem()
    {
        foreach ($this->getPimFilesystems() as $fs) {
            foreach ($fs->listContents() as $key) {
                if ('dir' === $key['type']) {
                    $fs->deleteDir($key['path']);
                } else {
                    $fs->delete($key['path']);
                }
            }
        }
    }

    /**
     * Magic methods for getting and creating entities
     *
     * @param string $method
     * @param array  $args
     *
     * @throws \BadMethodCallException
     *
     * @return mixed
     */
    public function __call($method, $args)
    {
        if ('getOrCreate' === $getter = substr($method, 0, 11)) {
            $entityName = substr($method, 11);
        } elseif ('create' === $getter = substr($method, 0, 6)) {
            $entityName = substr($method, 6);
        } elseif ('find' === $getter = substr($method, 0, 4)) {
            $entityName = substr($method, 4);
        } elseif ('get' === $getter = substr($method, 0, 3)) {
            $entityName = substr($method, 3);
        } else {
            $getter     = null;
            $entityName = null;
        }

        if ($getter && array_key_exists($entityName, $this->getEntities())) {
            $method = $getter . 'Entity';

            return $this->$method($entityName, $args[0]);
        }

        throw new \BadMethodCallException(sprintf('There is no method named %s in FixturesContext', $method));
    }

    /**
     * @param string $entityName
     * @param mixed  $data
     *
     * @throws \InvalidArgumentException If entity is not found
     *
     * @return object
     */
    public function getEntity($entityName, $data)
    {
        $getter = sprintf('get%s', $entityName);

        if (method_exists($this, $getter)) {
            return $this->$getter($data);
        }

        return $this->getEntityOrException($entityName, $data);
    }

    /**
     * @param string $entityName
     * @param mixed  $data
     *
     * @return object
     */
    public function createEntity($entityName, $data)
    {
        $method = sprintf('create%s', $entityName);

        return $this->$method($data);
    }

    /**
     * @param string $entityName
     * @param string $data
     *
     * @return object
     */
    public function getOrCreateEntity($entityName, $data)
    {
        try {
            return $this->getEntity($entityName, $data);
        } catch (\InvalidArgumentException $e) {
            return $this->createEntity($entityName, $data);
        }
    }

    /**
     * @param string $entityName
     * @param mixed  $criteria
     *
     * @throws \Exception
     *
     * @return null|object
     */
    public function findEntity($entityName, $criteria)
    {
        if (!array_key_exists($entityName, $this->getEntities())) {
            throw new \Exception(sprintf('Unrecognized entity "%s".', $entityName));
        }

        if (gettype($criteria) === 'string' || $criteria === null) {
            $criteria = ['code' => $criteria];
        }

        return $this->getRepository($this->getEntities()[$entityName])->findOneBy($criteria);
    }

    /**
     * @param string $entityName
     * @param mixed  $criteria
     *
     * @throws \InvalidArgumentException If entity is not found
     *
     * @return object
     */
    public function getEntityOrException($entityName, $criteria)
    {
        $entity = $this->findEntity($entityName, $criteria);

        if (!$entity) {
            if (is_string($criteria)) {
                $criteria = ['code' => $criteria];
            }

            throw new \InvalidArgumentException(
                sprintf(
                    'Could not find "%s" with criteria %s',
                    $this->getEntities()[$entityName],
                    print_r(\Doctrine\Common\Util\Debug::export($criteria, 2), true)
                )
            );
        }

        return $entity;
    }

    /**
     * @param array|string $data
     *
     * @return \Pim\Bundle\CatalogBundle\Model\ProductInterface
     *
     * @Given /^a "([^"]*)" product$/
     */
    public function createProduct($data)
    {
        if (is_string($data)) {
            $data = ['sku' => $data];
        } elseif (isset($data['enabled']) && in_array($data['enabled'], ['yes', 'no'])) {
            $data['enabled'] = ($data['enabled'] === 'yes');
        }

        foreach ($data as $key => $value) {
            $data[$key] = $this->replacePlaceholders($value);
        }

        // use the processor part of the import system
        $product = $this->loadFixture('products', $data);
        $this->getProductSaver()->save($product, ['recalculate' => false]);

        // reset the unique value set to allow to update product values
        $uniqueValueSet = $this->getContainer()->get('pim_catalog.validator.unique_value_set');
        $uniqueValueSet->reset();

        return $product;
    }

    /**
     * @param array|string $data
     *
     * @return \Pim\Bundle\CatalogBundle\Entity\Group
     *
     * @Given /^a "([^"]*)" variant group$/
     */
    public function createVariantGroup($data)
    {
        if (is_string($data)) {
            $data = ['code' => $data];
        }
        $variantGroup = $this->loadFixture('variant_groups', $data);
        $this->saveVariantGroup($variantGroup);

        return $variantGroup;
    }

    /**
     * @param string $code
     *
     * @return \Pim\Bundle\CatalogBundle\Model\GroupInterface
     */
    protected function getVariantGroup($code)
    {
        $repository = $this->getContainer()->get('pim_catalog.repository.group');
        $group      = $repository->findOneByCode($code);

        return $group;
    }

    /**
     * @param Group $group
     */
    protected function saveVariantGroup(Group $group)
    {
        $saver = $this->getContainer()->get('pim_catalog.saver.group');
        $saver->save($group);
    }

    /**
     * @param TableNode $table
     *
     * @Given /^the following products?:$/
     */
    public function theFollowingProduct(TableNode $table)
    {
        foreach ($table->getHash() as $data) {
            $this->createProduct($data);
        }
    }

    /**
     * @param TableNode $table
     *
     * @Given /^the product?:$/
     */
    public function theProduct(TableNode $table)
    {
        $this->createProduct(
            $table->getRowsHash()
        );
    }

    /**
     * @param string $status
     * @param string $sku
     *
     * @return \Pim\Bundle\CatalogBundle\Model\ProductInterface
     *
     * @Given /^(?:an|a) (enabled|disabled) "([^"]*)" product$/
     */
    public function anEnabledOrDisabledProduct($status, $sku)
    {
        return $this->createProduct(
            [
                'sku'     => $sku,
                'enabled' => $status === 'enabled' ? 'yes' : 'no'
            ]
        );
    }

    /**
     * @param TableNode $table
     *
     * @Given /^the following famil(?:y|ies):$/
     */
    public function theFollowingFamilies(TableNode $table)
    {
        foreach ($table->getHash() as $data) {
            $this->createFamily($data);
        }
    }

    /**
     * @param string $entityName
     *
     * @Given /^there is no (.*)$/
     *
     * @throws \Exception
     */
    public function thereIsNoEntity($entityName)
    {
        if (strpos($entityName, ' ')) {
            $entityName = implode('', array_map('ucfirst', explode(' ', $entityName)));
        }

        $entityName = ucfirst($entityName);

        if (!array_key_exists($entityName, $this->getEntities())) {
            throw new \Exception(sprintf('Unrecognized entity "%s".', $entityName));
        }

        $namespace = $this->getEntities()[$entityName];
        $entities  = $this->getRepository($namespace)->findAll();

        foreach ($entities as $entity) {
            // TODO use a Remover
            $this->remove($entity, false);
        }
        $this->flush();
    }

    /**
     * @param TableNode $table
     *
     * @Given /^the following attribute groups?:$/
     */
    public function theFollowingAttributeGroups(TableNode $table)
    {
        foreach ($table->getHash() as $index => $data) {
            $this->createAttributeGroup($data);
        }
    }

    /**
     * @param TableNode $table
     *
     * @Given /^the following attributes?:$/
     */
    public function theFollowingAttributes(TableNode $table)
    {
        foreach ($table->getHash() as $data) {
            $this->createAttribute($data);
        }
        // TODO use a Saver
        $this->flush();
    }

    /**
     * @param TableNode $table
     *
     * @Given /^the following attribute label translations:$/
     */
    public function theFollowingAttributeLabelTranslations(TableNode $table)
    {
        foreach ($table->getHash() as $data) {
            $attribute = $this->getAttribute($data['attribute']);
            $attribute->setLocale($this->getLocaleCode($data['locale']))->setLabel($data['label']);
            $this->persist($attribute);
        }
        // TODO use a Saver
        $this->flush();
    }

    /**
     * @param TableNode $table
     *
     * @Given /^the following product values?:$/
     */
    public function theFollowingProductValues(TableNode $table)
    {
        foreach ($table->getHash() as $row) {
            $row = array_merge(['locale' => null, 'scope' => null, 'value' => null], $row);

            $attributeCode = $row['attribute'];
            if ($row['locale']) {
                $attributeCode .= '-' . $row['locale'];
            }
            if ($row['scope']) {
                $attributeCode .= '-' . $row['scope'];
            }

            $data = [
                'sku'          => $row['product'],
                $attributeCode => $this->replacePlaceholders($row['value'])
            ];

            $this->createProduct($data);
        }
    }

    /**
     * @param TableNode $table
     *
     * @Given /^the following variant group values?:$/
     */
    public function theFollowingVariantGroupValues(TableNode $table)
    {
        $groups = [];

        foreach ($table->getHash() as $row) {
            $row = array_merge(['locale' => null, 'scope' => null, 'value' => null], $row);

            $attributeCode = $row['attribute'];
            if ($row['locale']) {
                $attributeCode .= '-' . $row['locale'];
            }
            if ($row['scope']) {
                $attributeCode .= '-' . $row['scope'];
            }
            $groups[$row['group']][$attributeCode] = $this->replacePlaceholders($row['value']);
        }

        foreach ($groups as $code => $data) {
            if (!isset($data['type'])) {
                $data['type'] = 'VARIANT';
            }
            $this->createVariantGroup(['code' => $code] + $data);
        }
        // TODO use a Saver
        $this->flush();
    }

    /**
     * @param TableNode $table
     *
     * @Given /^the following product comments:$/
     */
    public function theFollowingProductComments(TableNode $table)
    {
        $comments = [];

        foreach ($table->getHash() as $row) {
            $product             = $this->getProductRepository()->findOneByIdentifier($row['product']);
            $row['resource']     = $product;
            $comments[$row['#']] = $this->createComment($row, $comments);
        }
        // TODO use a Saver
        $this->flush();
    }

    /**
     * @param string $sku
     * @param string $attributeCodes
     *
     * @Given /^the "([^"]*)" product has the "([^"]*)" attributes?$/
     */
    public function theProductHasTheAttributes($sku, $attributeCodes)
    {
        $product = $this->getProduct($sku);

        foreach ($this->listToArray($attributeCodes) as $code) {
            $this->getProductBuilder()->addAttributeToProduct($product, $this->getAttribute($code));
        }
        // TODO use a Saver
        $this->persist($product);
        $this->flush();
    }

    /**
     * @param string $attribute
     * @param string $family
     *
     * @Given /^the attribute "([^"]*)" has been chosen as the family "([^"]*)" label$/
     */
    public function theAttributeHasBeenChosenAsTheFamilyLabel($attribute, $family)
    {
        $code      = $this->camelize($attribute);
        $attribute = $this->getAttribute($code);
        $family    = $this->getFamily($family);

        $family->setAttributeAsLabel($attribute);
        // TODO use a Saver
        $this->persist($family);
        $this->flush();
    }

    /**
     * @param TableNode $table
     *
     * @Given /^the following categor(?:y|ies):$/
     */
    public function theFollowingCategories(TableNode $table)
    {
        foreach ($table->getHash() as $data) {
            $this->createCategory($data);
        }
    }

    /**
     * @param TableNode $table
     *
     * @Given /^the following datagrid views:$/
     */
    public function theFollowingDatagridViews(TableNode $table)
    {
        foreach ($table->getHash() as $data) {
            $this->createDatagridView($data);
        }
    }

    /**
     * @param int    $attributeCount
     * @param string $filterable
     * @param string $type
     * @param int    $optionCount
     *
     * @Given /^(\d+) (filterable )?(simple|multi) select attributes with (\d+) options per attribute$/
     */
    public function createSelectAttributesWithOptions($attributeCount, $filterable, $type, $optionCount)
    {
        $attCodePattern     = 'attribute_%d';
        $attLabelPattern    = 'Attribute %d';
        $optionCodePattern  = 'attribute_%d_option_%d';
        $optionLabelPattern = 'Option %d for attribute %d';

        $attributeConfig = [
            'type'                   => $this->getAttributeType($type . 'select'),
            'group'                  => 'other',
            'useable_as_grid_filter' => (bool) $filterable
        ];

        $attributeData = [];
        $optionData    = [];

        for ($i = 1; $i <= $attributeCount; $i++) {
            $attributeData[] = [
                'code'        => sprintf($attCodePattern, $i),
                'label-en_US' => sprintf($attLabelPattern, $i),
            ] + $attributeConfig;

            for ($j = 1; $j <= $optionCount; $j++) {
                $optionData[] = [
                    'attribute'   => sprintf($attCodePattern, $i),
                    'code'        => sprintf($optionCodePattern, $i, $j),
                    'label-en_US' => sprintf($optionLabelPattern, $j, $i),
                    'label-fr_FR' => sprintf($optionLabelPattern, $j, $i)
                ];
            }
        }

        foreach ($attributeData as $index => $data) {
            $attribute = $this->loadFixture('attributes', $data);
            $this->persist($attribute, $index % 200 === 0);
        }
        // TODO use a Saver
        $this->flush();

        foreach ($optionData as $index => $data) {
            $option = $this->loadFixture('attribute_options', $data);
            $this->persist($option, $index % 200 === 0);
        }
        // TODO use a Saver
        $this->flush();
    }

    /**
     * @param TableNode $table
     *
     * @Then /^there should be the following attributes:$/
     */
    public function thereShouldBeTheFollowingAttributes(TableNode $table)
    {
        foreach ($table->getHash() as $data) {
            $attribute = $this->getAttribute($data['code']);
            $this->refresh($attribute);

            assertEquals($data['label-en_US'], $attribute->getTranslation('en_US')->getLabel());
            assertEquals($this->getAttributeType($data['type']), $attribute->getAttributeType());
            assertEquals(($data['localizable'] == 1), $attribute->isLocalizable());
            assertEquals(($data['scopable'] == 1), $attribute->isScopable());
            assertEquals($data['group'], $attribute->getGroup()->getCode());
            assertEquals(($data['useable_as_grid_filter'] == 1), $attribute->isUseableAsGridFilter());
            assertEquals(($data['unique'] == 1), $attribute->isUnique());
            if ($data['allowed_extensions'] != '') {
                assertEquals(explode(',', $data['allowed_extensions']), $attribute->getAllowedExtensions());
            }
            assertEquals($data['metric_family'], $attribute->getMetricFamily());
            assertEquals($data['default_metric_unit'], $attribute->getDefaultMetricUnit());

            if (isset($data['reference_data_name'])) {
                assertEquals($data['reference_data_name'], $attribute->getReferenceDataName());
            }
        }
    }

    /**
     * @param TableNode $table
     *
     * @Then /^there should be the following options:$/
     */
    public function thereShouldBeTheFollowingOptions(TableNode $table)
    {
        foreach ($table->getHash() as $data) {
            $attribute = $this->getEntityOrException('Attribute', ['code' => $data['attribute']]);
            $option    = $this->getEntityOrException(
                'AttributeOption',
                ['code' => $data['code'], 'attribute' => $attribute]
            );
            $this->refresh($option);

            $option->setLocale('en_US');
            assertEquals($data['label-en_US'], (string) $option);
        }
    }

    /**
     * @param TableNode $table
     *
     * @Then /^there should be the following categories:$/
     */
    public function thereShouldBeTheFollowingCategories(TableNode $table)
    {
        foreach ($table->getHash() as $data) {
            $category = $this->getCategory($data['code']);
            $this->refresh($category);

            assertEquals($data['label'], $category->getTranslation('en_US')->getLabel());
            if (empty($data['parent'])) {
                assertNull($category->getParent());
            } else {
                assertEquals($data['parent'], $category->getParent()->getCode());
            }
        }
    }

    /**
     * @param TableNode $table
     *
     * @Then /^there should be the following association types:$/
     */
    public function thereShouldBeTheFollowingAssociationTypes(TableNode $table)
    {
        foreach ($table->getHash() as $data) {
            $associationType = $this->getAssociationType($data['code']);
            $this->refresh($associationType);

            assertEquals($data['label-en_US'], $associationType->getTranslation('en_US')->getLabel());
            assertEquals($data['label-fr_FR'], $associationType->getTranslation('fr_FR')->getLabel());
        }
    }

    /**
     * @param TableNode $table
     *
     * @Then /^there should be the following groups:$/
     */
    public function thereShouldBeTheFollowingGroups(TableNode $table)
    {
        $this->getEntityManager()->clear();
        foreach ($table->getHash() as $data) {
            $group = $this->getProductGroup($data['code']);
            $this->refresh($group);

            assertEquals($data['label-en_US'], $group->getTranslation('en_US')->getLabel());
            assertEquals($data['label-fr_FR'], $group->getTranslation('fr_FR')->getLabel());
            assertEquals($data['type'], $group->getType()->getCode());

            if ($group->getType()->isVariant()) {
                $attributes = [];
                foreach ($group->getAxisAttributes() as $attribute) {
                    $attributes[] = $attribute->getCode();
                }
                asort($attributes);
                $attributes = implode(',', $attributes);
                assertEquals($data['axis'], $attributes);
            }
        }
    }

    /**
     * @param TableNode $table
     *
     * @Given /^the following channels?:$/
     */
    public function theFollowingChannels(TableNode $table)
    {
        foreach ($table->getHash() as $data) {
            $this->createChannel($data);
        }
    }

    /**
     * @param string $locale
     * @param string $channel
     *
     * @Given /^I add the "([^"]*)" locale to the "([^"]*)" channel$/
     */
    public function iAddTheLocaleToTheChannel($locale, $channel)
    {
        $channel = $this->getChannel($channel);

        $localeCode = isset($this->locales[$locale]) ? $this->locales[$locale] : $locale;
        $locale     = $this->getLocale($localeCode);
        $channel->addLocale($locale);
        $this->persist($channel);
        $this->persist($locale);
    }

    /**
     * @param TableNode $table
     *
     * @Given /^the following jobs?:$/
     */
    public function theFollowingJobs(TableNode $table)
    {
        $registry = $this->getContainer()->get('akeneo_batch.connectors');

        foreach ($table->getHash() as $data) {
            $jobInstance = new JobInstance($data['connector'], $data['type'], $data['alias']);
            $jobInstance->setCode($data['code']);
            $jobInstance->setLabel($data['label']);

            $job = $registry->getJob($jobInstance);
            $jobInstance->setJob($job);

            $this->persist($jobInstance);
        }
    }

    /**
     * @param string    $code
     * @param TableNode $table
     *
     * @Given /^the following job "([^"]*)" configuration:$/
     */
    public function theFollowingJobConfiguration($code, TableNode $table)
    {
        $jobInstance   = $this->getJobInstance($code);
        $configuration = $jobInstance->getRawConfiguration();

        foreach ($table->getRowsHash() as $property => $value) {
            $value = $this->replacePlaceholders($value);
            if (in_array($value, ['yes', 'no'])) {
                $value = 'yes' === $value;
            }

            $configuration[$property] = $value;
        }

        $jobInstance->setRawConfiguration($configuration);
        // TODO use a Saver
        $this->flush();
    }

    /**
     * @param TableNode $table
     *
     * @Given /^the following product groups?:$/
     */
    public function theFollowingProductGroups(TableNode $table)
    {
        foreach ($table->getHash() as $data) {
            $code  = $data['code'];
            $label = $data['label'];
            $type  = $data['type'];

            $attributes = (!isset($data['axis']) || $data['axis'] == '')
                ? [] : explode(', ', $data['axis']);

            $products = (isset($data['products'])) ? explode(', ', $data['products']) : [];

            $this->createProductGroup($code, $label, $type, $attributes, $products);
        }
    }

    /**
     * @param TableNode $table
     *
     * @Given /^the following association types?:$/
     */
    public function theFollowingAssociationTypes(TableNode $table)
    {
        foreach ($table->getHash() as $data) {
            $code  = $data['code'];
            $label = isset($data['label']) ? $data['label'] : null;

            $this->createAssociationType($code, $label);
        }
    }

    /**
     * @param TableNode $table
     *
     * @Given /^the following group types?:$/
     */
    public function theFollowingGroupTypes(TableNode $table)
    {
        foreach ($table->getHash() as $data) {
            $code      = $data['code'];
            $label     = isset($data['label']) ? $data['label'] : null;
            $isVariant = isset($data['variant']) ? $data['variant'] : 0;

            $this->createGroupType($code, $label, $isVariant);
        }
    }

    /**
     * @param string $attribute
     * @param string $options
     *
     * @Given /^the following "([^"]*)" attribute options?: (.*)$/
     */
    public function theFollowingAttributeOptions($attribute, $options)
    {
        $attribute = $this->getAttribute(strtolower($attribute));
        foreach ($this->listToArray($options) as $option) {
            $option = $this->createOption($option);
            $attribute->addOption($option);
            $this->persist($option);
        }
        // TODO use a Saver
        $this->flush();
    }

    /**
     * @param string $attribute
     * @param string $referenceData
     *
     * @Given /^the following "([^"]*)" attribute reference data: (.*)$/
     */
    public function theFollowingAttributeReferenceData($attribute, $referenceData)
    {
        $attribute         = $this->getAttribute(strtolower($attribute));
        $referenceDataType = $attribute->getReferenceDataName();

        foreach ($this->listToArray($referenceData) as $code) {
            $this->createReferenceData($referenceDataType, $code, $code);
        }
        // TODO use a Saver
        $this->getEntityManager()->flush();
    }

    /**
     * @param TableNode $table
     *
     * @Given /^the following reference data?:$/
     */
    public function theFollowingReferenceData(TableNode $table)
    {
        foreach ($table->getHash() as $row) {
            if (!array_key_exists('label', $row)) {
                $row['label'] = null;
            }

            $this->createReferenceData(trim($row['type']), trim($row['code']), trim($row['label']));
        }
        // TODO use a Saver
        $this->getEntityManager()->flush();
    }

    /**
     * @param string $attribute
     * @param string $identifier
     * @param string $value
     *
     * @Given /^attribute (\w+) of "([^"]*)" should be "([^"]*)"$/
     */
    public function theOfShouldBe($attribute, $identifier, $value)
    {
        $this->clearUOW();
        $productValue = $this->getProductValue($identifier, strtolower($attribute));
        $this->assertDataEquals($productValue->getData(), $value);
    }

    /**
     * @param mixed  $data
     * @param string $value
     */
    protected function assertDataEquals($data, $value)
    {
        switch ($value) {
            case 'true':
                assertTrue($data);
                break;

            case 'false':
                assertFalse($data);
                break;

            default:
                if ($data instanceof \DateTime) {
                    $data = $data->format('Y-m-d');
                }
                assertEquals($value, $data);
        }
    }

    /**
     * @param string $lang
     * @param string $attribute
     * @param string $identifier
     * @param string $value
     *
     * @Given /^the (\w+) (\w+) of "([^"]*)" should be "([^"]*)"$/
     */
    public function theLocalizableOfShouldBe($lang, $attribute, $identifier, $value)
    {
        $this->clearUOW();
        $productValue = $this->getProductValue($identifier, strtolower($attribute), $this->locales[$lang]);

        $this->assertDataEquals($productValue->getData(), $value);
    }

    /**
     * @param string $lang
     * @param string $scope
     * @param string $attribute
     * @param string $identifier
     * @param string $value
     *
     * @Given /^the (\w+) (\w+) (\w+) of "([^"]*)" should be "([^"]*)"$/
     */
    public function theScopableOfShouldBe($lang, $scope, $attribute, $identifier, $value)
    {
        $this->clearUOW();
        $productValue = $this->getProductValue($identifier, strtolower($attribute), $this->locales[$lang], $scope);

        $this->assertDataEquals($productValue->getData(), $value);
    }

    /**
     * @param string    $attribute
     * @param string    $products
     * @param TableNode $table
     *
     * @Given /^the prices "([^"]*)" of products? (.*) should be:$/
     */
    public function thePricesOfProductsShouldBe($attribute, $products, TableNode $table)
    {
        $this->clearUOW();
        foreach ($this->listToArray($products) as $identifier) {
            $productValue = $this->getProductValue($identifier, strtolower($attribute));

            foreach ($table->getHash() as $price) {
                $productPrice = $productValue->getPrice($price['currency']);
                if ('' === trim($price['amount'])) {
                    assertThat(null, logicalOr(
                        $productPrice,
                        $productPrice->getData()
                    ));
                } else {
                    assertEquals($price['amount'], $productPrice->getData());
                }
            }
        }
    }

    /**
     * @param string $attribute
     * @param string $products
     * @param string $optionCode
     *
     * @Given /^the option "([^"]*)" of products? (.*) should be "([^"]*)"$/
     */
    public function theOptionOfProductsShouldBe($attribute, $products, $optionCode)
    {
        $this->clearUOW();
        foreach ($this->listToArray($products) as $identifier) {
            $value      = $this->getProductValue($identifier, strtolower($attribute));
            $actualCode = $value->getOption() ? $value->getOption()->getCode() : null;
            assertEquals($optionCode, $actualCode);
        }
    }

    /**
     * @param string    $attribute
     * @param string    $products
     * @param TableNode $table
     *
     *
     * @Given /^the options "([^"]*)" of products? (.*) should be:$/
     */
    public function theOptionsOfProductsShouldBe($attribute, $products, TableNode $table)
    {
        $this->clearUOW();
        foreach ($this->listToArray($products) as $identifier) {
            $productValue = $this->getProductValue($identifier, strtolower($attribute));
            $options      = $productValue->getOptions();
            $optionCodes  = $options->map(
                function ($option) {
                    return $option->getCode();
                }
            );

            $values = array_map(
                function ($row) {
                    return $row['value'];
                },
                $table->getHash()
            );
            $values = array_filter($values);

            assertEquals(count($values), $options->count());
            foreach ($values as $value) {
                assertContains(
                    $value,
                    $optionCodes,
                    sprintf('"%s" does not contain "%s"', implode(', ', $optionCodes->toArray()), $value)
                );
            }
        }
    }

    /**
     * @param string $attribute
     * @param string $products
     * @param string $filename
     *
     * @Given /^the file "([^"]*)" of products? (.*) should be "([^"]*)"$/
     */
    public function theFileOfShouldBe($attribute, $products, $filename)
    {
        $this->clearUOW();
        foreach ($this->listToArray($products) as $identifier) {
            $productValue = $this->getProductValue($identifier, strtolower($attribute));
            $media        = $productValue->getMedia();
            if ('' === trim($filename)) {
                if ($media) {
                    assertNull($media->getOriginalFilename());
                }
            } else {
                assertEquals($filename, $media->getOriginalFilename());
            }
        }
    }

    /**
     * @param string $attribute
     * @param string $products
     * @param string $data
     *
     * @Given /^the metric "([^"]*)" of products? (.*) should be "([^"]*)"$/
     */
    public function theMetricOfProductsShouldBe($attribute, $products, $data)
    {
        $this->clearUOW();
        foreach ($this->listToArray($products) as $identifier) {
            $productValue = $this->getProductValue($identifier, strtolower($attribute));
            assertEquals($data, $productValue->getMetric()->getData());
        }
    }

    /**
     * @param string       $extension
     * @param PyStringNode $string
     *
     * @Given /^the following ([^"]*) file to import:$/
     */
    public function theFollowingFileToImport($extension, PyStringNode $string)
    {
        $extension = strtolower($extension);

        $string = $this->replacePlaceholders($string);

        $this->placeholderValues['%file to import%'] = $filename =
            sprintf(
                '%s/pim-import/behat-import-%s.%s',
                $this->placeholderValues['%tmp%'],
                substr(md5(rand()), 0, 7),
                $extension
            );
        @rmdir(dirname($filename));
        @mkdir(dirname($filename), 0777, true);

        file_put_contents($filename, (string) $string);
    }

    /**
     * @Given /^the following random files:$/
     */
    public function theFollowingRandomFiles(TableNode $table)
    {
        $directory  = realpath(__DIR__ . '/fixtures/');
        $characters = range('a', 'z');

        foreach ($table->getHash() as $row) {
            $filepath = $directory . DIRECTORY_SEPARATOR . $row['filename'];
            $content = '';
            for ($i = 0; $i < $row['size'] * 1024 * 1024; $i++) {
                $content .= $characters[rand(0, count($characters) - 1)];
            }

            touch($filepath);
            file_put_contents($filepath, $content);
        }
    }

    /**
     * @param TableNode $table
     *
     *
     * @Given /^the following CSV configuration to import:$/
     */
    public function theFollowingCSVToImport(TableNode $table)
    {
        $delimiter = ';';

        $data    = $table->getRowsHash();
        $columns = implode($delimiter, array_keys($data));

        $rows = [];
        foreach ($data as $values) {
            foreach ($values as $index => $value) {
                $value          = in_array($value, ['yes', 'no']) ? (int) $value === 'yes' : $value;
                $rows[$index][] = $value;
            }
        }
        $rows = array_map(
            function ($row) use ($delimiter) {
                return implode($delimiter, $row);
            },
            $rows
        );

        array_unshift($rows, $columns);

        return $this->theFollowingFileToImport('csv', new PyStringNode(implode("\n", $rows)));
    }

    /**
     * @param string    $code
     * @param TableNode $table
     *
     * @Given /^import directory of "([^"]*)" contains the following media:$/
     */
    public function importDirectoryOfContainsTheFollowingMedia($code, TableNode $table)
    {
        $configuration = $this
            ->getJobInstance($code)
            ->getRawConfiguration();

        $path = dirname($configuration['filePath']);

        foreach ($table->getRows() as $data) {
            copy(__DIR__ . '/fixtures/'. $data[0], rtrim($path, '/') . '/' .$data[0]);
        }
    }

    /**
     * @param int $expectedTotal
     *
     * @Then /^there should be (\d+) products?$/
     */
    public function thereShouldBeProducts($expectedTotal)
    {
        $total = count($this->getProductManager()->getProductRepository()->findAll());

        assertEquals($expectedTotal, $total);
    }

    /**
     * @param int $expectedTotal
     *
     * @Then /^there should be (\d+) attributes?$/
     */
    public function thereShouldBeAttributes($expectedTotal)
    {
        $total = count($this->getProductManager()->getAttributeRepository()->findAll());

        assertEquals($expectedTotal, $total);
    }

    /**
     * @param int $expectedTotal
     *
     * @Then /^there should be (\d+) categor(?:y|ies)$/
     */
    public function thereShouldBeCategories($expectedTotal)
    {
        $class      = $this->getContainer()->getParameter('pim_catalog.entity.category.class');
        $repository = $this->getSmartRegistry()->getRepository($class);
        $total      = count($repository->findAll());

        assertEquals($expectedTotal, $total);
    }

    /**
     * @param string    $identifier
     * @param TableNode $table
     *
     * @Given /^the product "([^"]*)" should have the following values?:$/
     */
    public function theProductShouldHaveTheFollowingValues($identifier, TableNode $table)
    {
        $this->clearUOW();
        $product = $this->getProduct($identifier);

        foreach ($table->getRowsHash() as $rawCode => $value) {
            $infos = $this->getFieldExtractor()->extractColumnInfo($rawCode);

            $attribute     = $infos['attribute'];
            $attributeCode = $attribute->getCode();
            $localeCode    = $infos['locale_code'];
            $scopeCode     = $infos['scope_code'];
            $priceCurrency = isset($infos['price_currency']) ? $infos['price_currency'] : null;
            $productValue  = $product->getValue($attributeCode, $localeCode, $scopeCode);

            if ('' === $value) {
                assertEmpty((string) $productValue);
            } elseif ('media' === $attribute->getBackendType()) {
                // media filename is auto generated during media handling and cannot be guessed
                // (it contains a timestamp)
                if ('**empty**' === $value) {
                    assertEmpty((string) $productValue);
                } else {
                    assertTrue(false !== strpos((string) $productValue, $value));
                }
            } elseif ('prices' === $attribute->getBackendType() && null !== $priceCurrency) {
                // $priceCurrency can be null if we want to test all the currencies at the same time
                // in this case, it's a simple string comparison
                // example: 180.00 EUR, 220.00 USD

                $price = $productValue->getPrice($priceCurrency);
                assertEquals($value, $price->getData());
            } elseif ('date' === $attribute->getBackendType()) {
                assertEquals($value, $productValue->getDate()->format('Y-m-d'));
            } else {
                assertEquals($value, (string) $productValue);
            }
        }
    }

    /**
     * @param string $productCode
     * @param string $familyCode
     *
     * @Given /^(?:the )?family of "([^"]*)" should be "([^"]*)"$/
     *
     * @throws \Exception
     */
    public function theFamilyOfShouldBe($productCode, $familyCode)
    {
        $family = $this->getProduct($productCode)->getFamily();
        if (!$family) {
            throw new \Exception(sprintf('Product "%s" doesn\'t have a family', $productCode));
        }
        assertEquals($familyCode, $family->getCode());
    }

    /**
     * @param string $productCode
     * @param string $categoryCodes
     *
     *
     * @Given /^(?:the )?categor(?:y|ies) of "([^"]*)" should be "([^"]*)"$/
     */
    public function theCategoriesOfShouldBe($productCode, $categoryCodes)
    {
        $product    = $this->getProduct($productCode);
        $categories = $product->getCategories()->map(
            function ($category) {
                return $category->getCode();
            }
        )->toArray();
        assertEquals($this->listToArray($categoryCodes), $categories);
    }

    /**
     * @param Channel   $channel
     * @param TableNode $conversionUnits
     *
     * @Given /^the following (channel "(?:[^"]*)") conversion options:$/
     */
    public function theFollowingChannelConversionOptions(Channel $channel, TableNode $conversionUnits)
    {
        $channel->setConversionUnits($conversionUnits->getRowsHash());

        // TODO replace by call to a saver
        $this->flush();
    }

    /**
     * @param string $group
     * @param array  $products
     *
     * @Then /^"([^"]*)" group should contain "([^"]*)"$/
     *
     * @throws \Exception
     */
    public function groupShouldContain($group, $products)
    {
        $group = $this->getProductGroup($group);
        $this->refresh($group);
        $groupProducts = $group->getProducts();

        foreach ($this->listToArray($products) as $sku) {
            if (!$groupProducts->contains($this->getProduct($sku))) {
                throw new \Exception(
                    sprintf('Group "%s" doesn\'t contain product "%s"', $group->getCode(), $sku)
                );
            }
        }
    }

    /**
     * @param string $userGroupName
     *
     * @return \Oro\Bundle\UserBundle\Entity\Group
     *
     * @Then /^there should be a "([^"]+)" user group$/
     */
    public function getUserGroup($userGroupName)
    {
        return $this->getEntityOrException('UserGroup', ['name' => $userGroupName]);
    }

    /**
     * @param string $userRoleName
     *
     * @return \Oro\Bundle\UserBundle\Entity\Role
     *
     * @Then /^there should be a "([^"]+)" user role$/
     */
    public function getUserRole($userRoleName)
    {
        return $this->getEntityOrException('Role', ['label' => $userRoleName]);
    }

    /**
     * @param string $roleLabel
     *
     * @return \Oro\Bundle\UserBundle\Entity\Role
     */
    public function getRole($roleLabel)
    {
        return $this->getEntityOrException('Role', ['label' => $roleLabel]);
    }

    /**
     * @param string $sku
     *
     * @throws \InvalidArgumentException
     *
     * @return \Pim\Bundle\CatalogBundle\Model\ProductInterface
     */
    public function getProduct($sku)
    {
        $product = $this->getProductRepository()->findOneByIdentifier($sku);

        if (!$product) {
            throw new \InvalidArgumentException(sprintf('Could not find a product with sku "%s"', $sku));
        }

        $this->refresh($product);

        return $product;
    }

    /**
     * @param string $username
     *
     * @return \Oro\Bundle\UserBundle\Entity\User
     *
     * @Then /^there should be a "([^"]*)" user$/
     */
    public function getUser($username)
    {
        return $this->getEntityOrException('User', ['username' => $username]);
    }

    /**
     * @param string $username
     * @param string $searchedLabel
     * @param string $associationType Can be 'group' or 'role'
     *
     * @return bool
     *
     * @Then /^the user "([^"]+)" should be in the "([^"]+)" (group)$/
     * @Then /^the user "([^"]+)" should have the "([^"]+)" (role)$/
     */
    public function checkUserAssociationExists($username, $searchedLabel = null, $associationType = null)
    {
        $user = $this->getUser($username);
        if ($searchedLabel && $associationType == 'group' && !$user->hasGroup($searchedLabel)) {
            throw new \InvalidArgumentException(
                sprintf("The user %s does not belong to the '%s' group", $username, $searchedLabel)
            );
        }
        if ($searchedLabel && $associationType == 'role' && !$user->hasRole($searchedLabel)) {
            throw new \InvalidArgumentException(
                sprintf("The user %s does not have the '%s' role", $username, $searchedLabel)
            );
        }
    }

    /**
     * @param string $username
     * @param int    $count
     * @param string $associationType Can be 'group' or 'role'
     *
     * @return bool
     *
     * @Then /^the user "([^"]+)" should be in (\d+) (group)s?$/
     * @Then /^the user "([^"]+)" should(?: still)? have (\d+) (role)s?$/
     */
    public function checkUserAssociationsCount($username, $count, $associationType)
    {
        $user = $this->getUser($username);
        $this->refresh($user);
        $actualCount = null;
        if ($associationType == 'group') {
            $actualCount = count($user->getGroupNames());
        } elseif ($associationType == 'role') {
            $actualCount = count($user->getRoles());
        }
        if ($actualCount != $count) {
            throw new \InvalidArgumentException(
                sprintf("Expected %d %s(s) for User %s, found %d", $count, $associationType, $username, $actualCount)
            );
        }
    }

    /**
     * @param string $username
     */
    public function setUsername($username)
    {
        $this->username = $username;
    }

    /**
     * @return string
     */
    public function getUsername()
    {
        return $this->username;
    }

    /**
     * @param string $attribute
     *
     * @Given /^I\'ve removed the "([^"]*)" attribute$/
     */
    public function iVeRemovedTheAttribute($attribute)
    {
        // TODO use a Remover
        $this->remove($this->getAttribute($attribute));
    }

    /**
     * @param string $product
     * @param string $family
     *
     * @Given /^I set product "([^"]*)" family to "([^"]*)"$/
     */
    public function iSetProductFamilyTo($identifier, $family)
    {
        $product = $this->getProduct($identifier);
        $product->setFamily($this->getFamily($family));
        // TODO replace by call to a saver
        $this->persist($product);
        $this->flush();
    }

    /**
     * Unlink all product media
     *
     * @param string $productName
     *
     * @Given /^I delete "([^"]+)" media from filesystem$/
     */
    public function iDeleteProductMediaFromFilesystem($productName)
    {
        $product      = $this->getProduct($productName);
        $allMedia     = $product->getMedia();
        $mountManager = $this->getMountManager();
        foreach ($allMedia as $media) {
            if (null !== $media) {
                $fs = $mountManager->getFilesystem($media->getStorage());
                $fs->delete($media->getKey());
            }
        }
    }

    /**
     * @param string $attribute
     * @param string $family
     * @param string $channel
     *
     * @Then /^attribute "([^"]*)" should be required in family "([^"]*)" for channel "([^"]*)"$/
     */
    public function attributeShouldBeRequiredInFamilyForChannel($attribute, $family, $channel)
    {
        $requirement = $this->getAttributeRequirement($attribute, $family, $channel);

        assertNotNull($requirement);
        assertTrue($requirement->isRequired());
    }

    /**
     * @param string $attribute
     * @param string $family
     * @param string $channel
     *
     * @Given /^attribute "([^"]*)" should be optional in family "([^"]*)" for channel "([^"]*)"$/
     */
    public function attributeShouldBeOptionalInFamilyForChannel($attribute, $family, $channel)
    {
        $requirement = $this->getAttributeRequirement($attribute, $family, $channel);

        assertNotNull($requirement);
        assertFalse($requirement->isRequired());
    }

    /**
     * @param string $identifier
     *
     * @Given /^the history of the product "([^"]*)" has been built$/
     */
    public function theHistoryOfTheProductHasBeenBuilt($identifier)
    {
        $product = $this->getProduct($identifier);
        $this->getVersionManager()->setRealTimeVersioning(true);
        $versions = $this->getVersionManager()->buildPendingVersions($product);
        foreach ($versions as $version) {
            // TODO replace by call to a saver
            $this->persist($version);
            $this->flush($version);
        }
    }

    /**
     * @param string $attributeCode
     * @param string $familyCode
     * @param string $channelCode
     *
     * @return AttributeRequirement|null
     */
    protected function getAttributeRequirement($attributeCode, $familyCode, $channelCode)
    {
        $em   = $this->getEntityManager();
        $repo = $em->getRepository('PimCatalogBundle:AttributeRequirement');

        $attribute = $this->getAttribute($attributeCode);
        $family    = $this->getFamily($familyCode);
        $channel   = $this->getChannel($channelCode);

        return $repo->findOneBy(
            [
                'attribute' => $attribute,
                'family'    => $family,
                'channel'   => $channel,
            ]
        );
    }

    /**
     * @param string $language
     *
     * @return string
     */
    public function getLocaleCode($language)
    {
        if ('default' === $language) {
            return $language;
        }

        if (!isset($this->locales[$language])) {
            throw new \InvalidArgumentException(sprintf('Undefined language "%s"', $language));
        }

        return $this->locales[$language];
    }

    /**
     * @param string $value
     *
     * @return string
     */
    public function replacePlaceholders($value)
    {
        return strtr($value, $this->placeholderValues);
    }

    /**
     * @return array
     */
    public function getEntities()
    {
        return $this->entities;
    }

    /**
     * @param string $identifier
     * @param string $attribute
     * @param string $locale
     * @param string $scope
     *
     * @throws \InvalidArgumentException
     *
     * @return \Pim\Bundle\CatalogBundle\Model\ProductValueInterface
     */
    protected function getProductValue($identifier, $attribute, $locale = null, $scope = null)
    {
        if (null === $product = $this->getProduct($identifier)) {
            throw new \InvalidArgumentException(sprintf('Could not find product with identifier "%s"', $identifier));
        }

        if (null === $value = $product->getValue($attribute, $locale, $scope)) {
            throw new \InvalidArgumentException(
                sprintf(
                    'Could not find product value for attribute "%s" in locale "%s" for scope "%s"',
                    $attribute,
                    $locale,
                    $scope
                )
            );
        }

        return $value;
    }

    /**
     * @param string $code
     * @param string $label
     * @param bool   $isVariant
     *
     * @return \Pim\Bundle\CatalogBundle\Model\GroupTypeInterface
     */
    protected function createGroupType($code, $label, $isVariant)
    {
        $type = new GroupType();
        $type->setCode($code);
        $type->setVariant($isVariant);
        $type->setLocale('en_US')->setLabel($label);

        $this->persist($type);

        return $type;
    }

    /**
     * @param string|array $data
     *
     * @return \Pim\Bundle\CatalogBundle\Model\AttributeInterface
     */
    protected function createAttribute($data)
    {
        if (is_string($data)) {
            $data = [
                'code'  => $data,
                'group' => 'other',
            ];
        }

        $data = array_merge(
            [
                'code'     => null,
                'label'    => null,
                'families' => null,
                'type'     => 'text',
                'group'    => 'other',
            ],
            $data
        );

        if (isset($data['label']) && !isset($data['label-en_US'])) {
            $data['label-en_US'] = $data['label'];
        }

        $data['code'] = $data['code'] ?: $this->camelize($data['label']);
        unset($data['label']);

        $families = $data['families'];
        unset($data['families']);

        $data['type'] = $this->getAttributeType($data['type']);

        foreach ($data as $key => $element) {
            if (in_array($element, ['yes', 'no'])) {
                $element    = $element === 'yes';
                $data[$key] = $element;
            } elseif (in_array($key, ['available_locales', 'date_min', 'date_max', 'number_min', 'number_max']) && '' === $element) {
                unset($data[$key]);
            }
        }

        $attribute = $this->loadFixture('attributes', $data);

        $familiesToPersist = [];
        if ($families) {
            foreach ($this->listToArray($families) as $familyCode) {
                $family = $this->getFamily($familyCode);
                $family->addAttribute($attribute);
                $familiesToPersist[] = $family;
            }
        }

        $this->persist($attribute);
        foreach ($familiesToPersist as $family) {
            $this->persist($family);
        }

        return $attribute;
    }

    /**
     * @param string $type
     *
     * @return string
     */
    protected function getAttributeType($type)
    {
        if (!isset($this->attributeTypes[$type])) {
            throw new \InvalidArgumentException(
                sprintf(
                    'Attribute type "%s" is not defined. Please add it in the %s::$attributeTypes property',
                    $type,
                    get_class($this)
                )
            );
        }

        return $this->attributeTypes[$type];
    }

    /**
     * @param string $code
     *
     * @return \Pim\Bundle\CatalogBundle\Model\CategoryInterface
     */
    protected function createTree($code)
    {
        return $this->createCategory($code);
    }

    /**
     * @param array|string $data
     *
     * @return \Pim\Bundle\CatalogBundle\Model\CategoryInterface
     */
    protected function createCategory($data)
    {
        if (is_string($data)) {
            $data = [['code' => $data]];
        }

        $category = $this->loadFixture('categories', $data);

        /*
         * When using ODM, one must persist and flush category without product
         * before adding and persisting products inside it
         */
        $products = $category->getProducts();
        $this->persist($category, true);
        foreach ($products as $product) {
            $product->addCategory($category);
            // TODO replace by call to a saver
            $this->flush($product);
        }

        return $category;
    }

    /**
     * @param array $data
     *
     * @return Channel
     */
    protected function createChannel($data)
    {
        if (is_string($data)) {
            $data = [['code' => $data]];
        }

        $data = array_merge(
            [
                'label'      => null,
                'color'      => null,
                'currencies' => null,
                'locales'    => null,
                'tree'       => null,
            ],
            $data
        );

        $channel = new Channel();

        $channel->setCode($data['code']);
        $channel->setLabel($data['label']);

        if ($data['color']) {
            $channel->setColor($data['color']);
        }

        foreach ($this->listToArray($data['currencies']) as $currencyCode) {
            $channel->addCurrency($this->getCurrency($currencyCode));
        }

        foreach ($this->listToArray($data['locales']) as $localeCode) {
            $channel->addLocale($this->getLocale($localeCode));
        }

        if ($data['tree']) {
            $channel->setCategory($this->getCategory($data['tree']));
        }

        $this->persist($channel);
    }

    /**
     * @param string $code
     * @param string $label
     * @param string $type
     * @param array  $attributes
     * @param array  $products
     */
    protected function createProductGroup($code, $label, $type, array $attributes, array $products = [])
    {
        $group = new Group();
        $group->setCode($code);
        $group->setLocale('en_US')->setLabel($label); // TODO translation refactoring

        $type = $this->getGroupType($type);
        $group->setType($type);

        foreach ($attributes as $attributeCode) {
            $attribute = $this->getAttribute($attributeCode);
            $group->addAttribute($attribute);
        }
        // TODO replace by call to a saver
        $this->persist($group);
        $this->flush($group);

        foreach ($products as $sku) {
            if (!empty($sku)) {
                $product = $this->getProduct($sku);
                $product->addGroup($group);
                // TODO replace by call to a saver
                $this->flush($product);
            }
        }
    }

    /**
     * @param string $code
     * @param string $label
     */
    protected function createAssociationType($code, $label)
    {
        $associationType = new AssociationType();
        $associationType->setCode($code);
        $associationType->setLocale('en_US')->setLabel($label);

        $this->persist($associationType);
    }

    /**
     * @param array $data
     *
     * @return Role
     */
    protected function createRole($data)
    {
        $role = new Role($data['role']);
        $this->persist($role);

        return $role;
    }

    /**
     * Create an attribute option entity
     *
     * @param string $code
     *
     * @return \Pim\Bundle\CatalogBundle\Model\AttributeOptionInterface
     */
    protected function createOption($code)
    {
        $option = new AttributeOption();
        $option->setCode($code);

        return $option;
    }

    /**
     * @param string $type
     * @param string $code
     * @param string $label
     *
     * @return ReferenceDataInterface
     */
    protected function createReferenceData($type, $code, $label)
    {
        switch ($type) {
            case 'color':
            case 'colors':
                $referenceData = $this->createColorReferenceData($code, $label);
                break;
            case 'fabric':
            case 'fabrics':
                $referenceData = $this->createFabricReferenceData($code, $label);
                break;
            default:
                throw new \InvalidArgumentException(sprintf('Unknown reference data type "%s".', $type));
        }

        $this->getEntityManager()->persist($referenceData);

        return $referenceData;
    }

    /**
     * @param string $code
     * @param string $label
     *
     * @return Color
     */
    protected function createColorReferenceData($code, $label)
    {
        $configuration = $this->getReferenceDataRegistry()->get('color');
        $class         = $configuration->getClass();

        $color = new $class();
        $color->setCode($code);
        $color->setName($label);
        $color->setHex('#' . strtolower($code));
        $color->setRed(rand(0, 100));
        $color->setGreen(rand(0, 100));
        $color->setBlue(rand(0, 100));
        $color->setHue(rand(0, 100));
        $color->setHslSaturation(rand(0, 100));
        $color->setLight(rand(0, 100));
        $color->setHsvSaturation(rand(0, 100));
        $color->setValue(rand(0, 100));

        return $color;
    }

    /**
     * @param string $code
     * @param string $label
     *
     * @return Fabric
     */
    protected function createFabricReferenceData($code, $label)
    {
        $configuration = $this->getReferenceDataRegistry()->get('fabrics');
        $class         = $configuration->getClass();

        $fabric = new $class();
        $fabric->setCode($code);
        $fabric->setName($label);

        return $fabric;
    }

    /**
     * Create a family
     *
     * @param array|string $data
     *
     * @return \Pim\Bundle\CatalogBundle\Entity\Family
     */
    protected function createFamily($data)
    {
        if (is_string($data)) {
            $data = ['code' => $data];
        }

        if (isset($data['attributes'])) {
            $data['attributes'] = str_replace(' ', '', $data['attributes']);
        }

        foreach ($data as $key => $value) {
            if (false !== strpos($key, 'requirements-')) {
                $data[$key] = str_replace(' ', '', $value);
            }
        }
        $family = $this->loadFixture('families', $data);

        $this->persist($family);

        return $family;
    }

    /**
     * Create an attribute group
     *
     * @param array|string $data
     *
     * @return \Pim\Bundle\CatalogBundle\Model\AttributeGroupInterface
     */
    protected function createAttributeGroup($data)
    {
        if (is_string($data)) {
            $data = ['code' => $data];
        }

        $attributeGroup = $this->loadFixture('attribute_groups', $data);

        $this->persist($attributeGroup);

        return $attributeGroup;
    }

    /**
     * @param array              $data
     * @param CommentInterface[] $comments
     *
     * @return \Pim\Bundle\CommentBundle\Model\CommentInterface
     */
    protected function createComment(array $data, array $comments)
    {
        $resource  = $data['resource'];
        $createdAt = \DateTime::createFromFormat('j-M-Y', $data['created_at']);

        $comment = new Comment();
        $comment->setAuthor($this->getUser($data['author']));
        $comment->setCreatedAt($createdAt);
        $comment->setRepliedAt($createdAt);
        $comment->setBody($data['message']);
        $comment->setResourceName(ClassUtils::getClass($resource));
        $comment->setResourceId($resource->getId());

        if (isset($data['parent']) && !empty($data['parent'])) {
            $parent = $comments[$data['parent']];
            $parent->setRepliedAt($createdAt);
            $comment->setParent($parent);
            $this->persist($parent);
        }

        $this->persist($comment);

        return $comment;
    }

    /**
     * Create a datagrid view
     *
     * @param array $data
     *
     * @return DatagridView
     */
    protected function createDatagridView(array $data)
    {
        $columns = array_map(
            function ($column) {
                return trim($column);
            },
            explode(',', $data['columns'])
        );

        $view = new DatagridView();
        $view->setLabel($data['label']);
        $view->setDatagridAlias($data['alias']);
        $view->setFilters(urlencode($data['filters']));
        $view->setColumns($columns);
        $view->setOwner($this->getUser('Peter'));

        $this->persist($view);

        return $view;
    }

    /**
     * Load an installer fixture
     *
     * @param string $type
     * @param array  $data
     * @param string $format
     *
     * @return object
     */
    protected function loadFixture($type, array $data, $format = 'csv')
    {
        $processor = $this
            ->getContainer()
            ->get('pim_installer.fixture_loader.configuration_registry')
            ->getProcessor($type, $format);

        if ($processor instanceof ProductProcessor) {
            $processor->setEnabledComparison(false);
        }

        $entity = $processor->process($data);

        return $entity;
    }

    /**
     * @param string $string
     *
     * @return string
     */
    protected function camelize($string)
    {
        return Inflector::camelize(str_replace(' ', '_', strtolower($string)));
    }

    /**
     * @return \Doctrine\ORM\EntityManager
     */
    protected function getEntityManager()
    {
        return $this->getMainContext()->getEntityManager();
    }

    /**
     * @return \Doctrine\Common\Persistence\ManagerRegistry
     */
    protected function getSmartRegistry()
    {
        return $this->getMainContext()->getSmartRegistry();
    }

    /**
     * @param string $namespace
     *
     * @return \Doctrine\Common\Persistence\ObjectRepository
     */
    protected function getRepository($namespace)
    {
        return $this->getSmartRegistry()->getManagerForClass($namespace)->getRepository($namespace);
    }

    /**
     * @return \Pim\Bundle\CatalogBundle\Manager\ProductManager
     */
    protected function getProductManager()
    {
        return $this->getContainer()->get('pim_catalog.manager.product');
    }

    /**
     * @return \Pim\Bundle\CatalogBundle\Repository\ProductRepositoryInterface
     */
    protected function getProductRepository()
    {
        return $this->getContainer()->get('pim_catalog.repository.product');
    }

    /**
     * @return MountManager
     */
    protected function getMountManager()
    {
        return $this->getContainer()->get('oneup_flysystem.mount_manager');
    }

    /**
     * @return ProductBuilderInterface
     */
    protected function getProductBuilder()
    {
        return $this->getContainer()->get('pim_catalog.builder.product');
    }

    /**
     * @return ProductSaver
     */
    protected function getProductSaver()
    {
        return $this->getContainer()->get('pim_catalog.saver.product');
    }

    /**
     * @return \Pim\Bundle\CatalogBundle\Manager\AttributeManager
     */
    protected function getAttributeManager()
    {
        return $this->getContainer()->get('pim_catalog.manager.attribute');
    }

    /**
     * @return Filesystem[]
     */
    protected function getPimFilesystems()
    {
        return [];
    }

    /**
     * @return \Pim\Bundle\VersioningBundle\Manager\VersionManager
     */
    protected function getVersionManager()
    {
        return $this->getContainer()->get('pim_versioning.manager.version');
    }

    /**
     * @return \Pim\Component\Connector\ArrayConverter\Flat\Product\AttributeColumnInfoExtractor
     */
    protected function getFieldExtractor()
    {
        return $this->getContainer()->get('pim_connector.array_converter.flat.product.attribute_column_info_extractor');
    }

    /**
     * @return \Pim\Component\ReferenceData\ConfigurationRegistryInterface
     */
    protected function getReferenceDataRegistry()
    {
        return $this->getContainer()->get('pim_reference_data.registry');
    }

    /**
     * @return \Symfony\Component\DependencyInjection\ContainerInterface
     */
    protected function getContainer()
    {
        return $this->getMainContext()->getContainer();
    }

    /**
     * @param string $list
     *
     * @return array
     */
    protected function listToArray($list)
    {
        return $this->getMainContext()->listToArray($list);
    }

    /**
     * @param object $object
     */
    protected function refresh($object)
    {
        if (is_object($object)) {
            $this->getSmartRegistry()->getManagerForClass(get_class($object))->refresh($object);
        }
    }

    /**
     * @param object $object
     * @param bool   $flush
     *
     * TODO use Savers
     */
    protected function persist($object, $flush = true)
    {
        $manager = $this->getSmartRegistry()->getManagerForClass(get_class($object));
        $manager->persist($object);

        if ($flush) {
            $manager->flush($object);
        }
    }

    /**
     * @param object $object
     * @param bool   $flush
     *
     * * TODO use Removers
     */
    protected function remove($object, $flush = true)
    {
        $manager = $this->getSmartRegistry()->getManagerForClass(get_class($object));
        $manager->remove($object);

        if ($flush) {
            $manager->flush($object);
        }
    }

    /**
     * @param object $object
     */
    protected function flush($object = null)
    {
        if (!$object) {
            $this->flushAll();

            return;
        }

        $manager = $this->getSmartRegistry()->getManagerForClass(get_class($object));
        $manager->flush($object);
    }

    /**
     * Flush all managers
     */
    protected function flushAll()
    {
        foreach ($this->getSmartRegistry()->getManagers() as $manager) {
            $manager->flush();
        }
    }
}<|MERGE_RESOLUTION|>--- conflicted
+++ resolved
@@ -40,15 +40,12 @@
         'english'    => 'en_US',
         'french'     => 'fr_FR',
         'german'     => 'de_DE',
-<<<<<<< HEAD
         'english UK' => 'en_GB',
-=======
         'spanish'    => 'es_ES',
         'italian'    => 'it_IT',
         'portuguese' => 'pt_PT',
         'russian'    => 'ru_RU',
         'japanese'   => 'ja_JP'
->>>>>>> 4a521fd2
     ];
 
     protected $attributeTypes = [
