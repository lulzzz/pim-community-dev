<?php

namespace Context\Page\Base;

use Behat\Mink\Element\Element;
use Behat\Mink\Element\ElementInterface;
use Behat\Mink\Element\NodeElement;
use Behat\Mink\Exception\ElementNotFoundException;
use Behat\Mink\Exception\ExpectationException;

/**
 * Basic form page
 *
 * @author    Gildas Quemener <gildas@akeneo.com>
 * @copyright 2013 Akeneo SAS (http://www.akeneo.com)
 * @license   http://opensource.org/licenses/osl-3.0.php  Open Software License (OSL 3.0)
 */
class Form extends Base
{
    /**
     * {@inheritdoc}
     */
    public function __construct($session, $pageFactory, $parameters = [])
    {
        parent::__construct($session, $pageFactory, $parameters);

        $this->elements = array_merge(
            [
                'Dialog'                          => ['css' => 'div.modal'],
                'Associations list'               => ['css' => '.associations-list'],
                'Groups'                          => ['css' => '.tab-groups'],
                'Form Groups'                     => ['css' => '.group-selector'],
                'Validation errors'               => ['css' => '.validation-tooltip'],
                'Available attributes form'       => ['css' => '#pim_available_attributes'],
                'Available attributes button'     => ['css' => 'button:contains("Add attributes")'],
                'Available attributes list'       => ['css' => '.pimmultiselect .ui-multiselect-checkboxes'],
                'Available attributes search'     => ['css' => '.pimmultiselect input[type="search"]'],
                'Available attributes add button' => ['css' => '.pimmultiselect a.btn:contains("Add")'],
                'Updates grid'                    => ['css' => '.tab-pane.tab-history table.grid, .tab-container .history'],
                'Save'                            => ['css' => 'button.btn-submit'],
                'Panel sidebar'                   => [
                    'css'        => '.edit-form > .content',
                    'decorators' => ['Pim\Behat\Decorator\Page\PanelableDecorator']
                ]
            ],
            $this->elements
        );
    }

    /**
     * Press the save button
     */
    public function save()
    {
        $this->getElement('Save')->click();
    }

    /**
     * Press the save button
     */
    public function saveAndClose()
    {
        $this->pressButton('Save and close');
    }

    /**
<<<<<<< HEAD
=======
     * Visit the specified tab
     *
     * @param string $tab
     */
    public function visitTab($tab)
    {
        $tabs = $this->spin(function () {
            $tabs = $this->find('css', $this->elements['Tabs']['css']);
            if (!$tabs) {
                $tabs = $this->find('css', $this->elements['Oro tabs']['css']);
            }
            if (!$tabs) {
                $tabs = $this->find('css', $this->elements['Form tabs']['css']);
            }

            return $tabs;
        }, 'Could not find any tabs container element');

        $tabDom = $this->spin(function () use ($tabs, $tab) {
            return $tabs->findLink($tab);
        }, sprintf('Could not find a tab named "%s"', $tab));

        $this->spin(function () {
            $loading = $this->find('css', '#loading-wrapper');

            return null === $loading || !$loading->isVisible();
        }, sprintf('Could not visit tab %s because of loading wrapper', $tab));

        $tabDom->click();
    }

    /**
     * Open the specified panel
     *
     * @param string $panel
     */
    public function openPanel($panel)
    {
        $elt = $this->spin(function () {
            return $this->getElement('Panel selector');
        }, 'Can not find the Panel selector');

        $panel = strtolower($panel);
        if (null === $elt->find('css', sprintf('button[data-panel$="%s"].active', $panel))) {
            $elt->find('css', sprintf('button[data-panel$="%s"]', $panel))->click();
        }
    }

    /**
     * Close the specified panel
     *
     * @throws \Context\Spin\TimeoutException
     */
    public function closePanel()
    {
        $elt = $this->spin(function () {
            return $this->getElement('Panel container')->find('css', 'header .close');
        });

        $elt->click();
    }

    /**
     * Get the tabs in the current page
     *
     * @return NodeElement[]
     */
    public function getTabs()
    {
        $tabs = $this->spin(function () {
            return $this->find('css', $this->elements['Tabs']['css']);
        });

        if (!$tabs) {
            $tabs = $this->getElement('Oro tabs');
        }

        return $tabs->findAll('css', 'a');
    }

    /**
     * Get the form tab containing $tab text
     *
     * @param string $tab
     *
     * @return NodeElement|null
     */
    public function getFormTab($tab)
    {
        $tabs = $this->getPageTabs();

        try {
            $node = $this->spin(function () use ($tabs, $tab) {
                return $tabs->find('css', sprintf('a:contains("%s")', $tab));
            }, sprintf('Cannot find form tab "%s"', $tab));
        } catch (\Exception $e) {
            $node = null;
        }

        return $node;
    }

    /**
     * Get the specified tab
     *
     * @return NodeElement
     */
    public function getTab($tab)
    {
        return $this->find('css', sprintf('a:contains("%s")', $tab));
    }

    /**
>>>>>>> d6db0695
     * Visit the specified group
     *
     * @param string $group
     *
     * @throws ElementNotFoundException
     * @throws \Exception
     *
     * @return bool
     */
    public function visitGroup($group)
    {
        $this->spin(function () use ($group) {
            $groups = $this->find('css', $this->elements['Groups']['css']);

            if (null === $groups) {
                $groups = $this->getElement('Form Groups');

                $groupsContainer = $groups->find('css', sprintf('.group-label:contains("%s")', $group));
                $button = null;

                if (null !== $groupsContainer) {
                    $button = $groupsContainer->getParent();
                }

                if (null === $button) {
                    $labels = array_map(function ($element) {
                        return $element->getText();
                    }, $groups->findAll('css', '.group-label'));

                    throw new \Exception(sprintf('Could not find group "%s". Available groups are %s',
                        $group,
                        implode(', ', $labels)
                    ));
                }

                $button->click();
            } else {
                $groups->clickLink($group);
            }

            return true;
        }, 'Cannot find the group selector.');

        return true;
    }

    /**
     * @return NodeElement
     */
    public function getAssociationsList()
    {
        return $this->spin(function () {
            return $this->find('css', $this->elements['Associations list']['css']);
        }, sprintf('Cannot find association list "%s"', $this->elements['Associations list']['css']));
    }

    /**
     * Get the specified section
     *
     * @param string $title
     *
     * @return NodeElement
     */
    public function getSection($title)
    {
        return $this->find('css', sprintf('div.tabsection-title:contains("%s")', $title));
    }

    /**
     * @param string $name
     * {@inheritdoc}
     */
    public function findField($name)
    {
        return $this->spin(function () use ($name) {
            if ($tab = $this->find('css', $this->elements['Active tab']['css'])) {
                return $tab->findField($name);
            }

            return parent::findField($name);
        }, sprintf('Could not find field "%s"', $name));
    }

    /**
     * Find field container
     *
     * @param string $name
     *
     * @throws ElementNotFoundException
     *
     * @return NodeElement
     */
    public function findFieldContainer($name)
    {
        $label = $this->spin(function () use ($name) {
            return $this->find('css', sprintf('label:contains("%s")', $name));
        }, sprintf('Label containing text "%s" not found'), $name);

        $field = $this->spin(function () use ($label) {
            return $label->getParent()->find('css', 'input,textarea');
        }, sprintf('Can not find any input or textearea sibling of "%s" label', $name));

        return $field->getParent();
    }

    /**
     * Get validation errors
     *
     * @return array:string
     */
    public function getValidationErrors()
    {
        $tooltips = $this->findAll('css', $this->elements['Validation errors']['css']);
        $errors   = [];

        foreach ($tooltips as $tooltip) {
            $errors[] = $tooltip->getAttribute('data-original-title');
        }

        return $errors;
    }

    /**
     * Open the available attributes popin
     */
    public function openAvailableAttributesMenu()
    {
        $this->getElement('Available attributes button')->click();
    }

    /**
     * Add available attributes
     *
     * @param array $attributes
     */
    public function addAvailableAttributes(array $attributes = [])
    {
        $this->spin(function () {
            return $this->find('css', $this->elements['Available attributes button']['css']);
        }, sprintf('Cannot find element "%s"', $this->elements['Available attributes button']['css']));

        $list = $this->getElement('Available attributes list');
        if (!$list->isVisible()) {
            $this->openAvailableAttributesMenu();
        }

        $search = $this->getElement('Available attributes search');
        foreach ($attributes as $attributeLabel) {
            $search->setValue($attributeLabel);
            $label = $this->spin(
                function () use ($list, $attributeLabel) {
                    return $list->find('css', sprintf('li label:contains("%s")', $attributeLabel));
                },
                sprintf('Could not find available attribute "%s".', $attributeLabel)
            );

            $label->click();
        }

        $this->getElement('Available attributes add button')->press();
    }

    /**
     * @param string $attribute
     * @param string $group
     *
     * @return NodeElement
     */
    public function findAvailableAttributeInGroup($attribute, $group)
    {
        return $this->getElement('Available attributes form')->find(
            'css',
            sprintf(
                'optgroup[label="%s"] option:contains("%s")',
                $group,
                $attribute
            )
        );
    }

    /**
     * Attach file to file field
     *
     * @param string $locator
     * @param string $path
     *
     * @throws ElementNotFoundException
     */
    public function attachFileToField($locator, $path)
    {
        $field = $this->spin(function () use ($locator) {
            $field = $this->findField($locator);
            if (null === $field) {
                return false;
            }
            if ($field->getAttribute('type') === 'file') {
                $field = $field->getParent()->find('css', 'input[type="file"]');
            }
            if ($field !== null) {
                return $field;
            }
            echo "retry find file input" . PHP_EOL;
        }, sprintf('Cannot find "%s" element', $locator));

        $field->attachFile($path);
        $this->getSession()->executeScript('$(\'.edit .field-input input[type="file"]\').trigger(\'change\');');
    }

    /**
     * Remove file from file field
     *
     * @param string $locator
     *
     * @throws ElementNotFoundException
     */
    public function removeFileFromField($locator)
    {
        $field = $this->findField($locator);

        if (null === $field) {
            throw new ElementNotFoundException($this->getSession(), 'form field', 'id|name|label|value', $locator);
        }

        $checkbox = $field->getParent()->find('css', 'input[type="checkbox"]');

        if (null === $checkbox) {
            throw new ElementNotFoundException(
                $this->getSession(),
                'Remove checkbox',
                'associated file input',
                $locator
            );
        }

        $checkbox->check();
    }

    /**
     * This method allows to fill a compound field by passing the label in reversed order separated
     * with whitespaces.
     *
     * Example:
     * We have a field "$" embedded inside a "Price" field
     * We can call fillField('$ Price', 26) to set the "$" value of parent field "Price"
     *
     * @param string  $field
     * @param string  $value
     * @param Element $element
     */
    public function fillField($field, $value, Element $element = null)
    {
        $label     = $this->extractLabelElement($field, $element);
        $fieldType = $this->getFieldType($label);

        switch ($fieldType) {
            case 'multiSelect2':
                $this->fillMultiSelect2Field($label, $value);
                break;
            case 'simpleSelect2':
                $this->fillSelect2Field($label, $value);
                break;
            case 'datepicker':
                $this->fillDateField($label, $value);
                break;
            case 'select':
                $this->fillSelectField($label, $value);
                break;
            case 'wysiwyg':
                $this->fillWysiwygField($label, $value);
                break;
            case 'text':
                $this->fillTextField($label, $value);
                break;
            case 'compound':
                $this->fillCompoundField($label, $value);
                break;
            default:
                parent::fillField($label->labelContent, $value);
                break;
        }
    }

    /**
     * @return array
     */
    public function getHistoryRows()
    {
        return $this->spin(function () {
            return $this->getElement('Updates grid')->findAll('css', 'tbody tr');
        }, 'Cannot find the history rows.');
    }

    /**
     * @param string $attribute
     */
    public function expandAttribute($attribute)
    {
        if (null === $label = $this->find('css', sprintf('label:contains("%s")', $attribute))) {
            throw new \InvalidArgumentException(sprintf('Cannot find attribute "%s" field', $attribute));
        }

        $this->expand($label);
    }

    /**
     * @param string $label
     */
    public function expand($label)
    {
        if ($icon = $label->getParent()->find('css', '.icon-caret-right')) {
            $icon->click();
        }
    }

    /**
     * @param string $groupField
     * @param string $field
     *
     * @throws \InvalidArgumentException
     */
    public function findFieldInTabSection($groupField, $field)
    {
        $tabSection = $this->find(
            'css',
            sprintf('.tabsection-title:contains("%s")', $groupField)
        );

        if (!$tabSection) {
            throw new \InvalidArgumentException(
                sprintf('Could not find tab section "%s"', $groupField)
            );
        }

        $accordionContent = $tabSection->getParent()->find('css', '.tabsection-content');

        if (!$accordionContent->findField($field)) {
            throw new \InvalidArgumentException(
                sprintf('Could not find a "%s" field inside the %s accordion group', $field, $groupField)
            );
        }
    }

    /**
     * Fill field in a simple popin
     *
     * @param array $fields
     */
    public function fillPopinFields($fields)
    {
        foreach ($fields as $field => $value) {
            $field = $this->spin(function () use ($field) {
                return $this->find('css', sprintf('.modal-body .control-label:contains("%s") input', $field));
            }, sprintf('Cannot find "%s" in popin field', $field));

            $field->setValue($value);
            $this->getSession()
                ->executeScript('$(\'.modal-body .control-label:contains("%s") input\').trigger(\'change\');');
        }
    }

    /**
     * Check if a select field contains (or not) the specified choices
     *
     * @param string $label
     * @param array  $choices
     * @param bool   $isExpected
     *
     * @throws ExpectationException
     */
    public function checkFieldChoices($label, array $choices, $isExpected = true)
    {
        $field = $this->spin(function () use ($label) {
            return $this->findField($label);
        }, sprintf('Cannot find "%s" field', $label));

        // TODO: Improve this part to make it work with regular selects if necessary
        $field->find('css', 'input[type="text"]')->click();
        $select2Drop   = $this->findById('select2-drop');
        $selectChoices = $this->spin(function () use ($select2Drop) {
            $choices = [];
            $select2Choices = $select2Drop->findAll('css', '.select2-result');
            if (!empty($select2Choices)) {
                foreach ($select2Choices as $select2Choice) {
                    $choices[] = trim($select2Choice->getText(), '[]');
                }

                return $choices;
            }
        }, 'Cannot find "select2-drop" element');

        if ($isExpected) {
            foreach ($choices as $choice) {
                if (!in_array($choice, $selectChoices)) {
                    throw new ExpectationException(sprintf(
                        'Expecting to find choice "%s" in field "%s"',
                        $choice,
                        $label
                    ), $this->getSession());
                }
            }
        } else {
            foreach ($choices as $choice) {
                if (in_array($choice, $selectChoices)) {
                    throw new ExpectationException(sprintf(
                        'Choice "%s" should not be in available for field "%s"',
                        $choice,
                        $label
                    ), $this->getSession());
                }
            }
        }
    }

    /**
     * Find a price field
     *
     * @param string $name
     * @param string $currency
     *
     * @throws ElementNotFoundException
     *
     * @return NodeElement
     */
    protected function findPriceField($name, $currency)
    {
        $label = $this->find('css', sprintf('label:contains("%s")', $name));

        if (!$label) {
            throw new ElementNotFoundException($this->getSession(), 'form label', 'value', $name);
        }

        $labels = $label->getParent()->findAll('css', '.currency-label');

        $fieldNum = null;
        foreach ($labels as $index => $element) {
            if ($element->getText() === $currency) {
                $fieldNum = $index;
                break;
            }
        }

        if ($fieldNum === null) {
            throw new ElementNotFoundException($this->getSession(), 'price field', 'id|name|label|value', $currency);
        }

        $fields = $label->getParent()->findAll('css', 'input[type="text"]');

        if (!isset($fields[$fieldNum])) {
            throw new ElementNotFoundException($this->getSession(), 'form label ', 'value', $name);
        }

        return $fields[$fieldNum];
    }

    /**
     * Extracts and return the label NodeElement, identified by $field content and $element
     *
     * @param string           $field
     * @param ElementInterface $element
     *
     * @return \Behat\Mink\Element\NodeElement
     */
    protected function extractLabelElement($field, ElementInterface $element = null)
    {
        $subLabelContent = null;
        $channel         = null;
        $labelContent    = $field;

        if (false !== strpbrk($field, '€$')) {
            if (false !== strpos($field, ' ')) {
                list($subLabelContent, $labelContent) = explode(' ', $field);
            }
        }

        if ($element) {
            $label = $this->spin(function () use ($element, $labelContent) {
                return $element->find('css', sprintf('label:contains("%s")', $labelContent));
            }, sprintf('Cannot find "%s" label', $labelContent));
        } else {
            $labeParts = explode(' ', $labelContent);
            $channel   = in_array(reset($labeParts), ['mobile', 'ecommerce', 'print', 'tablet']) ?
                reset($labeParts) :
                null;

            if (null !== $channel) {
                $labelContent = substr($labelContent, strlen($channel . ' '));
            }

            $label = $this->spin(function () use ($labelContent) {
                return $this->find('css', sprintf('label:contains("%s")', $labelContent));
            }, sprintf('Cannot find "%s" label', $labelContent));
        }

        if (!$label) {
            $label = new \stdClass();
        }

        $label->channel         = $channel;
        $label->labelContent    = $labelContent;
        $label->subLabelContent = $subLabelContent;

        return $label;
    }

    /**
     * Guesses the type of field identified by $label and returns it.
     *
     * Possible identified fields are :
     * [multiSelect2, simpleSelect2, datepicker, select, wysiwyg, text, compound]
     *
     * @param $label
     *
     * @return string
     */
    protected function getFieldType($label)
    {
        if (null === $label || !($label instanceof NodeElement)) {
            return null;
        }

        if (null !== $label->subLabelContent) {
            return 'compound';
        }

        if ($label->hasAttribute('for')) {
            $for = $label->getAttribute('for');

            if (0 === strpos($for, 's2id_')) {
                if ($label->getParent()->find('css', '.select2-container-multi')) {
                    return 'multiSelect2';
                } elseif ($label->getParent()->find('css', 'select')) {
                    return 'select';
                }

                return 'simpleSelect2';
            }

            if (null !== $this->find('css', sprintf('#date_selector_%s', $for))) {
                return 'datepicker';
            }

            $field = $this->find('css', sprintf('#%s', $for));

            if (null !== $field && $field->getTagName() === 'select') {
                return 'select';
            }

            if (null !== $field && false !== strpos($field->getAttribute('class'), 'wysiwyg')) {
                return 'wysiwyg';
            }
        }

        return 'text';
    }

    /**
     * Fills a multivalues Select2 field with $value, identified by its $label.
     * It deletes existing selected values from field if not present in $value.
     *
     * $value can be a string of multiple values. Each value must be separated with comma, eg :
     * 'Hot, Dry, Fresh'
     *
     * @param NodeElement $label
     * @param string      $value
     *
     * @throws \InvalidArgumentException
     */
    protected function fillMultiSelect2Field(NodeElement $label, $value)
    {
        $field = $this->decorate(
            $label->getParent()->find('css', '.select2-container'),
            ['Pim\Behat\Decorator\Field\Select2Decorator']
        );

        $field->setValue($value);
    }

    /**
     * Fills a simple (unique value) select2 field with $value, identified by its $label.
     *
     * @param NodeElement $label
     * @param string      $value
     *
     * @throws \InvalidArgumentException
     */
    protected function fillSelect2Field(NodeElement $label, $value)
    {
        if (trim($value)) {
            if (null !== $link = $label->getParent()->find('css', 'a.select2-choice')) {
                $link->click();
                $this->getSession()->wait($this->getTimeout(), '!$.active');

                $field = $this->spin(function () use ($value) {
                    return $this->find('css', sprintf('#select2-drop li:contains("%s")', $value));
                }, sprintf('Cannot find "%s" select2 element', $value));

                $field->click();

                return;
            }

            throw new \InvalidArgumentException(
                sprintf('Could not find select2 widget inside %s', $label->getParent()->getHtml())
            );
        }
    }

    /**
     * Fills a select element with $value, identified by its $label.
     *
     * @param NodeElement $label
     * @param string      $value
     */
    protected function fillSelectField(NodeElement $label, $value)
    {
        $field = $label->getParent()->find('css', 'select');

        $field->selectOption($value);
    }

    /**
     * Fills a Wysiwyg editor element with $value, identified by its $label.
     *
     * @param NodeElement $label
     * @param string      $value
     */
    protected function fillWysiwygField(NodeElement $label, $value)
    {
        $for = $label->getAttribute('for');

        $this->getSession()->executeScript(
            sprintf("$('#%s').val('%s');", $for, $value)
        );
    }

    /**
     * Fills a date field element with $value, identified by its $label.
     *
     * @param NodeElement $label
     * @param string      $value
     */
    protected function fillDateField(NodeElement $label, $value)
    {
        $for = $label->getAttribute('for');

        $this->getSession()->executeScript(
            sprintf("$('#%s').val('%s').trigger('change');", $for, $value)
        );
    }

    /**
     * Fills a text field element with $value, identified by its $label.
     *
     * @param NodeElement $label
     * @param string      $value
     */
    protected function fillTextField(NodeElement $label, $value)
    {
        if (!$label->getAttribute('for') && null !== $label->channel) {
            $label = $label->getParent()->find('css', sprintf('[data-scope="%s"] label', $label->channel));
        }

        $for   = $label->getAttribute('for');
        $field = $this->find('css', sprintf('#%s', $for));

        $field->setValue($value);
    }

    /**
     * Fills a compound field with $value, by passing the $label in reversed order separated
     * with whitespaces.
     *
     * Example:
     * We have a field "$" embedded inside a "Price" field
     * We can call fillField('$ Price', 26) to set the "$" value of parent field "Price"
     *
     * @param NodeElement $label
     * @param string      $value
     *
     * @throws ElementNotFoundException
     */
    protected function fillCompoundField(NodeElement $label, $value)
    {
        if (!$label->subLabelContent) {
            throw new \InvalidArgumentException(
                sprintf(
                    'The "%s" field is compound but the sub label was not provided',
                    $label->labelContent
                )
            );
        }

        $this->expand($label);

        $field = $this->findPriceField($label->labelContent, $label->subLabelContent);
        $field->setValue($value);
    }

    /**
     * Returns the tabs of the current page, if any.
     *
     * @return NodeElement
     */
    protected function getPageTabs()
    {
        return $this->spin(function () {
            $tabs = $this->find('css', $this->elements['Tabs']['css']);
            if (null === $tabs) {
                $tabs = $this->find('css', $this->elements['Oro tabs']['css']);
            }
            if (null === $tabs) {
                $tabs = $this->find('css', $this->elements['Form tabs']['css']);
            }

            return $tabs;
        }, 'Cannot find any tabs in this page');
    }
}<|MERGE_RESOLUTION|>--- conflicted
+++ resolved
@@ -64,8 +64,6 @@
     }
 
     /**
-<<<<<<< HEAD
-=======
      * Visit the specified tab
      *
      * @param string $tab
@@ -179,7 +177,6 @@
     }
 
     /**
->>>>>>> d6db0695
      * Visit the specified group
      *
      * @param string $group
