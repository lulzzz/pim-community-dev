--- conflicted
+++ resolved
@@ -18,11 +18,8 @@
     const FILTER_IS_EQUAL_TO      = 3;
     const FILTER_STARTS_WITH      = 4;
     const FILTER_ENDS_WITH        = 5;
-<<<<<<< HEAD
     const FILTER_IS_EMPTY         = 'empty';
     const FILTER_IN_LIST          = 'in';
-=======
->>>>>>> 701e3e74
 
     /**
      * {@inheritdoc}
@@ -32,7 +29,6 @@
         parent::__construct($session, $pageFactory, $parameters);
 
         $this->elements = array_merge(
-<<<<<<< HEAD
             [
                 'Grid'              => ['css' => 'table.grid'],
                 'Grid content'      => ['css' => 'table.grid tbody'],
@@ -41,16 +37,6 @@
                 'Manage filters'    => ['css' => 'div.filter-list'],
                 'Configure columns' => ['css' => 'a:contains("Columns")'],
             ],
-=======
-            array(
-                'Grid'           => array('css' => 'table.grid'),
-                'Grid content'   => array('css' => 'table.grid tbody'),
-                'Filters'        => array('css' => 'div.filter-box'),
-                'Grid toolbar'   => array('css' => 'div.grid-toolbar'),
-                'Manage filters' => array('css' => 'div.filter-list'),
-                'Body'           => array('css' => 'body')
-            ),
->>>>>>> 701e3e74
             $this->elements
         );
     }
@@ -596,7 +582,7 @@
      *
      * @throws \InvalidArgumentException
      */
-    protected function openFilter(NodeElement $filter)
+    public function openFilter(NodeElement $filter)
     {
         if ($element = $filter->find('css', 'button')) {
             $element->click();
@@ -723,7 +709,6 @@
     }
 
     /**
-<<<<<<< HEAD
      * Open the column configuration popin
      * @return null
      */
@@ -835,48 +820,5 @@
         }
 
         $listItem->click();
-=======
-     * @param string $filterName The name of the date filter
-     * @param double $value      Value to filter
-     * @param string $operator   Type of filtering (>, >=, etc.)
-     */
-    public function filterPerDate($filterName, $value, $operator)
-    {
-        $filterDate = new \DateTime($value);
-        list($filterDay, $filterMonth, $filterYear) = [
-            $filterDate->format('d'),
-            (int) $filterDate->format('m'),
-            $filterDate->format('Y')
-        ];
-
-        $filter = $this->getFilter($filterName);
-        if (!$filter) {
-            throw new \InvalidArgumentException("Could not find filter for $filterName.");
-        }
-
-        $this->openFilter($filter);
-
-        $criteriaElt = $filter->find('css', 'div.filter-criteria');
-        $operatorElt = $criteriaElt->find('css', 'select.filter-select-oro')->selectOption($operator);
-        $criteriaElt->find('css', 'input.hasDatepicker')->focus();
-
-        $datePicker = $this->getElement('Body')->find('css', '#ui-datepicker-div');
-        sleep(1);
-        $dateMonth = $datePicker->find('css', 'select.ui-datepicker-month')->selectOption($filterMonth-1);
-        sleep(1);
-        $datePicker->find('css', 'select.ui-datepicker-year')->selectOption($filterYear);
-        $days = $datePicker->find('css', 'table.ui-datepicker-calendar')->findAll('css', sprintf('a:contains("%d")', $filterDay));
-        $days = array_filter(
-            $days,
-            function ($day) use ($filterDay) {
-                return (int) $day->getText() === (int) $filterDay;
-            }
-        );
-        $day = current($days);
-        sleep(1);
-        $day->click();
-        sleep(1);
-        $filter->find('css', 'button.filter-update')->click();
->>>>>>> 701e3e74
     }
 }