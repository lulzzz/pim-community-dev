--- conflicted
+++ resolved
@@ -56,35 +56,22 @@
      */
     public function getGrid()
     {
-<<<<<<< HEAD
-        return $this->spin(function () {
-            $grids = array_merge(
-                $this->getElement('Container')->findAll('css', $this->elements['Grid']['css']),
-                $this->getElement('Dialog')->findAll('css', $this->elements['Grid']['css'])
-            );
-=======
         return $this->spin(
             function () {
                 $grids = $this->getElement('Container')->findAll('css', $this->elements['Grid']['css']) +
                     $this->getElement('Dialog')->findAll('css', $this->elements['Grid']['css']);
->>>>>>> e5c198e1
-
-            foreach ($grids as $grid) {
-                if ($grid->isVisible()) {
-                    return $grid;
+
+                foreach ($grids as $grid) {
+                    if ($grid->isVisible()) {
+                        return $grid;
+                    }
                 }
-            }
-
-<<<<<<< HEAD
-            return false;
-        }, 'No visible grids found');
-=======
+
                 return false;
             },
             20,
             'No visible grid found'
         );
->>>>>>> e5c198e1
     }
 
     /**
@@ -447,13 +434,8 @@
             }
         }
 
-        $labels = array_map(function ($element) { return $element->getText(); }, $headers);
         throw new \InvalidArgumentException(
-<<<<<<< HEAD
-            sprintf('Couldn\'t find a column "%s". Available columns are: %s', $column, implode($labels, ', '))
-=======
             sprintf('Could not find a column header "%s"', $columnName)
->>>>>>> e5c198e1
         );
     }
 
@@ -796,22 +778,7 @@
      */
     protected function getRowCell($row, $position)
     {
-<<<<<<< HEAD
-        $cells = $row->findAll('xpath', '/td');
-
-        $visibleCells = [];
-        foreach ($cells as $cell) {
-            $style = $cell->getAttribute('style');
-            if (!$style || !preg_match('/display: ?none;/', $style)) {
-                $visibleCells[] = $cell;
-            }
-        }
-
-        $cells = $visibleCells;
-
-=======
         $cells = $row->findAll('css', 'td');
->>>>>>> e5c198e1
         if (!isset($cells[$position])) {
             throw new \InvalidArgumentException(
                 sprintf(
