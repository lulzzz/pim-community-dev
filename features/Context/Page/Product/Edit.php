<?php

namespace Context\Page\Product;

use Context\Page\Base\Form;
use Behat\Mink\Exception\ElementNotFoundException;
use Pim\Bundle\CatalogBundle\Entity\AttributeGroup;

/**
 * Product edit page
 *
 * @author    Gildas Quéméner <gildas@akeneo.com>
 * @copyright 2013 Akeneo SAS (http://www.akeneo.com)
 * @license   http://opensource.org/licenses/osl-3.0.php  Open Software License (OSL 3.0)
 */
class Edit extends Form
{
    /**
     * @var string $path
     */
    protected $path = '/enrich/product/{id}/edit';

    /**
     * {@inheritdoc}
     */
    public function __construct($session, $pageFactory, $parameters = array())
    {
        parent::__construct($session, $pageFactory, $parameters);

        $this->elements = array_merge(
            $this->elements,
            array(
<<<<<<< HEAD
                'Locales dropdown'    => array('css' => '#locale-switcher'),
                'Comparison dropdown' => array('css' => '#comparison-switcher'),
                'Locales selector'    => array('css' => '#pim_product_locales'),
                'Enable switcher'     => array('css' => '#switch_status'),
                'Updates grid'        => array('css' => '#history table.grid'),
                'Image preview'       => array('css' => '#lbImage'),
                'Completeness'        => array('css' => 'div#completeness'),
                'Updates grid'        => array('css' => '#history table.grid'),
                'Category pane'       => array('css' => '#categories'),
                'Category tree'       => array('css' => '#trees'),
                'Copy dropdown'       => array('css' => '#copy-switcher'),
=======
                'Locales dropdown' => array('css' => '#locale-switcher'),
                'Locales selector' => array('css' => '#pim_product_locales'),
                'Enable switcher'  => array('css' => '#switch_status'),
                'Image preview'    => array('css' => '#lbImage'),
                'Completeness'     => array('css' => 'div#completeness'),
                'Category pane'    => array('css' => '#categories'),
                'Category tree'    => array('css' => '#trees'),
>>>>>>> 1ad2c5fe
            )
        );
    }

    /**
     * @param string $locale
     * @param string $content
     *
     * @return NodeElement|null
     */
    public function findLocaleLink($locale, $content = null)
    {
        $link = $this->getElement('Locales dropdown')->findLink($locale);

        if (!$link) {
            throw new ElementNotFoundException(sprintf('Locale %s link not found', $locale));
        }

        if ($content) {
            if (strpos($link->getText(), $content) === false) {
                return null;
            }
        }

        return $link;
    }

    /**
     * @param string $language
     */
    public function selectLanguage($language)
    {
        $this->getElement('Locales selector')->selectOption(ucfirst($language), true);
    }

    /**
     * @param string $locale
     */
    public function switchLocale($locale)
    {
        $this->getElement('Locales dropdown')->clickLink($locale);
    }

    /**
     * @param string $locale
     * @param string $label
     *
     * @return NodeElement
     */
    public function findLocale($locale, $label)
    {
        return $this->getElement('Locales dropdown')->find(
            'css',
            sprintf(
                'a:contains("%s"):contains("%s")',
                strtoupper($locale),
                $label
            )
        );
    }

    /**
     * @param string $group
     *
     * @return integer
     */
    public function getFieldsCountFor($group)
    {
        return count($this->getFieldsForGroup($group));
    }

    /**
     * @param string $group
     *
     * @return NodeElement
     */
    public function getFieldsForGroup($group)
    {
        $locator = sprintf('#tabs-%s label', $group instanceof AttributeGroup ? $group->getId() : 0);

        return $this->findAll('css', $locator);
    }

    /**
     * @param string $name
     *
     * @return NodeElement
     */
    public function findField($name)
    {
        $currency = null;
        if (false !== strpos($name, ' in ')) { // Price in EUR
            list($name, $currency) = explode(' in ', $name);

            return $this->findPriceField($name, $currency);
        } elseif (2 === str_word_count($name)) { // mobile Description
            list($scope, $name) = str_word_count($name, 1);

            return $this->findScopedField($name, $scope);
        }
        $label = $this->find('css', sprintf('label:contains("%s")', $name));

        if (!$label) {
            throw new ElementNotFoundException($this->getSession(), 'form label ', 'value', $name);
        }

        $field = $label->getParent()->find('css', 'input');

        if (!$field) {
            throw new ElementNotFoundException($this->getSession(), 'form field ', 'id|name|label|value', $name);
        }

        return $field;
    }

    /**
     * @param string $field
     *
     * @return NodeElement
     */
    public function getRemoveLinkFor($field)
    {
        return $this->find('css', sprintf('.control-group:contains("%s") .remove-attribute', $field));
    }

    /**
     * @param string $field
     *
     * @return NodeElement
     */
    public function getAddOptionLinkFor($field)
    {
        return $this->find('css', sprintf('.control-group:contains("%s") .add-attribute-option', $field));
    }

    /**
     * Disable a product
     *
     * @return Edit
     */
    public function disableProduct()
    {
        $this->getElement('Enable switcher')->click();

        return $this;
    }

    /**
     * Enable a product
     *
     * @return Edit
     */
    public function enableProduct()
    {
        $this->getElement('Enable switcher')->click();

        return $this;
    }

    /**
     * @return NodeElement|void
     */
    public function getImagePreview()
    {
        $preview = $this->getElement('Image preview');

        if (!$preview || false === strpos($preview->getAttribute('style'), 'display: block')) {
            return;
        }

        return $preview;
    }

    /**
     * Get the completeness content
     *
     * @return \Behat\Mink\Element\NodeElement
     */
    public function findCompletenessContent()
    {
        $completenessContent = $this->getElement('Completeness')->find('css', 'table#progress-table');
        if (!$completenessContent) {
            throw new \InvalidArgumentException('Completeness content not found !!!');
        }

        return $completenessContent;
    }

    /**
     * Find completeness channel
     * @param string $name the channel name
     *
     * @throws \InvalidArgumentException
     * @return \Behat\Mink\Element\NodeElement
     */
    public function findCompletenessScope($name)
    {
        $channel = $this->findCompletenessContent()
             ->find(sprintf('th .channel:contains("%s")', $name));

        if (!$channel) {
            throw new \InvalidArgumentException(sprintf('Completeness for channel %s not found', $name));
        }

        return $channel;
    }

    /**
     * Find completeness locale
     * @param string $code
     *
     * @throws \InvalidArgumentException
     * @return boolean
     */
    public function findCompletenessLocale($code)
    {
        $flag   = $this->findCompletenessContent()
            ->find('css', sprintf('td img.flag'));
        $locale = $this->findCompletenessContent()
            ->find('css', sprintf('td code.flag-language:contains("%s")'));

        if ($flag && $locale) {
            return true;
        } else {
            throw new \InvalidArgumentException(sprintf('Completeness for locale %s not found', $code));
        }
    }

    /**
     * Check completeness state
     * @param string $channelCode
     * @param string $localeCode
     * @param string $state
     *
     * @throws \InvalidArgumentException
     */
    public function checkCompletenessState($channelCode, $localeCode, $state)
    {
        $completenessCell = $this
            ->findCompletenessCell($channelCode, $localeCode)
            ->find('css', 'div.progress-cell');

        // check progress bar type
        if (!$completenessCell->find('css', sprintf('div.bar-%s', $state))) {
            throw new \InvalidArgumentException(
                sprintf('Progress bar is not %s for %s:%s', $state, $channelCode, $localeCode)
            );
        }
    }

    /**
     * Check completeness message
     * @param string $channelCode
     * @param string $localeCode
     * @param string $info
     *
     * @throws \InvalidArgumentException
     */
    public function checkCompletenessMessage($channelCode, $localeCode, $info)
    {
        $completenessCell = $this
            ->findCompletenessCell($channelCode, $localeCode)
            ->find('css', 'div.progress-cell');

        // check message displayed bottom to the progress bar
        $infoPassed = ($info === 'Complete')
            ? ($completenessCell->getText() === $info)
            : $completenessCell->find('css', sprintf('span.progress-info:contains("%s")', $info));
        if (!$infoPassed) {
            throw new \InvalidArgumentException(
                sprintf('Message %s not found for %s:%s', $info, $channelCode, $localeCode)
            );
        }
    }

    /**
     * Check completeness ratio
     * @param string $channelCode
     * @param string $localeCode
     * @param string $ratio
     *
     * @throws \InvalidArgumentException
     */
    public function checkCompletenessRatio($channelCode, $localeCode, $ratio)
    {
        $completenessCell = $this
            ->findCompletenessCell($channelCode, $localeCode)
            ->find('css', 'div.progress-cell');

        // check progress bar width
        $title = $completenessCell
            ->find('css', 'div.progress')
            ->getAttribute('data-original-title');

        $pattern = sprintf('/^%s complete/', $ratio);
        if (!$title || preg_match($pattern, $title) !== 1) {
            throw new \InvalidArgumentException(
                sprintf('Ratio %s not found for %s:%s', $ratio, $channelCode, $localeCode)
            );
        }
    }

    /**
     * Find legend div
     * @throws \InvalidArgumentException
     * @return \Behat\Mink\Element\NodeElement
     */
    public function findCompletenessLegend()
    {
        $legend = $this->getElement('Completeness')->find('css', 'div#legend');
        if (!$legend) {
            throw new \InvalidArgumentException('Legend content not found !!!');
        }

        return $legend;
    }

    /**
     * @param string $category
     *
     * @return CategoryView
     */
    public function selectTree($category)
    {
        $link = $this->getElement('Category pane')
            ->find('css', sprintf('#trees-list li a:contains(%s)', $category));
        $link->click();

        return $this;
    }

    /**
     * @param string $category
     *
     * @return CategoryView
     */
    public function expandCategory($category)
    {
        $category = $this->findCategoryInTree($category);
        $category->getParent()->find('css', 'ins')->click();

        return $this;
    }

    /**
     * @param string $category
     *
     * @return NodeElement
     *
     * @throws \InvalidArgumentException
     */
    public function findCategoryInTree($category)
    {
        $elt = $this->getElement('Category tree')->find('css', sprintf('li a:contains(%s)', $category));
        if (!$elt) {
            throw new \InvalidArgumentException(sprintf('Unable to find category "%s" in the tree', $category));
        }

        return $elt;
    }

    /**
     * Find comparison language labels
     *
     * @return string[]
     */
    public function getComparisonLanguages()
    {
        $languages = $this->getElement('Comparison dropdown')->findAll('css', 'ul.dropdown-menu li .title');

        return array_map(function ($language) {
            return $language->getText();
        }, $languages);
    }

    public function compareWith($language)
    {
        $this->getElement('Comparison dropdown')->find('css', 'button:contains("Translate")')->click();
        if (!in_array($language, $this->getComparisonLanguages())) {
            throw new \InvalidArgumentException(
                sprintf('Language "%s" is not available for comparison', $language)
            );
        }

        $this->getElement('Comparison dropdown')->find(
            'css',
            sprintf('ul.dropdown-menu a:contains("%s")', $language)
        )->click();
    }

    public function copyTranslations($mode)
    {
        $this
            ->getElement('Copy dropdown')
            ->find('css', 'button:contains("Copy")')
            ->click();

        $this
            ->getElement('Copy dropdown')
            ->find('css', sprintf('a:contains("%s")', $mode))
            ->click();
    }

    public function selectTranslation($field)
    {
        $this
            ->find('css', sprintf('tr:contains("%s") .comparisonSelection', $field))
            ->check();
    }

    /**
     * Find a completeness cell from column and row (channel and locale codes)
     * @param string $columnCode (channel code)
     * @param string $rowCode    (locale code)
     *
     * @throws \InvalidArgumentException
     *
     * @return \Behat\Mink\Element\NodeElement
     */
    protected function findCompletenessCell($columnCode, $rowCode)
    {
        $completenessTable = $this->findCompletenessContent();

        $columnIdx = 0;
        foreach ($completenessTable->findAll('css', 'thead th') as $index => $header) {
            if ($header->getText() === $columnCode) {
                $columnIdx = $index;
                break;
            }
        }
        if ($columnIdx === 0) {
            throw new \InvalidArgumentException(sprintf('Column %s not found', $columnCode));
        }

        $cells = $completenessTable->findAll('css', sprintf('tbody tr:contains("%s") td', $rowCode));
        if (!$cells || count($cells) < $columnIdx) {
            throw new \InvalidArgumentException(sprintf('Row %s not found', $rowCode));
        }

        return $cells[$columnIdx];
    }

    protected function findPriceField($name, $currency)
    {
        $label = $this->find('css', sprintf('label:contains("%s")', $name));

        if (!$label) {
            throw new ElementNotFoundException($this->getSession(), 'form label ', 'value', $name);
        }

        $label = $label
            ->getParent()
            ->find('css', sprintf('label:contains("%s")', $currency));
        if (!$label) {
            throw new ElementNotFoundException($this->getSession(), 'form label ', 'value', $name);
        }

        $field = $label->getParent()->find('css', 'input');

        if (!$field) {
            throw new ElementNotFoundException($this->getSession(), 'form field ', 'id|name|label|value', $name);
        }

        return $field;
    }

    protected function findScopedField($name, $scope)
    {
        $label = $this->find('css', sprintf('label:contains("%s")', $name));

        if (!$label) {
            throw new ElementNotFoundException($this->getSession(), 'form label ', 'value', $name);
        }

        $scopeLabel = $label
            ->getParent()
            ->find('css', sprintf('label:contains("%s")', $scope));

        if (!$scopeLabel) {
            throw new ElementNotFoundException($this->getSession(), 'form label ', 'value', $name);
        }

        return $this->find('css', sprintf('#%s', $scopeLabel->getAttribute('for')));
    }

}<|MERGE_RESOLUTION|>--- conflicted
+++ resolved
@@ -30,27 +30,15 @@
         $this->elements = array_merge(
             $this->elements,
             array(
-<<<<<<< HEAD
                 'Locales dropdown'    => array('css' => '#locale-switcher'),
-                'Comparison dropdown' => array('css' => '#comparison-switcher'),
                 'Locales selector'    => array('css' => '#pim_product_locales'),
                 'Enable switcher'     => array('css' => '#switch_status'),
-                'Updates grid'        => array('css' => '#history table.grid'),
                 'Image preview'       => array('css' => '#lbImage'),
                 'Completeness'        => array('css' => 'div#completeness'),
-                'Updates grid'        => array('css' => '#history table.grid'),
                 'Category pane'       => array('css' => '#categories'),
                 'Category tree'       => array('css' => '#trees'),
+                'Comparison dropdown' => array('css' => '#comparison-switcher'),
                 'Copy dropdown'       => array('css' => '#copy-switcher'),
-=======
-                'Locales dropdown' => array('css' => '#locale-switcher'),
-                'Locales selector' => array('css' => '#pim_product_locales'),
-                'Enable switcher'  => array('css' => '#switch_status'),
-                'Image preview'    => array('css' => '#lbImage'),
-                'Completeness'     => array('css' => 'div#completeness'),
-                'Category pane'    => array('css' => '#categories'),
-                'Category tree'    => array('css' => '#trees'),
->>>>>>> 1ad2c5fe
             )
         );
     }
