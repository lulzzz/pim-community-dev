--- conflicted
+++ resolved
@@ -16,9 +16,5 @@
     /**
      * @var string
      */
-<<<<<<< HEAD
-    protected $path = '#/configuration/group-type/{id}/edit';
-=======
-    protected $path = '/configuration/group-type/{code}/edit';
->>>>>>> d8fb5a8c
+    protected $path = '#/configuration/group-type/{code}/edit';
 }