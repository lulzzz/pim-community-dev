<?php

namespace Context\Page;

use SensioLabs\Behat\PageObjectExtension\PageObject\Page;

/**
 * The export detail page
 *
 * @author    Gildas Quemener <gildas.quemener@gmail.com>
 * @copyright 2013 Akeneo SAS (http://www.akeneo.com)
 * @license   http://opensource.org/licenses/osl-3.0.php  Open Software License (OSL 3.0)
 */
class ExportDetail extends Page
{
    protected $path = '/ie/export/{id}';

    public function getUrl($job)
    {
        return str_replace('{id}', $job->getId(), $this->getPath());
    }

    public function getPropertyErrorMessage($property)
    {
        $error = $this->find('css', sprintf('li:contains("%s") span.label-important', ucfirst($property)));

        if (!$error) {
            throw new \InvalidArgumentException(sprintf(
                'Could not find the %s property', $property
            ));
        }

        return $error->getText();
    }
<<<<<<< HEAD

    public function execute()
    {
        $this->clickLink('Execute');
    }
=======
>>>>>>> 7dead77d
}<|MERGE_RESOLUTION|>--- conflicted
+++ resolved
@@ -32,12 +32,9 @@
 
         return $error->getText();
     }
-<<<<<<< HEAD
 
     public function execute()
     {
         $this->clickLink('Execute');
     }
-=======
->>>>>>> 7dead77d
-}+}
