--- conflicted
+++ resolved
@@ -9,11 +9,6 @@
 use Behat\Behat\Context\Step;
 use SensioLabs\Behat\PageObjectExtension\Context\PageObjectAwareInterface;
 use SensioLabs\Behat\PageObjectExtension\Context\PageFactory;
-<<<<<<< HEAD
-use Behat\Behat\Context\Step;
-use Behat\Mink\Exception\UnsupportedDriverActionException;
-=======
->>>>>>> 430f00f2
 
 /**
  * Context of the website
@@ -82,6 +77,7 @@
     public function iAmOnTheProductsPage()
     {
         $this->openPage('Product index');
+        $this->wait();
     }
 
     /**
@@ -131,6 +127,7 @@
     public function iAmOnTheCurrenciesPage()
     {
         $this->openPage('Currency index');
+        $this->wait();
     }
 
     /**
@@ -166,6 +163,7 @@
     public function iAmOnTheChannelsPage()
     {
         $this->openPage('Channel index');
+        $this->wait();
     }
 
     /**
@@ -184,6 +182,7 @@
         $this->openPage('Category edit', array(
             'id' => $this->getCategory($code)->getId(),
         ));
+        $this->wait();
     }
 
     /**
@@ -210,6 +209,7 @@
     public function iAmOnTheExportsIndexPage()
     {
         $this->openPage('Export index');
+        $this->wait();
     }
 
     /**
@@ -218,6 +218,7 @@
     public function iAmOnTheImportsIndexPage()
     {
         $this->openPage('Import index');
+        $this->wait();
     }
 
     /**
@@ -1016,6 +1017,7 @@
         $this->openPage('Export detail', array(
             'id' => $this->getJob($job)->getId()
         ));
+        $this->wait();
     }
 
     /**
@@ -1093,9 +1095,11 @@
     {
         $this->currentPage = $page;
 
-        $this->getCurrentPage()->open($options);
+        $page = $this->getCurrentPage()->open($options);
         $this->loginIfRequired();
         $this->wait();
+
+        return $page;
     }
 
     private function getCurrentPage()
