<?php

namespace Context;

use Behat\Mink\Exception\ExpectationException;

use Pim\Bundle\ProductBundle\Entity\AttributeGroup;

use Behat\MinkExtension\Context\RawMinkContext;
use Behat\Gherkin\Node\TableNode;
use Behat\Behat\Exception\PendingException;
use Behat\Mink\Exception\UnsupportedDriverActionException;
use Behat\Behat\Context\Step;
use SensioLabs\Behat\PageObjectExtension\Context\PageObjectAwareInterface;
use SensioLabs\Behat\PageObjectExtension\Context\PageFactory;

/**
 * Context of the website
 *
 * @author    Gildas Quéméner <gildas.quemener@gmail.com>
 * @copyright 2013 Akeneo SAS (http://www.akeneo.com)
 * @license   http://opensource.org/licenses/osl-3.0.php  Open Software License (OSL 3.0)
 */
class WebUser extends RawMinkContext implements PageObjectAwareInterface
{
    private $pageFactory = null;

    private $currentPage = null;

    private $username = null;

    private $password = null;

    private $pageMapping = array(
        'attributes' => 'Attribute index',
        'channels'   => 'Channel index',
        'currencies' => 'Currency index',
        'exports'    => 'Export index',
        'families'   => 'Family index',
        'imports'    => 'Import index',
        'locales'    => 'Locale index',
        'products'   => 'Product index',
        'categories' => 'Category tree creation',
    );

    /* -------------------- Page-related methods -------------------- */

    /**
     * @BeforeScenario
     */
    public function resetCurrentPage()
    {
        $this->currentPage = null;
    }

    /**
     * @BeforeScenario
     */
    public function clearRecordedMails()
    {
        $this->getMailRecorder()->clear();
    }

    /**
     * @param PageFactory $pageFactory
     */
    public function setPageFactory(PageFactory $pageFactory)
    {
        $this->pageFactory = $pageFactory;
    }

    /**
     * @param string $name
     *
     * @return Page
     */
    public function getPage($name)
    {
        if (null === $this->pageFactory) {
            throw new \RuntimeException('To create pages you need to pass a factory with setPageFactory()');
        }

        $name = implode('\\', array_map('ucfirst', explode(' ', $name)));

        return $this->pageFactory->createPage($name);
    }

    /**
     * @param string $username
     *
     * @Given /^I am logged in as "([^"]*)"$/
     */
    public function iAmLoggedInAs($username)
    {
        $password = $username;
        $this->getFixturesContext()->getOrCreateUser($username, $password);

        $this->username = $username;
        $this->password = $password;
    }

    /**
     * @param string $page
     *
     * @Given /^I am on the ([^"]*) page$/
     */
    public function iAmOnThePage($page)
    {
        $page = isset($this->pageMapping[$page]) ? $this->pageMapping[$page] : $page;
        $this->openPage($page);
        $this->wait();
    }

    /**
     * @param string $identifier
     * @param string $page
     *
     * @Given /^I edit the "([^"]*)" (\w+)$/
     * @Given /^I am on the "([^"]*)" (\w+) page$/
     */
    public function iAmOnTheEntityEditPage($identifier, $page)
    {
        $page = ucfirst($page);
        $method = sprintf('get%s', $page);
        $entity = $this->$method($identifier);
        $this->openPage(sprintf('%s edit', $page), array('id' => $entity->getId()));
    }

    /**
     * @param string $entity
     *
     * @Given /^I create a new (\w+)$/
     */
    public function iCreateANew($entity)
    {
        $entity = ucfirst($entity);
        $this->getPage(sprintf('%s index', $entity))->clickCreationLink();
        $this->currentPage = sprintf('%s creation', $entity);
        $this->wait();
    }

    /**
     * @param string $code
     *
     * @Given /^I am on the category "([^"]*)" node creation page$/
     */
    public function iAmOnTheCategoryNodeCreationPage($code)
    {
        $this->openPage('Category node creation', array('id' => $this->getCategory($code)->getId()));
    }

    /**
     * @param string $category
     *
     * @Given /^I expand the "([^"]*)" category$/
     */
    public function iExpandTheCategory($category)
    {
        $this->getCurrentPage()->expandCategory($category);
        $this->wait();
    }

    /**
     * @param string $category1
     * @param string $category2
     *
     * @Given /^I drag the "([^"]*)" category to the "([^"]*)" category$/
     */
    public function iDragTheCategoryToTheCategory($category1, $category2)
    {
        $this->getCurrentPage()->dragCategoryTo($category1, $category2);
        $this->wait();
    }

    /**
     * @param string $child
     * @param string $parent
     *
     * @Then /^I should see the "([^"]*)" category under the "([^"]*)" category$/
     */
    public function iShouldSeeTheCategoryUnderTheCategory($child, $parent)
    {
        $parentNode = $this->getCurrentPage()->findCategoryInTree($parent);

        $childNode = $parentNode->getParent()->find('css', sprintf('li a:contains(%s)', $child));

        if (!$childNode) {
            throw $this->createExpectationException(
                sprintf(
                    'Expecting to see category "%s" under the category "%s", not found',
                    $child,
                    $parent
                )
            );
        }
    }

    /**
     * @param string $page
     *
     * @Then /^I should be redirected on the (.*) page$/
     */
    public function iShouldBeRedirectedOnThePage($page)
    {
        $this->assertAddress($this->getPage($page)->getUrl());
    }

    /**
     * @param string $tab
     *
     * @Given /^I visit the "([^"]*)" tab$/
     */
    public function iVisitTheTab($tab)
    {
        $this->getCurrentPage()->visitTab($tab);
    }

    /* -------------------- Other methods -------------------- */

    /**
     * @param string $error
     *
     * @Then /^I should see validation error "([^"]*)"$/
     */
    public function iShouldSeeValidationError($error)
    {
        $errors = $this->getCurrentPage()->getValidationErrors();
        assertTrue(in_array($error, $errors), sprintf('Expecting to see validation error "%s", not found', $error));
    }

    /**
     * @param string $deactivated
     * @param string $currencies
     *
     * @Then /^I should see (de)?activated currency (.*)$/
     * @Then /^I should see (de)?activated currencies (.*)$/
     */
    public function iShouldSeeActivatedCurrencies($deactivated, $currencies)
    {
        $currencies = $this->listToArray($currencies);

        foreach ($currencies as $currency) {
            if ($deactivated) {
                if (!$this->getPage('Currency index')->findDeactivatedCurrency($currency)) {
                    throw $this->createExpectationException(sprintf('Currency "%s" is not deactivated.', $currency));
                }
            } else {
                if (!$this->getPage('Currency index')->findActivatedCurrency($currency)) {
                    throw $this->createExpectationException(sprintf('Currency "%s" is not activated.', $currency));
                }
            }
        }
    }

    /**
     * @param string $not
     * @param string $currencies
     *
     * @return Step\Then
     *
     * @Then /^I should (not )?see currency (.*)$/
     * @Then /^I should (not )?see currencies (.*)$/
     */
    public function iShouldSeeCurrencies($not, $currencies)
    {
        return new Step\Then(
            sprintf('I should %ssee entities %s', $not, $currencies)
        );
    }

    /**
     * @param string $currencies
     *
     * @When /^I activate the (.*) currency$/
     */
    public function iActivateTheCurrency($currencies)
    {
        $this->getPage('Currency index')->activateCurrencies($this->listToArray($currencies));
        $this->wait();
    }

    /**
     * @param string $currencies
     *
     * @When /^I deactivate the (.*) currency$/
     */
    public function iDeactivateTheCurrency($currencies)
    {
        $this->getPage('Currency index')->deactivateCurrencies($this->listToArray($currencies));
        $this->wait();
    }

    /**
     * @param string $currencies
     *
     * @return Step\Then
     *
     * @Then /^I should see sorted currencies (.*)$/
     */
    public function iShouldSeeSortedCurrencies($currencies)
    {
        return new Step\Then(
            sprintf('I should see sorted entities %s', $currencies)
        );
    }

    /**
     * @Given /^I should be on the locales page$/
     */
    public function iShouldBeOnTheLocalesPage()
    {
        $this->assertAddress($this->getPage('Locale index')->getUrl());
    }

    /**
     * @Given /^I should be on the locale creation page$/
     */
    public function iShouldBeOnTheLocaleCreationPage()
    {
        $this->openPage('Locale creation');
        $this->wait();
    }

    /**
     * @param string $deactivated
     * @param string $locales
     *
     * @throws ExpectationException
     *
     * @When /^I should see (de)?activated locales? (.*)$/
     */
    public function iShouldSeeActivatedLocales($deactivated, $locales)
    {
        $locales = $this->listToArray($locales);

        foreach ($locales as $locale) {
            if ($deactivated) {
                if (!$this->getPage('Locale index')->findDeactivatedLocale($locale)) {
                    throw $this->createExpectationException(
                        sprintf('Locale "%s" is not deactivated', $locale)
                    );
                }
            } else {
                if (!$this->getPage('Locale index')->findActivatedLocale($locale)) {
                    throw $this->createExpectationException(
                        sprintf('Locale "%s" is not activated', $locale)
                    );
                }
            }
        }
    }

    /**
     * @param string $not
     * @param string $locales
     *
     * @return Step\Then
     *
     * @Then /^I should (not )?see locales? (.*)$/
     */
    public function iShouldSeeLocales($not, $locales)
    {
        return new Step\Then(
            sprintf('I should %ssee entities %s', $not, $locales)
        );
    }

    /**
     * @param string $locales
     *
     * @return Step\Then
     *
     * @Then /^I should see sorted locales (.*)$/
     */
    public function iShouldSeeSortedLocales($locales)
    {
        return new Step\Then(
            sprintf('I should see sorted entities %s', $locales)
        );
    }

    /**
     * @param string $locale
     *
     * @When /^I switch the locale to "([^"]*)"$/
     */
    public function iSwitchTheLocaleTo($locale)
    {
        $this->getCurrentPage()->switchLocale($locale);
        $this->wait();
    }

    /**
     * @param TableNode $table
     *
     * @Then /^the locale switcher should contain the following items:$/
     */
    public function theLocaleSwitcherShouldContainTheFollowingItems(TableNode $table)
    {
        foreach ($table->getHash() as $data) {
            if (!$this->getPage('Product edit')->findLocaleLink($data['language'], $data['label'])) {
                throw $this->createExpectationException(
                    sprintf(
                        'Could not find locale "%s %s" in the locale switcher',
                        $data['locale'],
                        $data['label']
                    )
                );
            }
        }
    }

    /**
     * @param string $action
     * @param string $entity
     * @param string $entityType
     *
     * @Given /^I try to ([^"]*) "([^"]*)" from the ([^"]*) grid$/
     */
    public function iTryToDoActionFromTheGrid($action, $entity, $entityType)
    {
        $entityType = ucfirst(strtolower($entityType));
        $entityPage = $entityType.' index';

        $page = $this->getPage($entityPage);
        if (!$page) {
            throw $this->createExpectationException(sprintf('Unable to find page "%s"', $entityPage));
        }

        $getter = 'get'.$entityType;
        if (!method_exists($this, $getter)) {
            throw $this->createExpectationException(sprintf('Cannot find method "%s"', $getter));
        }

        $entity = $this->$getter($entity);

        $action = ucfirst(strtolower($action));

        $page->clickOnAction($entity->getSku(), $action);
    }

    /**
     * @Given /^I confirm the ([^"]*)$/
     */
    public function iConfirmThe()
    {
        $this->getCurrentPage()->confirmDialog();

        $this->wait();
    }

    /**
     * @Given /^I cancel the ([^"]*)$/
     */
    public function iCancelThe()
    {
        $this->getCurrentPage()->cancelDialog();
    }

    /**
     * @Given /^I save the (.*)$/
     */
    public function iSave()
    {
        $this->getCurrentPage()->save();
        $this->wait();
    }

    /**
     * @param string  $attribute
     * @param integer $position
     *
     * @Given /^I change the attribute "([^"]*)" position to (\d+)$/
     */
    public function iChangeTheAttributePositionTo($attribute, $position)
    {
        $this->getCurrentPage()->dragAttributeToPosition($attribute, $position)->save();
        $this->wait();
    }

    /**
     * @param string  $attribute
     * @param integer $position
     *
     * @Then /^the attribute "([^"]*)" should be in position (\d+)$/
     */
    public function theAttributeShouldBeInPosition($attribute, $position)
    {
        $actual = $this->getCurrentPage()->getAttributePosition($attribute);
        assertEquals($position, $actual);
    }

    /**
     * @param string $title
     *
     * @Then /^I should see the "([^"]*)" section$/
     */
    public function iShouldSeeTheSection($title)
    {
        if (!$this->getCurrentPage()->getSection($title)) {
            throw $this->createExpectationException(sprintf('Expecting to see the %s section.', $title));
        }
    }

    /**
     * @Given /^the Options section should contain ([^"]*) option$/
     */
    public function theOptionsSectionShouldContainOption()
    {
        if (1 !== $count = $this->getCurrentPage()->countOptions()) {
            throw $this->createExpectationException(sprintf('Expecting to see the 1 option, saw %d.', $count));
        }
    }

    /**
     * @Then /^the option should not be removable$/
     */
    public function theOptionShouldNotBeRemovable()
    {
        if (0 !== $this->getCurrentPage()->countRemovableOptions()) {
            throw $this->createExpectationException('The option should not be removable.');
        }
    }

    /**
     * @param string $group
     * @param string $attributes
     *
     * @return void
     * @Given /^attributes? in group "([^"]*)" should be (.*)$/
     */
    public function attributesInGroupShouldBe($group, $attributes)
    {
        $page       = $this->getPage('Product edit');
        $attributes = $this->listToArray($attributes);
        $page->visitGroup($group);

        $group = $this->getGroup($group) ?: AttributeGroup::DEFAULT_GROUP_CODE;

        if (count($attributes) !== $actual = $this->getPage('Product edit')->getFieldsCountFor($group)) {
            throw $this->createExpectationException(
                sprintf(
                    'Expected to see %d fields in group "%s", actually saw %d',
                    count($attributes),
                    $group,
                    $actual
                )
            );
        }

        $labels = array_map(
            function ($field) {
                return $field->getText();
            },
            $this->getPage('Product edit')->getFieldsForGroup($group)
        );

        if (count(array_diff($attributes, $labels))) {
            throw $this->createExpectationException(
                sprintf(
                    'Expecting to see attributes "%s" in group "%s", but saw "%s".',
                    join('", "', $attributes),
                    $group,
                    join('", "', $labels)
                )
            );
        }
    }

    /**
     * @param string $title
     *
     * @Then /^the title of the product should be "([^"]*)"$/
     */
    public function theTitleOfTheProductShouldBe($title)
    {
        if ($title !== $actual = $this->getPage('Product edit')->getTitle()) {
            throw $this->createExpectationException(
                sprintf(
                    'Expected product title "%s", actually saw "%s"',
                    $title,
                    $actual
                )
            );
        }
    }

    /**
     * @param string $pattern
     *
     * @Then /^the title of the product should match "([^"]*)"$/
     */
    public function theTitleOfTheProductShouldMatch($pattern)
    {
        if (1 !== preg_match($pattern, $actual = $this->getPage('Product edit')->getTitle())) {
            throw $this->createExpectationException(
                sprintf(
                    'Expected product title to match "%s", actually saw "%s"',
                    $pattern,
                    $actual
                )
            );
        }
    }

    /**
     * @param string $fieldName
     * @param string $expected
     *
     * @Then /^the product (.*) should be empty$/
     * @Then /^the product (.*) should be "([^"]*)"$/
     */
    public function theProductFieldValueShouldBe($fieldName, $expected = '')
    {
        $actual = $this->getPage('Product edit')->findField($fieldName)->getValue();

        if ($expected !== $actual) {
            throw new \LogicException(
                sprintf(
                    'Expected product %s to be "%s", but got "%s".',
                    $fieldName,
                    $expected,
                    $actual
                )
            );
        }
    }

    /**
     * @param string $field
     * @param string $value
     * @param string $language
     *
     * @return void
     * @When /^I change the (?P<field>\w+) to "([^"]*)"$/
     * @When /^I change the (?P<language>\w+) (?P<field>\w+) to "(?P<value>[^"]*)"$/
     * @When /^I change the (?P<field>\w+) to an invalid value$/
     */
    public function iChangeTheTo($field, $value = null, $language = null)
    {
        if ($language) {
            try {
                $field = $this->getCurrentPage()->getFieldLocator($field, $this->getLocaleCode($language));
            } catch (\BadMethodCallException $e) {
                // Use default $field if current page does not provide a getFieldLocator method
            }
        }

        $value = $value ?: $this->getInvalidValueFor(sprintf('%s.%s', $this->currentPage, $field));

        return $this->getCurrentPage()->fillField($field, $value);
    }

    /**
     * @param string $not
     * @param string $attributes
     * @param string $group
     *
     * @Then /^I should (not )?see available attributes? (.*) in group "([^"]*)"$/
     */
    public function iShouldSeeAvailableAttributesInGroup($not, $attributes, $group)
    {
        foreach ($this->listToArray($attributes) as $attribute) {
            $element = $this->getCurrentPage()->findAvailableAttributeInGroup($attribute, $group);
            if (!$not) {
                if (!$element) {
                    throw $this->createExpectationException(
                        sprintf(
                            'Expecting to see attribute %s under group %s, but was not present.',
                            $attribute,
                            $group
                        )
                    );
                }
            } else {
                if ($element) {
                    throw $this->createExpectationException(
                        sprintf(
                            'Expecting not to see attribute %s under group %s, but was present.',
                            $attribute,
                            $group
                        )
                    );
                }
            }
        }
    }

    /**
     * @param string $attributes
     *
     * @Given /^I add available attributes? (.*)$/
     */
    public function iAddAvailableAttributes($attributes)
    {
        $this->getCurrentPage()->addAvailableAttributes($this->listToArray($attributes));
        $this->wait();
    }

    /**
     * @param string $families
     *
     * @Then /^I should see the families (.*)$/
     */
    public function iShouldSeeTheFamilies($families)
    {
        $expectedFamilies = $this->listToArray($families);

        if ($expectedFamilies !== $families = $this->getPage('Family index')->getFamilies()) {
            throw $this->createExpectationException(
                sprintf(
                    'Expecting to see families %s, but saw %s',
                    print_r($expectedFamilies, true),
                    print_r($families, true)
                )
            );
        }
    }

    /**
     * @param string $attribute
     * @param string $group
     *
     * @Given /^I should see attribute "([^"]*)" in group "([^"]*)"$/
     */
    public function iShouldSeeAttributeInGroup($attribute, $group)
    {
        if (!$this->getCurrentPage()->getAttribute($attribute, $group)) {
            throw new ExpectationException(
                sprintf(
                    'Expecting to see attribute %s under group %s, but was not present.',
                    $attribute,
                    $group
                )
            );
        }
    }

    /**
     * @param string $family
     *
     * @Given /^I should be on the "([^"]*)" family page$/
     */
    public function iShouldBeOnTheFamilyPage($family)
    {
        $expectedAddress = $this->getPage('Family edit')->getUrl(array('id' => $this->getFamily($family)->getId()));
        $this->assertAddress($expectedAddress);
    }

    /**
     * @param string $not
     * @param string $field
     *
     * @Then /^I should (not )?see a remove link next to the "([^"]*)" field$/
     */
    public function iShouldSeeARemoveLinkNextToTheField($not, $field)
    {
        $removeLink = $this->getPage('Product edit')->getRemoveLinkFor($field);
        if (!$not) {
            if (!$removeLink) {
                throw $this->createExpectationException(
                    sprintf(
                        'Remove link on field "%s" should not be displayed.',
                        $field
                    )
                );
            }
        } else {
            if ($removeLink) {
                throw $this->createExpectationException(
                    sprintf(
                        'Remove link on field "%s" should be displayed.',
                        $field
                    )
                );
            }
        }
    }

    /**
     * @param string $field
     *
     * @When /^I remove the "([^"]*)" attribute$/
     */
    public function iRemoveTheAttribute($field)
    {
        if (null === $link = $this->getCurrentPage()->getRemoveLinkFor($field)) {
            throw $this->createExpectationException(
                sprintf(
                    'Remove link on field "%s" should be displayed.',
                    $field
                )
            );
        }

        $link->click();
        $this->getSession()->getPage()->clickLink('OK');
    }

    /**
     * @param string $attributes
     *
     * @Then /^eligible attributes as label should be (.*)$/
     */
    public function eligibleAttributesAsLabelShouldBe($attributes)
    {
        $expectedAttributes = $this->listToArray($attributes);
        $options = $this->getPage('Family edit')->getAttributeAsLabelOptions();

        if (count($expectedAttributes) !== $actual = count($options)) {
            throw $this->createExpectationException(
                sprintf(
                    'Expected to see %d eligible attributes as label, actually saw %d:'."\n%s",
                    count($expectedAttributes),
                    $actual,
                    print_r($options, true)
                )
            );
        }

        if ($expectedAttributes !== $options) {
            throw $this->createExpectationException(
                sprintf(
                    'Expected to see eligible attributes as label %s, actually saw %s',
                    print_r($expectedAttributes, true),
                    print_r($options, true)
                )
            );
        }
    }

    /**
     * @param string $attribute
     *
     * @Given /^I choose "([^"]*)" as the label of the family$/
     */
    public function iChooseAsTheLabelOfTheFamily($attribute)
    {
        $this->getPage('Family edit')->selectAttributeAsLabel($attribute)->save();
    }

    /**
     * @param string $type
     *
     * @When /^I select the attribute type "([^"]*)"$/
     */
    public function iSelectTheAttributeType($type)
    {
        $this->getPage('Attribute creation')->selectAttributeType($type);

        $this->wait();
    }

    /**
     * @param string $channel
     *
     * @Given /^I select the channel "([^"]*)"$/
     */
    public function iSelectChannel($channel)
    {
        $this->getPage('Export creation')->selectChannel($channel);
    }

    /**
     * @param string $fields
     *
     * @Then /^I should see the (.*) fields?$/
     */
    public function iShouldSeeTheFields($fields)
    {
        $fields = $this->listToArray($fields);
        foreach ($fields as $field) {
            if (!$this->getCurrentPage()->findField($field)) {
                throw $this->createExpectationException(sprintf('Expecting to see field "%s".', $field));
            }
        }
    }

    /**
     * @param string $fields
     *
     * @Given /^the fields (.*) should be disabled$/
     */
    public function theFieldsShouldBeDisabled($fields)
    {
        $fields = $this->listToArray($fields);
        foreach ($fields as $fieldName) {
            $field = $this->getCurrentPage()->findField($fieldName);
            if (!$field) {
                throw $this->createExpectationException(sprintf('Expecting to see field "%s".', $fieldName));
                return;
            }
            if (!$field->hasAttribute('disabled')) {
                throw $this->createExpectationException(sprintf('Expecting field "%s" to be disabled.', $fieldName));
            }
        }
    }

    /**
     * @param TableNode $table
     *
     * @Given /^I fill in the following information:$/
     */
    public function iFillInTheFollowingInformation(TableNode $table)
    {
        foreach ($table->getRowsHash() as $field => $value) {
            $this->getCurrentPage()->fillField($field, $value);
        }
    }

    /**
     * @param TableNode $table
     *
     * @Given /^the following attribute types should have the following fields$/
     */
    public function theFollowingAttributeTypesShouldHaveTheFollowingFields(TableNode $table)
    {
        foreach ($table->getRowsHash() as $type => $fields) {
            $this->iSelectTheAttributeType($type);
            $this->iShouldSeeTheFields($fields);
        }
    }

    /**
     * @param TableNode $table
     *
     * @Given /^I create the following attribute options:$/
     */
    public function iCreateTheFollowingAttributeOptions(TableNode $table)
    {
        foreach ($table->getHash() as $data) {
            $this->getCurrentPage()->addOption($data['Code'], $data['Selected by default']);
        }
    }

    /**
     * @param string $button
     *
     * @Given /^I press the "([^"]*)" button$/
     */
    public function iPressTheButton($button)
    {
        $this->getCurrentPage()->pressButton($button);
        $this->wait();
    }

    /**
     * @param string $locale
     *
     * @Given /^I select the (\w+) activated locale$/
     */
    public function iSelectTheActivatedLocale($locale)
    {
        $this->getCurrentPage()->selectActivatedLocale($locale);
    }

    /**
     * @Given /^I disable the product$/
     */
    public function iDisableTheProduct()
    {
        $this->getPage('Product edit')->disableProduct()->save();
    }

    /**
     * @Given /^I enable the product$/
     */
    public function iEnableTheProduct()
    {
        $this->getPage('Product edit')->enableProduct()->save();
    }

    /**
     * @param string $sku
     *
     * @Given /^product "([^"]*)" should be disabled$/
     */
    public function productShouldBeDisabled($sku)
    {
        if ($this->getProduct($sku)->isEnabled()) {
            throw $this->createExpectationException('Product was expected to be be disabled');
        }
    }

    /**
     * @param string $sku
     *
     * @Given /^product "([^"]*)" should be enabled$/
     */
    public function productShouldBeEnabled($sku)
    {
        if (!$this->getProduct($sku)->isEnabled()) {
            throw $this->createExpectationException('Product was expected to be be enabled');
        }
    }

    /**
     * @param string $not
     * @param string $channels
     *
     * @return Step\Then
     *
     * @Then /^I should (not )?see channels? (.*)$/
     */
    public function iShouldSeeChannels($not, $channels)
    {
        return new Step\Then(
            sprintf('I should %ssee entities %s', $not, $channels)
        );
    }

    /**
     * @param string $channels
     *
     * @return Step\Then
     *
     * @Then /^I should see sorted channels (.*)$/
     */
    public function iShouldSeeSortedChannels($channels)
    {
        return new Step\Then(
            sprintf('I should see sorted entities %s', $channels)
        );
    }

    /**
     * @param string $not
     * @param string $attributes
     *
     * @return Step\Then
     *
     * @Then /^I should (not )?see attributes? ((?!in group).)*$/
     */
    public function iShouldSeeAttributes($not, $attributes)
    {
        return new Step\Then(
            sprintf('I should %ssee entities %s', $not, $attributes)
        );
    }

    /**
     * @param string $attributes
     *
     * @return Step\Then
     *
     * @Then /^I should see sorted attributes (.*)$/
     */
    public function iShouldSeeSortedAttributes($attributes)
    {
        return new Step\Then(
            sprintf('I should see sorted entities %s', $attributes)
        );
    }

    /**
     * @param string $channel
     * @param string $not
     * @param string $category
     *
     * @Given /^the channel (.*) is (not )?able to export category (.*)$/
     */
    public function theChannelIsAbleToExportCategory($channel, $not, $category)
    {
        $expected = (bool) $not;
        $actual = $this->getPage('Channel index')->channelCanExport($channel, $category);

        if ($expected !== $actual) {
            throw $this->createExpectationException(
                sprintf(
                    'Expecting channel %s %sto be able to export category %s',
                    $channel,
                    $not,
                    $category
                )
            );
        }
    }

    /**
     * @param integer $count
     *
     * @Then /^there should be (\d+) update$/
     * @Then /^there should be (\d+) updates$/
     */
    public function thereShouldBeUpdate($count)
    {
        if ((int) $count !== $countUpdates = $this->getPage('Product edit')->countUpdates()) {
            throw $this->createExpectationException(sprintf('Expected %d updates, saw %d.', $count, $countUpdates));
        }
    }

    /**
     * @param string $code
     *
     * @Given /^I filter per category "([^"]*)"$/
     */
    public function iFilterPerCategory($code)
    {
        $category = $this->getCategory($code);
        $this->getPage('Product index')->clickCategoryFilterLink($category);
        $this->wait();
    }

    /**
     * @Given /^I filter per unclassified category$/
     */
    public function iFilterPerUnclassifiedCategory()
    {
        $this->getPage('Product index')->clickUnclassifiedCategoryFilterLink();
        $this->wait();
    }

    /**
     * @param string $code
     *
     * @Given /^I filter per family ([^"]*)$/
     */
    public function iFilterPerFamily($code)
    {
        $this->getPage('Product index')->filterPerFamily($code);
        $this->wait();
    }

    /**
     * @param string $code
     *
     * @Given /^I filter per channel ([^"]*)$/
     */
    public function iFilterPerChannel($code)
    {
        $this->getPage('Product index')->filterPerChannel($code);
        $this->wait();
    }

    /**
     * @param string $not
     * @param string $products
     *
     * @return Step\Then
     *
     * @Then /^I should (not )?see products? ((?!with data).)*$/
     */
    public function iShouldSeeProducts($not, $products)
    {
        return new Step\Then(
            sprintf('I should %ssee entities %s', $not, $products)
        );
    }

    /**
     * @param string $product
     * @param string $data
     *
     * @Then /^I should see product "([^"]*)" with data (.*)$/
     */
    public function iShouldSeeProductWithData($product, $data)
    {
        $row = $this->getPage('Product index')->getRow($product);
        $data = $this->listToArray($data);

        if (!$row) {
            throw $this->createExpectationException(sprintf('Expecting to see product %s, not found', $product));
        }

        $rowHtml = $row->getHtml();
        foreach ($data as $cellData) {
            if (strpos($rowHtml, $cellData) === false) {
                throw $this->createExpectationException(
                    sprintf('Expecting to see product data %s, not found', $cellData)
                );
            }
        }
    }

    /**
     * @param string $data
     *
     * @Then /^I should see history:$/
     */
    public function iShouldSeeHistoryWithData(TableNode $table)
    {
        $expectedUpdates = $table->getHash();
        $rows = $this->getCurrentPage()->getHistoryRows();
        foreach ($expectedUpdates as $updateRow) {
            $isPresent = false;
            foreach ($rows as $row) {
                $rowStr       = str_replace(array(' ', "\n"), '', strip_tags(nl2br($row->getHtml())));
                $actionFound  = (strpos($rowStr, $updateRow['action']) !== false);
                $versionFound = (strpos($rowStr, $updateRow['version']) !== false);
                $dataFound    = (strpos($rowStr, $updateRow['data']) !== false);
                if ($actionFound and $versionFound and $dataFound) {
                    $isPresent = true;
                    break;
                }
            }
            if (!$isPresent) {
                throw $this->createExpectationException(
                    sprintf('Expecting to see history data %s, not found', implode(', ', $updateRow))
                );
            }
        }
    }

    /**
     * @param string $code
     *
     * @Then /^I should be on the category "([^"]*)" edit page$/
     */
    public function iShouldBeOnTheCategoryEditPage($code)
    {
        $expectedAddress = $this->getPage('Category edit')->getUrl(array('id' => $this->getCategory($code)->getId()));
        $this->assertAddress($expectedAddress);
    }

    /**
     * @param string $code
     *
     * @Given /^I should be on the category "([^"]*)" node creation page$/
     */
    public function iShouldBeOnTheCategoryNodeCreationPage($code)
    {
        $id = $this->getCategory($code)->getId();
        $expectedAddress = $this->getPage('Category node creation')->getUrl(array('id' => $id));
        $this->assertAddress($expectedAddress);
    }

    /**
     * @param string $category
     *
     * @Given /^I right click on the "([^"]*)" category$/
     */
    public function iRightClickOnTheCategory($category)
    {
        $category = $this->getCurrentPage()->findCategoryInTree($category);

        $category->rightClick();
    }

    /**
     * @param string $action
     *
     * @Given /^I click on "([^"]*)" in the right click menu$/
     */
    public function iClickOnInTheRightClickMenu($action)
    {
        $this->getCurrentPage()->rightClickAction($action);
        $this->wait();
    }

    /**
     * @Given /^I blur (.*)$/
     */
    public function iBlur()
    {
        $this->getCurrentPage()->find('css', 'body')->click();
        $this->wait();
    }

    /**
     * @param string $exportTitle
     *
     * @Given /^I create a new "([^"]*)" export$/
     */
    public function iCreateANewExport($exportTitle)
    {
        $this->getPage('Export index')->clickExportCreationLink($exportTitle);
        $this->wait();
        $this->currentPage = 'Export creation';
    }

    /**
     * @Given /^I try to create an unknown export$/
     */
    public function iTryToCreateAnUnknownExport()
    {
        $this->openPage('Export creation');
    }

    /**
     * @param string $importTitle
     *
     * @Given /^I create a new "([^"]*)" import$/
     */
    public function iCreateANewImport($importTitle)
    {
        $this->getPage('Import index')->clickImportCreationLink($importTitle);
        $this->wait();
        $this->currentPage = 'Import creation';
    }

    /**
     * @param string $profiles
     *
     * @return Step\Then
     *
     * @Then /^I should see sorted (?:import|export) profiles? (.*)$/
     */
    public function iShouldSeeSortedProfiles($profiles)
    {
        return new Step\Then(
            sprintf('I should see sorted entities %s', $profiles)
        );
    }

    /**
     * @param string $not
     * @param string $profiles
     *
     * @return Step\Then
     *
     * @Then /^I should (not )?see (?:import|export) profiles? (.*)$/
     */
    public function iShouldSeeProfiles($not, $profiles)
    {
        if ($not) {
            return new Step\Then(
                sprintf('I should not see entities %s', $profiles)
            );
        } else {
            return new Step\Then(
                sprintf('I should see entities %s', $profiles)
            );
        }
    }

    /**
     * @Given /^I try to create an unknown import$/
     */
    public function iTryToCreateAnUnknownImport()
    {
        $this->openPage('Import creation');
    }

    /**
     * @param string $job
     *
     * @Then /^I should be on the "([^"]*)" import job page$/
     */
    public function iShouldBeOnTheImportJobPage($code)
    {
        $expectedAddress = $this->getPage('Import show')->getUrl(array('id' => $this->getJobInstance($code)->getId()));
        $this->assertAddress($expectedAddress);
    }

    /**
     * @param string $job
     *
     * @Given /^I am on the "([^"]*)" import job page$/
     */
    public function iAmOnTheImportJobPage($code)
    {
        $this->openPage('Import show', array('id' => $this->getJobInstance($code)->getId()));
        $this->wait();
    }

    /**
     * @param string $job
     *
     * @When /^I launch the "([^"]*)" import job$/
     */
    public function iLaunchTheImportJob($code)
    {
        $this->openPage('Import launch', array('id' => $this->getJobInstance($code)->getId()));
    }

    /**
     * @param string $column
     * @param string $exportCode
     * @param string $status
     *
     * @return Step\Given
     * @Then /^the column "([^"]*)" of the row "([^"]*)" should contain the value "([^"]*)"$/
     */
    public function theColumnOfTheRowShouldContainTheValue($column, $exportCode, $status)
    {
        return new Step\Given(
            sprintf(
                'Value of column "%s" of the row which contains "%s" should be "%s"',
                $column,
                $exportCode,
                $status
            )
        );
    }

    /**
     * @param string $job
     *
     * @Then /^I should be on the "([^"]*)" export job page$/
     */
    public function iShouldBeOnTheExportJobPage($code)
    {
        $expectedAddress = $this->getPage('Export show')->getUrl(array('id' => $this->getJobInstance($code)->getId()));
        $this->assertAddress($expectedAddress);
    }

    /**
     * @param string $job
     *
     * @Given /^I am on the "([^"]*)" export job page$/
     */
    public function iAmOnTheExportJobPage($code)
    {
        $this->openPage('Export show', array('id' => $this->getJobInstance($code)->getId()));
        $this->wait();
    }

    /**
     * @param string $jobCode
     *
     * @return Step\Given
     * @When /^I delete the "([^"]*)" job$/
     */
    public function iDeleteTheJob($jobCode)
    {
        return new Step\Given(
            sprintf(
                'I click on the "Delete" action of the row which contains "%s"',
                $jobCode
            )
        );
    }

    /**
     * @param string $message
     * @param string $property
     *
     * @Then /^I should see "([^"]*)" next to the (\w+)$/
     */
    public function iShouldSeeNextToThe($message, $property)
    {
        if ($message !== $error = $this->getPage('Export show')->getPropertyErrorMessage($property)) {
            throw $this->createExpectationException(
                sprintf(
                    'Expecting to see "%s" next to the %s property, but saw "%s"',
                    $message,
                    $property,
                    $error
                )
            );
        }
    }

    /**
     * @param string $link
     *
     * @Then /^I should not see the "([^"]*)" link$/
     */
    public function iShouldNotSeeTheLink($link)
    {
        if ($this->getCurrentPage()->findLink($link)) {
            throw $this->createExpectationException(sprintf('Link %s should not be displayed', $link));
        }
    }

    /**
     * @param string $job
     *
     * @When /^I launch the "([^"]*)" export job$/
     */
    public function iLaunchTheExportJob($code)
    {
        $this->openPage('Export launch', array('id' => $this->getJobInstance($code)->getId()));
    }

    /**
     * @When /^I launch the export job$/
     */
    public function iExecuteTheExportJob()
    {
        $this->getPage('Export show')->execute();
    }

    /**
     * @param string $file
     *
     * @Given /^file "([^"]*)" should exist$/
     */
    public function fileShouldExist($file)
    {
        if (!file_exists($file)) {
            throw $this->createExpectationException(sprintf('File %s does not exist.', $file));
        }

        unlink($file);
    }

    /**
     * @Then /^I should see the uploaded image$/
     */
    public function iShouldSeeTheUploadedImage()
    {
        $this->wait(3000, '');
        if (!$this->getPage('Product edit')->getImagePreview()) {
            throw $this->createExpectationException('Image preview is not displayed.');
        }
    }

    /**
     * @param string $path
     *
     * @Then /^I should see the "([^"]*)" content$/
     */
    public function iShouldSeeTheContent($path)
    {
        if ($filesPath = $this->getMinkParameter('files_path')) {
            $fullPath = rtrim(realpath($filesPath), DIRECTORY_SEPARATOR).DIRECTORY_SEPARATOR.$path;
            if (is_file($fullPath)) {
                $path = $fullPath;
            }
        }

        $this->assertSession()->responseContains(file_get_contents($path));
    }

    /**
     * @param string $attribute
     * @param string $not
     * @param string $channels
     *
     * @Then /^attribute "([^"]*)" should( not)? be required in channels? (.*)$/
     */
    public function attributeShouldBeRequiredInChannels($attribute, $not, $channels)
    {
        $channels = $this->listToArray($channels);
        $expectation = $not === '';
        foreach ($channels as $channel) {
            if ($expectation !== $this->getPage('Family edit')->isAttributeRequired($attribute, $channel)) {
                throw $this->createExpectationException(
                    sprintf(
                        'Attribute %s should be%s required in channel %s',
                        $attribute,
                        $not,
                        $channel
                    )
                );
            }
        }
    }

    /**
     * @param string $attribute
     * @param string $channel
     *
     * @Given /^I switch the attribute "([^"]*)" requirement in channel "([^"]*)"$/
     */
    public function iSwitchTheAttributeRequirementInChannel($attribute, $channel)
    {
        $this->getPage('Family edit')->switchAttributeRequirement($attribute, $channel);
    }

    /**
<<<<<<< HEAD
     * @Then /^I should see the completeness summary$/
     */
    public function iShouldSeeTheCompletenessSummary()
    {
        $this->getPage('Product edit')->findCompletenessContent();
        $this->getPage('Product edit')->findCompletenessLegend();
    }

    /**
     * @Given /^I should see "([^"]*)" completeness with "([^"]*)" message and (\d+)% of ratio for channel "([^"]*)" and locale "([^"]*)"$/
     */
    public function iShouldSeeCompletenessWithMessageAndRatioForChannelAndLocale(
        $state,
        $message,
        $ratio,
        $channel,
        $locale
    ) {
        $channelCode = strtoupper($channel);

        try {
            $this->getPage('Product edit')->checkCompleteness($channelCode, $locale, $state, $message, $ratio);
        } catch (\InvalidArgumentException $e) {
            throw $this->createExpectationException($e->getMessage());
        }
    }


=======
     * @Given /^an email to "([^"]*)" should have been sent$/
     */
    public function anEmailToShouldHaveBeenSent($email)
    {
        $recorder = $this->getMailRecorder();
        if (0 === $recorder->getMailsSentTo($email)) {
            throw $this->createExpectationException(
                sprintf(
                    'No emails were sent to %s.',
                    $email
                )
            );
        }
    }

>>>>>>> 70dfb635
    /**
     * @param string $expected
     */
    private function assertAddress($expected)
    {
        $actual = $this->getSession()->getCurrentUrl();
        $result = strpos($actual, $expected) !== false;
        assertTrue($result, sprintf('Expecting to be on page "%s", not "%s"', $expected, $actual));
    }

    /**
     * @param string $page
     * @param array  $options
     *
     * @return Page
     */
    private function openPage($page, array $options = array())
    {
        $this->currentPage = $page;

        $page = $this->getCurrentPage()->open($options);
        $this->loginIfRequired();
        $this->wait();

        return $page;
    }

    /**
     * @return Page
     */
    private function getCurrentPage()
    {
        return $this->getPage($this->currentPage);
    }

    /**
     * A method that logs the user in with the previously provided credentials if required by the page
     */
    private function loginIfRequired()
    {
        $loginForm = $this->getCurrentPage()->find('css', '.form-signin');
        if ($loginForm) {
            $loginForm->fillField('_username', $this->username);
            $loginForm->fillField('_password', $this->password);
            $loginForm->pressButton('Log in');
        }
    }

    /**
     * @param string $field
     *
     * @return string
     */
    private function getInvalidValueFor($field)
    {
        switch (strtolower($field)) {
            case 'family edit.code':
                return 'inv@lid';
            case 'attribute creation.code':
                return $this->lorem(20);
            case 'attribute creation.description':
                return $this->lorem(256);
            default:
                return '!@#-?_'.$this->lorem(250);
        }
    }

    /**
     * @param integer $length
     *
     * @return string
     */
    private function lorem($length = 100)
    {
        $lorem = 'Lorem ipsum dolor sit amet, consectetur adipisicing elit, sed do eiusmod tempor incididunt ut labore'
            .'et dolore magna aliqua. Ut enim ad minim veniam, quis nostrud exercitation ullamco laboris nisi ut'
            .'aliquip ex ea commodo consequat. Duis aute irure dolor in reprehenderit in voluptate velit esse cillum'
            .'dolore eu fugiat nulla pariatur. Excepteur sint occaecat cupidatat non proident, sunt in culpa qui'
            .'officia deserunt mollit anim id est laborum.';

        while (strlen($lorem) < $length) {
            $lorem .= ' ' . $lorem;
        }

        return substr($lorem, 0, $length);
    }

    /**
     * @param integer $time
     * @param string  $condition
     *
     * @return void
     */
    private function wait($time = 5000, $condition = 'document.readyState == "complete" && !$.active')
    {
        try {
            return $this->getMainContext()->wait($time, $condition);
        } catch (UnsupportedDriverActionException $e) {
        }
    }

    /**
     * @param string $sku
     *
     * @return Product
     */
    private function getProduct($sku)
    {
        return $this->getFixturesContext()->getProduct($sku);
    }

    /**
     * @param string $code
     *
     * @return Category
     */
    private function getCategory($code)
    {
        return $this->getFixturesContext()->getCategory($code);
    }

    /**
     * @param string $name
     *
     * @return AttributeGroup
     */
    private function getGroup($name)
    {
        return $this->getFixturesContext()->getGroup($name);
    }

    /**
     * @param string $type
     *
     * @return ProductAttribute
     */
    private function getAttribute($type)
    {
        return $this->getFixturesContext()->getAttribute($type);
    }

    /**
     * @param string $code
     *
     * @return Family
     */
    private function getFamily($code)
    {
        return $this->getFixturesContext()->getFamily($code);
    }

    /**
     * @return FixturesContext
     */
    private function getFixturesContext()
    {
        return $this->getMainContext()->getSubcontext('fixtures');
    }

    /**
     * @param string $list
     *
     * @return array
     */
    private function listToArray($list)
    {
        return $this->getMainContext()->listToArray($list);
    }

    /**
     * @param string $language
     *
     * @return string
     */
    private function getLocaleCode($language)
    {
        return $this->getFixturesContext()->getLocaleCode($language);
    }

    /**
     * @param string $job
     *
     * @return Job
     */
    private function getJobInstance($code)
    {
        return $this->getFixturesContext()->getJobInstance($code);
    }

    /**
     * @param string $message
     *
     * @return ExpectationException
     */
    private function createExpectationException($message)
    {
        return $this->getMainContext()->createExpectationException($message);
    }

    /**
     * Get the mail recorder
     *
     * @return MailRecorder
     */
    private function getMailRecorder()
    {
        return $this->getMainContext()->getMailRecorder();
    }
}<|MERGE_RESOLUTION|>--- conflicted
+++ resolved
@@ -2,17 +2,15 @@
 
 namespace Context;
 
+use Behat\MinkExtension\Context\RawMinkContext;
 use Behat\Mink\Exception\ExpectationException;
-
-use Pim\Bundle\ProductBundle\Entity\AttributeGroup;
-
-use Behat\MinkExtension\Context\RawMinkContext;
 use Behat\Gherkin\Node\TableNode;
 use Behat\Behat\Exception\PendingException;
 use Behat\Mink\Exception\UnsupportedDriverActionException;
 use Behat\Behat\Context\Step;
 use SensioLabs\Behat\PageObjectExtension\Context\PageObjectAwareInterface;
 use SensioLabs\Behat\PageObjectExtension\Context\PageFactory;
+use Pim\Bundle\ProductBundle\Entity\AttributeGroup;
 
 /**
  * Context of the website
@@ -1550,7 +1548,6 @@
     }
 
     /**
-<<<<<<< HEAD
      * @Then /^I should see the completeness summary$/
      */
     public function iShouldSeeTheCompletenessSummary()
@@ -1578,8 +1575,7 @@
         }
     }
 
-
-=======
+    /**
      * @Given /^an email to "([^"]*)" should have been sent$/
      */
     public function anEmailToShouldHaveBeenSent($email)
@@ -1595,7 +1591,6 @@
         }
     }
 
->>>>>>> 70dfb635
     /**
      * @param string $expected
      */
