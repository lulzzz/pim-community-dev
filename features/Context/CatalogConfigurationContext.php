<?php

namespace Context;

use Doctrine\Common\DataFixtures\ReferenceRepository;
use Behat\MinkExtension\Context\RawMinkContext;
use Doctrine\Common\DataFixtures\Event\Listener\ORMReferenceListener;

/**
 * A context for initializing catalog configuration
 *
 * @author    Filips Alpe <filips@akeneo.com>
 * @copyright 2013 Akeneo SAS (http://www.akeneo.com)
 * @license   http://opensource.org/licenses/osl-3.0.php  Open Software License (OSL 3.0)
 */
class CatalogConfigurationContext extends RawMinkContext
{
    /**
     * @var string Catalog configuration path
     */
    protected $catalogPath = 'catalog';

    /**
     * @var ReferenceRepository Fixture reference repository
     */
    protected $referenceRepository;

    /**
     * @var string Path of the entity loaders
     */
    protected $entityLoaderPath = 'Context\Loader';

    /**
     * @var array Entity loaders and corresponding files
     */
    protected $preEntityLoaders = array(
        'CurrencyLoader'       => 'currencies',
        'LocaleLoader'         => null,
        'CategoryLoader'       => 'categories',
<<<<<<< HEAD
        'AttributeLoader'      => 'attributes',
=======
        'ChannelLoader'        => 'channels',
        'AttributeGroupLoader' => 'attribute_groups',
    );

    /**
     * @var array Entity loaders and corresponding files
     */
    protected $postEntityLoaders = array(
        'GroupTypeLoader'      => 'group_types',
>>>>>>> bf446661
        'GroupLoader'          => 'groups',
        'UserLoader'           => 'users',
    );
    /**
     * @param string $catalog
     *
     * @throws ExpectationException If configuration is not found
     * @Given /^(?:a|an|the) "([^"]*)" catalog configuration$/
     */
    public function aCatalogConfiguration($catalog)
    {
        $directory = sprintf('%s/%s/%s', __DIR__, $this->catalogPath, strtolower($catalog));

        if (!file_exists($directory)) {
            throw $this->getMainContext()->createExpectationException(
                sprintf('No configuration found for catalog "%s", looked in "%s"', $catalog, $directory)
            );
        }

        $this->createCatalog($directory);
    }

    /**
     * @param string $directory
     */
    private function createCatalog($directory)
    {
        $this->initializeReferenceRepository();

        $treatedFiles = array();
        foreach ($this->preEntityLoaders as $loaderName => $fileName) {
            $loader = sprintf('%s\%s', $this->entityLoaderPath, $loaderName);
            $file = $fileName !== null ? sprintf('%s/%s.yml', $directory, $fileName) : null;
            if ($file) {
                $treatedFiles[] = $file;
            }
            $this->runLoader($loader, $file);
        }

        $files = array_diff(glob($directory.'/*'), $treatedFiles);
        if (count($files)) {
            $this->getContainer()
                ->get('pim_installer.fixture_loader.multiple_loader')
                ->load(
                    $this->getEntityManager(),
                    $this->referenceRepository,
                    $files
                );
        }
        
        foreach ($this->postEntityLoaders as $loaderName => $fileName) {
            $loader = sprintf('%s\%s', $this->entityLoaderPath, $loaderName);
            $file = $fileName !== null ? sprintf('%s/%s.yml', $directory, $fileName) : null;
            if ($file) {
                $treatedFiles[] = $file;
            }
            $this->runLoader($loader, $file);
        }
    }

    /**
     * Initialize the reference repository
     */
    private function initializeReferenceRepository()
    {
        $this->referenceRepository = new ReferenceRepository($this->getEntityManager());
        $listener = new ORMReferenceListener($this->referenceRepository);
        $this->getEntityManager()->getEventManager()->addEventSubscriber($listener);
    }

    /**
     * Run an entity loader
     * @param string $loaderClass
     * @param string $filePath
     */
    private function runLoader($loaderClass, $filePath)
    {
        $loader = new $loaderClass();
        $loader->setContainer($this->getContainer());
        $loader->setReferenceRepository($this->referenceRepository);
        if ($filePath !== null) {
            $loader->setFilePath($filePath);
        }
        $loader->load($this->getEntityManager());
    }

    /**
     * @return \Doctrine\ORM\EntityManager
     */
    private function getEntityManager()
    {
        return $this->getMainContext()->getEntityManager();
    }

    /**
     * @return \Symfony\Component\DependencyInjection\ContainerInterface
     */
    private function getContainer()
    {
        return $this->getMainContext()->getContainer();
    }
}<|MERGE_RESOLUTION|>--- conflicted
+++ resolved
@@ -37,19 +37,12 @@
         'CurrencyLoader'       => 'currencies',
         'LocaleLoader'         => null,
         'CategoryLoader'       => 'categories',
-<<<<<<< HEAD
-        'AttributeLoader'      => 'attributes',
-=======
-        'ChannelLoader'        => 'channels',
-        'AttributeGroupLoader' => 'attribute_groups',
     );
 
     /**
      * @var array Entity loaders and corresponding files
      */
     protected $postEntityLoaders = array(
-        'GroupTypeLoader'      => 'group_types',
->>>>>>> bf446661
         'GroupLoader'          => 'groups',
         'UserLoader'           => 'users',
     );
