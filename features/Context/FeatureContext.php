--- conflicted
+++ resolved
@@ -71,14 +71,9 @@
     }
 
     /**
-<<<<<<< HEAD
-     * Returns entity manager instance.
+     * Return doctrine manager instance
      *
-     * @return \Doctrine\ORM\EntityManager
-=======
-     * Return doctrine manager
      * @return ObjectManager
->>>>>>> 34d4e04b
      */
     public function getEntityManager()
     {
@@ -87,6 +82,7 @@
 
     /**
      * Transform a list to array
+     *
      * @param string $list
      *
      * @return array
