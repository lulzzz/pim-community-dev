@javascript
Feature: Add attributes to a variant group
  In order to easily edit common attributes of variant group products
  As a product manager
  I need to be able to add attributes to a variant group

  Background:
    Given a "footwear" catalog configuration
    And I am logged in as "Julia"

  @javascript
  Scenario: Display available attributes for a variant group
    Given the following attribute:
      | code   | label-en_US | unique | group     |
      | unique | Unique      | yes    | marketing |
    Given I am on the "caterpillar_boots" variant group page
    And I visit the "Attributes" tab
    Then I should see available attribute Name in group "Product information"
    And I should see available attribute Price in group "Marketing"
    And I should see available attribute Comment in group "Other"
    But I should not see available attribute Size in group "Sizes"
    And I should not see available attribute Color in group "Colors"
    And I should not see available attribute SKU in group "Product information"
    And I should not see available attribute Unique in group "Marketing"

  Scenario: Add some available attributes to a variant group
    Given I am on the "caterpillar_boots" variant group page
    And I visit the "Attributes" tab
    When I add available attributes Name, Price and Comment
    And I visit the "Product information" group
    Then I should see the Name field
    When I visit the "Marketing" group
    Then I should see the Price field
    When I visit the "Other" group
    Then I should see the Comment field
    And I should not see available attribute Name in group "Product information"
    And I should not see available attribute Price in group "Marketing"

  Scenario: Update values of products in a variant group only after saving the group (not immediately after adding a new attribute)
    Given the following product:
      | sku  | groups            | name-en_US | color | size |
      | boot | caterpillar_boots | foo        | black | 39   |
    And I am on the "caterpillar_boots" variant group page
    Then the english Name of "boot" should be "foo"
    When I visit the "Attributes" tab
    And I add available attribute Name
    When I save the variant group
    And I should see the flash message "Variant group successfully updated"
    When I am on the "boot" product page
    Then the field Name should contain ""

  Scenario: Update products when values are changed on the variant group page
    Given the following products:
      | sku  | groups            | color | size |
      | boot | caterpillar_boots | black | 39   |
    And I am on the "caterpillar_boots" variant group page
    When I visit the "Attributes" tab
    And I add available attribute Name
    And I fill in the following information:
     | Name | bar |
    And I save the variant group
    And I should see the flash message "Variant group successfully updated"
    When I am on the "boot" product page
    Then the field Name should contain "bar"

  Scenario: Remove an attribute which is linked to a variant group
    Given the following products:
      | sku  | groups            | color | size |
      | boot | caterpillar_boots | black | 39   |
    And I am on the "caterpillar_boots" variant group page
    When I visit the "Attributes" tab
    And I add available attributes Name, Description
    And I save the variant group
    Then I am on the attributes page
    When I filter by "label" with operator "is equal to" and value "Name"
    And I click on the "Delete" action of the row which contains "Name"
    And I confirm the deletion
    Then I am on the "caterpillar_boots" variant group page
    And I should not see available attribute Name in group "Product information"

  Scenario: The price attribute should be visible once added
    Given I am on the "caterpillar_boots" variant group page
    And I visit the "Attributes" tab
    When I add available attributes Price
    And I should see "EUR, USD" currencies on the Price price field

<<<<<<< HEAD
  @jira https://akeneo.atlassian.net/browse/PIM-5208
=======
  @javascript @jira https://akeneo.atlassian.net/browse/PIM-5208
>>>>>>> cd157224
  Scenario: View only attribute filters that are usable as grid filters and view variant axes in columns
    Given the following attributes:
      | code                       | label-en_US                | type         | group  | useable_as_grid_filter |
      | high_heel_main_color       | High heel main color       | simpleselect | colors | yes                    |
      | high_heel_main_fabric      | High heel main fabric      | simpleselect | other  | no                     |
      | high_heel_secondary_color  | High heel secondary color  | simpleselect | colors | no                     |
      | high_heel_secondary_fabric | High heel secondary fabric | simpleselect | other  | yes                    |
    And the following "high_heel_main_color" attribute options: Red, Blue
    And the following "high_heel_main_fabric" attribute options: Leather, Silk
    And the following family:
      | code       | requirements-mobile                              | requirements-tablet |
      | high_heels | sku, high_heel_main_color, high_heel_main_fabric | sku                 |
    And the following product groups:
      | code       | label      | axis                                        | type    |
      | high_heels | High heels | high_heel_main_color, high_heel_main_fabric | VARIANT |
    And the following product:
      | sku     | family     | high_heel_main_color | high_heel_main_fabric |
      | heel001 | high_heels | Red                  | Silk                  |
    When I am on the "high_heels" variant group page
    Then I should see the available filters high_heel_main_color and high_heel_secondary_fabric
    And I should not see the available filters High heel main fabric and High heel secondary color
<<<<<<< HEAD
    And I should see the columns In group, Sku, High heel main color, Label, Family, Status, Complete, Created at and Updated at
=======
    And I should see the columns In group, Sku, High heel main color, High heel main fabric, Label, Family, Status, Complete, Created at and Updated at
>>>>>>> cd157224
<|MERGE_RESOLUTION|>--- conflicted
+++ resolved
@@ -8,7 +8,6 @@
     Given a "footwear" catalog configuration
     And I am logged in as "Julia"
 
-  @javascript
   Scenario: Display available attributes for a variant group
     Given the following attribute:
       | code   | label-en_US | unique | group     |
@@ -84,11 +83,7 @@
     When I add available attributes Price
     And I should see "EUR, USD" currencies on the Price price field
 
-<<<<<<< HEAD
   @jira https://akeneo.atlassian.net/browse/PIM-5208
-=======
-  @javascript @jira https://akeneo.atlassian.net/browse/PIM-5208
->>>>>>> cd157224
   Scenario: View only attribute filters that are usable as grid filters and view variant axes in columns
     Given the following attributes:
       | code                       | label-en_US                | type         | group  | useable_as_grid_filter |
@@ -110,8 +105,4 @@
     When I am on the "high_heels" variant group page
     Then I should see the available filters high_heel_main_color and high_heel_secondary_fabric
     And I should not see the available filters High heel main fabric and High heel secondary color
-<<<<<<< HEAD
-    And I should see the columns In group, Sku, High heel main color, Label, Family, Status, Complete, Created at and Updated at
-=======
-    And I should see the columns In group, Sku, High heel main color, High heel main fabric, Label, Family, Status, Complete, Created at and Updated at
->>>>>>> cd157224
+    And I should see the columns In group, Sku, High heel main color, High heel main fabric, Label, Family, Status, Complete, Created at and Updated at