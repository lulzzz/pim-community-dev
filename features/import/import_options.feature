--- conflicted
+++ resolved
@@ -24,12 +24,11 @@
     And I launch the import job
     And I wait for the "footwear_option_import" job to finish
     Then there should be the following options:
-<<<<<<< HEAD
-      | attribute | code        | default | label-en_US |
-      | brand     | Converse    | 0       | Converse    |
-      | brand     | TimberLand  | 0       | TimberLand  |
-      | brand     | Nike        | 0       | Nike        |
-      | brand     | Caterpillar | 1       | Caterpillar |
+      | attribute | code        | label-en_US |
+      | brand     | Converse    | Converse    |
+      | brand     | TimberLand  | TimberLand  |
+      | brand     | Nike        | Nike        |
+      | brand     | Caterpillar | Caterpillar |
 
   @jira https://akeneo.atlassian.net/browse/PIM-3311
   Scenario: Skip options with empty code
@@ -49,11 +48,4 @@
     And I launch the import job
     And I wait for the "footwear_option_import" job to finish
     Then I should see "skipped 1"
-    And I should see "code: This value should not be blank"
-=======
-      | attribute | code        | label-en_US |
-      | brand     | Converse    | Converse    |
-      | brand     | TimberLand  | TimberLand  |
-      | brand     | Nike        | Nike        |
-      | brand     | Caterpillar | Caterpillar |
->>>>>>> 77e586e9
+    And I should see "code: This value should not be blank"