@javascript
Feature: Import attributes
  In order to reuse the attributes of my products
  As a product manager
  I need to be able to import attributes

  Scenario: Successfully import attributes
    Given the "footwear" catalog configuration
    And I am logged in as "Julia"
    And the following file to import:
    """
    type;code;label-en_US;group;unique;useable_as_grid_filter;localizable;scopable;allowed_extensions;metric_family;default_metric_unit
    pim_catalog_text;shortname;Shortname;info;0;1;1;0;;;
    pim_catalog_simpleselect;provider;Provider;info;0;1;0;0;;;
    pim_catalog_multiselect;season;"Season";info;0;1;0;0;;;
    pim_catalog_textarea;commentary;Commentary;info;0;1;1;1;;;
    pim_catalog_price_collection;public_price;"Public price";marketing;0;1;0;0;;;
    pim_catalog_simpleselect;grade;Grade;marketing;0;1;0;0;;;
    pim_catalog_simpleselect;width;Width;sizes;0;1;0;0;;;
    pim_catalog_simpleselect;hue;Hue;colors;0;1;0;0;;;
    pim_catalog_simpleselect;sole_color;"Sole color";colors;0;1;0;0;;;
    pim_catalog_image;image_upload;"Image upload";media;0;0;0;0;gif,png;;
    pim_catalog_date;release;"Release date";info;0;1;0;0;;;
    pim_catalog_metric;lace_length;"Lace length";info;0;0;0;0;;Length;CENTIMETER

    """
    And the following job "footwear_attribute_import" configuration:
      | filePath | %file to import% |
    When I am on the "footwear_attribute_import" import job page
    And I launch the import job
    And I wait for the "footwear_attribute_import" job to finish
    Then there should be the following attributes:
      | type         | code         | label-en_US  | group     | unique | useable_as_grid_filter | localizable | scopable | allowed_extensions | metric_family | default_metric_unit |
      | text         | shortname    | Shortname    | info      | 0      | 1                      | 1           | 0        |                    |               |                     |
      | simpleselect | provider     | Provider     | info      | 0      | 1                      | 0           | 0        |                    |               |                     |
      | multiselect  | season       | Season       | info      | 0      | 1                      | 0           | 0        |                    |               |                     |
      | textarea     | commentary   | Commentary   | info      | 0      | 1                      | 1           | 1        |                    |               |                     |
      | prices       | public_price | Public price | marketing | 0      | 1                      | 0           | 0        |                    |               |                     |
      | simpleselect | grade        | Grade        | marketing | 0      | 1                      | 0           | 0        |                    |               |                     |
      | simpleselect | width        | Width        | sizes     | 0      | 1                      | 0           | 0        |                    |               |                     |
      | simpleselect | hue          | Hue          | colors    | 0      | 1                      | 0           | 0        |                    |               |                     |
      | simpleselect | sole_color   | Sole color   | colors    | 0      | 1                      | 0           | 0        |                    |               |                     |
      | image        | image_upload | Image upload | media     | 0      | 0                      | 0           | 0        | gif,png            |               |                     |
      | date         | release      | Release date | info      | 0      | 1                      | 0           | 0        |                    |               |                     |
      | metric       | lace_length  | Lace length  | info      | 0      | 0                      | 0           | 0        |                    | Length        | CENTIMETER          |

  Scenario: Fail to change immutable properties of attributes during the import
    Given an "apparel" catalog configuration
    And I am logged in as "Julia"
    And the following CSV to import:
      | type                   | pim_catalog_date | pim_catalog_metric |
      | code                   | release_date     | weight             |
      | unique                 | no               | no                 |
      | useable_as_grid_filter | yes              | yes                |
      | localizable            | yes              | no                 |
      | scopable               | no               | no                 |
      | metric_family          |                  | Length             |
      | default_metric_unit    |                  | METER              |
      | allowed_extensions     |                  |                    |
    And the following job "attribute_import" configuration:
      | filePath | %file to import% |
    When I am on the "attribute_import" import job page
    And I launch the import job
    And I wait for the "attribute_import" job to finish
    And I should see "metricFamily: This property cannot be changed."

  @jira https://akeneo.atlassian.net/browse/PIM-3266
  Scenario: Skip new attributes with invalid data during an import
    Given the "footwear" catalog configuration
    And I am logged in as "Julia"
    And the following file to import:
      """
      type;code;label-en_US;group;unique;useable_as_grid_filter;localizable;scopable;allowed_extensions;metric_family;default_metric_unit
      pim_catalog_simpleselect;lace_color;"New lace color";colors;0;1;0;0;;;
      pim_catalog_metric;new_length;"New length";info;0;0;0;0;;Length;INVALID_LENGTH

      """
    And the following job "footwear_attribute_import" configuration:
      | filePath | %file to import% |
    When I am on the "footwear_attribute_import" import job page
    And I launch the import job
    And I wait for the "footwear_attribute_import" job to finish
    Then I should see "skipped 1"
    And there should be the following attributes:
      | type         | code       | label-en_US    | group  | unique | useable_as_grid_filter | localizable | scopable | allowed_extensions | metric_family | default_metric_unit |
      | simpleselect | lace_color | New lace color | colors | 0      | 1                      | 0           | 0        |                    |               |                     |
    And there should be 15 attribute

  @jira https://akeneo.atlassian.net/browse/PIM-3266
  Scenario: Skip existing attributes with invalid data during an import
    Given the "footwear" catalog configuration
    And I am logged in as "Julia"
    And the following file to import:
      """
      type;code;label-en_US;group;unique;useable_as_grid_filter;localizable;scopable;allowed_extensions;metric_family;default_metric_unit
      pim_catalog_simpleselect;lace_color;"New lace color";colors;0;1;0;0;;;
      pim_catalog_metric;length;"New length";info;0;0;0;0;;Length;INVALID_LENGTH

      """
    And the following job "footwear_attribute_import" configuration:
      | filePath | %file to import% |
    When I am on the "footwear_attribute_import" import job page
    And I launch the import job
    And I wait for the "footwear_attribute_import" job to finish
    Then I should see "skipped 1"
    And there should be the following attributes:
<<<<<<< HEAD
      | type         | code       | label-en_US    | group     | unique | useable_as_grid_column | useable_as_grid_filter | localizable | scopable | allowed_extensions | metric_family | default_metric_unit |
      | simpleselect | lace_color | New lace color | colors    | 0      | 1                      | 1                      | 0           | 0        |                    |               |                     |
      | metric       | length     | Length         | info      | 0      | 0                      | 0                      | 0           | 0        |                    | Length        | CENTIMETER          |


  @jira https://akeneo.atlassian.net/browse/PIM-3311
  Scenario: Skip attributes with empty code
    Given the "footwear" catalog configuration
    And I am logged in as "Julia"
    And the following file to import:
      """
      type;code;label-en_US
      pim_catalog_simpleselect;;"New lace color"
      """
    And the following job "footwear_attribute_import" configuration:
      | filePath | %file to import% |
    When I am on the "footwear_attribute_import" import job page
    And I launch the import job
    And I wait for the "footwear_attribute_import" job to finish
    Then I should see "skipped 1"
    And I should see "code: This value should not be blank"
=======
      | type         | code       | label-en_US    | group     | unique | useable_as_grid_filter | localizable | scopable | allowed_extensions | metric_family | default_metric_unit |
      | simpleselect | lace_color | New lace color | colors    | 0      | 1                      | 0           | 0        |                    |               |                     |
      | metric       | length     | Length         | info      | 0      | 0                      | 0           | 0        |                    | Length        | CENTIMETER          |
>>>>>>> 77e586e9
<|MERGE_RESOLUTION|>--- conflicted
+++ resolved
@@ -104,10 +104,9 @@
     And I wait for the "footwear_attribute_import" job to finish
     Then I should see "skipped 1"
     And there should be the following attributes:
-<<<<<<< HEAD
-      | type         | code       | label-en_US    | group     | unique | useable_as_grid_column | useable_as_grid_filter | localizable | scopable | allowed_extensions | metric_family | default_metric_unit |
-      | simpleselect | lace_color | New lace color | colors    | 0      | 1                      | 1                      | 0           | 0        |                    |               |                     |
-      | metric       | length     | Length         | info      | 0      | 0                      | 0                      | 0           | 0        |                    | Length        | CENTIMETER          |
+      | type         | code       | label-en_US    | group     | unique | useable_as_grid_filter | localizable | scopable | allowed_extensions | metric_family | default_metric_unit |
+      | simpleselect | lace_color | New lace color | colors    | 0      | 1                      | 0           | 0        |                    |               |                     |
+      | metric       | length     | Length         | info      | 0      | 0                      | 0           | 0        |                    | Length        | CENTIMETER          |
 
 
   @jira https://akeneo.atlassian.net/browse/PIM-3311
@@ -115,7 +114,7 @@
     Given the "footwear" catalog configuration
     And I am logged in as "Julia"
     And the following file to import:
-      """
+    """
       type;code;label-en_US
       pim_catalog_simpleselect;;"New lace color"
       """
@@ -125,9 +124,4 @@
     And I launch the import job
     And I wait for the "footwear_attribute_import" job to finish
     Then I should see "skipped 1"
-    And I should see "code: This value should not be blank"
-=======
-      | type         | code       | label-en_US    | group     | unique | useable_as_grid_filter | localizable | scopable | allowed_extensions | metric_family | default_metric_unit |
-      | simpleselect | lace_color | New lace color | colors    | 0      | 1                      | 0           | 0        |                    |               |                     |
-      | metric       | length     | Length         | info      | 0      | 0                      | 0           | 0        |                    | Length        | CENTIMETER          |
->>>>>>> 77e586e9
+    And I should see "code: This value should not be blank"