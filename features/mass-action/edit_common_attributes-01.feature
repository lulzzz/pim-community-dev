--- conflicted
+++ resolved
@@ -152,7 +152,18 @@
     Then the metric "heel_height" of products highheels, blue_highheels should be "12"
     And the metric "heel_height" of products sandals should be "3"
 
-<<<<<<< HEAD
+  @jira https://akeneo.atlassian.net/browse/PIM-6008
+  Scenario: Successfully mass edit scoped product values with special chars
+    Given I set product "pump" family to "boots"
+    When I mass-edit products boots and pump
+    And I choose the "Edit common attributes" operation
+    And I display the Description attribute
+    And I change the Description to "&$@(B°ar'<"
+    And I move on to the next step
+    And I wait for the "edit-common-attributes" mass-edit job to finish
+    And the english tablet Description of "boots" should be "&$@(B°ar'<"
+    And the english tablet Description of "pump" should be "&$@(B°ar'<"
+
   Scenario: Successfully mass edit products and the completeness should be computed
     Given I am on the "sneakers" product page
     When I open the "Completeness" panel
@@ -190,17 +201,4 @@
     And I should see the completeness:
       | channel | locale | state   | missing_values                        | ratio |
       | mobile  | en_US  | warning | Color                                 | 80%   |
-      | tablet  | en_US  | warning | Description, Rating, Side view, Color | 50%   |
-=======
-  @jira https://akeneo.atlassian.net/browse/PIM-6008
-  Scenario: Successfully mass edit scoped product values with special chars
-    Given I set product "pump" family to "boots"
-    When I mass-edit products boots and pump
-    And I choose the "Edit common attributes" operation
-    And I display the Description attribute
-    And I change the Description to "&$@(B°ar'<"
-    And I move on to the next step
-    And I wait for the "edit-common-attributes" mass-edit job to finish
-    And the english tablet Description of "boots" should be "&$@(B°ar'<"
-    And the english tablet Description of "pump" should be "&$@(B°ar'<"
->>>>>>> cd157224
+      | tablet  | en_US  | warning | Description, Rating, Side view, Color | 50%   |