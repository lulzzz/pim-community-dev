@javascript
Feature: Edit common attributes of many products at once
  In order to update many products with the same information
  As a product manager
  I need to be able to edit common attributes of many products at once

  Background:
    Given a "footwear" catalog configuration
    And the following family:
      | code       | attributes                                                       |
      | high_heels | sku, name, description, price, rating, size, color, manufacturer |
    And the following attributes:
      | code        | label       | type   | metric family | default metric unit | families                 |
      | weight      | Weight      | metric | Weight        | GRAM                | boots, sneakers, sandals |
      | heel_height | Heel Height | metric | Length        | CENTIMETER          | high_heels               |
    And the following products:
      | sku       | family     |
      | boots     | boots      |
      | sneakers  | sneakers   |
      | sandals   | sandals    |
      | pump      |            |
      | highheels | high_heels |
    And I am logged in as "Julia"
    And I am on the products page

  Scenario: Allow editing all attributes on configuration screen
    Given I mass-edit products boots, sandals and sneakers
    And I choose the "Edit common attributes" operation
    Then I should see available attributes Name, Manufacturer and Description in group "Product information"
    And I should see available attributes Price and Rating in group "Marketing"
    And I should see available attribute Side view in group "Media"
    And I should see available attribute Size in group "Sizes"
    And I should see available attribute Color in group "Colors"
    And I should see available attribute Weight in group "Other"

  # TODO: Re enable this test
  @skip @jira https://akeneo.atlassian.net/browse/PIM-2163
  Scenario: Allow editing only common attributes define from families
    Given I mass-edit products boots and highheels
    And I choose the "Edit common attributes" operation
    Then I should see available attributes Name, Manufacturer and Description in group "Product information"
    And I should see available attributes Price and Rating in group "Marketing"
    And I should see available attribute Size in group "Sizes"
    And I should see available attribute Color in group "Colors"
<<<<<<< HEAD
    And I display the Name and Weather condition attribute
    And I change the "Weather condition" to "Cold, Wet"
    And I change the "Name" to "Product"
    And I move on to the next step
    And I wait for the "edit_common_attributes" mass-edit job to finish
    Then the product "boots" should have the following values:
      | name-en_US         | Product      |
      | weather_conditions | [wet], [cold] |
    And the product "highheels" should have the following values:
      | name-en_US | Product  |
=======
    And I should not see available attribute SKU and Weather condition in group "Product information"
    And I should not see available attributes Side view and Top view in group "Media"
    And I should not see available attribute Lace color in group "Colors"
    And I should not see available attributes Heel height and Weight in group "Other"

  @jira https://akeneo.atlassian.net/browse/PIM-2182
  Scenario: Allow edition only common attribute to product values
    Given the following attributes:
      | code          | label         | unique |
      | buckle_color  | Buckle        | no     |
      | fur           | Fur           | no     |
      | serial_number | Serial number | yes    |
    And the following product values:
      | product   | attribute     | value                 |
      | boots     | comment       | Comment on boots      |
      | boots     | fur           | rabbit                |
      | boots     | serial_number | 123456789             |
      | highheels | comment       | Comment on high heels |
      | highheels | buckle_color  | Red                   |
      | highheels | serial_number | 987654321             |
    When I mass-edit products boots and highheels
    And I choose the "Edit common attributes" operation
    Then I should see available attribute Comment in group "Other"
    And I should not see available attributes Buckle color, Fur and Serial number in group "Other"
>>>>>>> 5d86f1e5

  @jira https://akeneo.atlassian.net/browse/PIM-2183
  Scenario: Allow edition on common attributes with value not in family and no value on family
    Given the following attribute:
      | code         | label | families   |
      | buckle_color | Buckle  | high_heels |
    And the following product values:
      | product | attribute    | value |
      | boots   | buckle_color | Blue  |
    When I mass-edit products boots and high_heels
    And I choose the "Edit common attributes" operation
<<<<<<< HEAD
    Then I should see available attribute Sole in group "Other"
    And I display the Sole attribute
    And I change the "Sole" to "Red"
    And I move on to the next step
    And I wait for the "edit_common_attributes" mass-edit job to finish
    Then the product "boots" should have the following values:
      | sole_color | Red   |
=======
    Then I should see available attribute Buckle in group "Other"
>>>>>>> 5d86f1e5

  Scenario: Successfully update many text values at once
    Given I mass-edit products boots, sandals and sneakers
    And I choose the "Edit common attributes" operation
    And I display the Name attribute
    And I change the "Name" to "boots"
    And I move on to the next step
    And I wait for the "edit_common_attributes" mass-edit job to finish
    Then the english name of "boots" should be "boots"
    And the english name of "sandals" should be "boots"
    And the english name of "sneakers" should be "boots"

  @jira https://akeneo.atlassian.net/browse/PIM-3281
  Scenario: Successfully update localized values on selected locale
    Given I add the "french" locale to the "mobile" channel
    When I mass-edit products boots, sandals and sneakers
    And I choose the "Edit common attributes" operation
    And I switch the locale to "French (France)"
    And I display the [name] attribute
    And I change the "[name]" to "chaussure"
    And I move on to the next step
    And I wait for the "edit_common_attributes" mass-edit job to finish
    Then the french name of "boots" should be "chaussure"
    And the french name of "sandals" should be "chaussure"
    And the french name of "sneakers" should be "chaussure"

  @jira https://akeneo.atlassian.net/browse/PIM-3281
  Scenario: Successfully update localized and scoped values on selected locale
    Given I add the "french" locale to the "mobile" channel
    And I add the "french" locale to the "tablet" channel
    And I set product "pump" family to "boots"
    And I mass-edit products boots and pump
    And I choose the "Edit common attributes" operation
    And I switch the locale to "French (France)"
    And I display the [description] attribute
    And I expand the "[description]" attribute
    And fill in "pim_enrich_mass_edit_choose_action_operation_values_description_mobile_text" with "Foo Fr"
    And fill in "pim_enrich_mass_edit_choose_action_operation_values_description_tablet_text" with "Bar Fr"
    And I move on to the next step
    And I wait for the "edit_common_attributes" mass-edit job to finish
    Then the french mobile description of "boots" should be "Foo Fr"
    And the french tablet description of "boots" should be "Bar Fr"
    And the french mobile description of "pump" should be "Foo Fr"
    And the french tablet description of "pump" should be "Bar Fr"

  Scenario: Successfully update many price values at once
    Given I mass-edit products boots and sandals
    And I choose the "Edit common attributes" operation
    And I display the Price attribute
    And I change the "$ Price" to "100"
    And I change the "€ Price" to "150"
    And I move on to the next step
    And I wait for the "edit_common_attributes" mass-edit job to finish
    Then the prices "Price" of products boots and sandals should be:
      | amount | currency |
      | 100    | USD      |
      | 150    | EUR      |

  Scenario: Successfully update many images values at once
    Given I mass-edit products sandals and sneakers
    And I choose the "Edit common attributes" operation
    And I display the Side view attribute
    And I attach file "SNKRS-1R.png" to "Side view"
    And I move on to the next step
    And I wait for the "edit_common_attributes" mass-edit job to finish
    Then the file "side_view" of products sandals and sneakers should be "SNKRS-1R.png"

  Scenario: Successfully update many multi-valued values at once
    Given I mass-edit products boots and sneakers
    And I choose the "Edit common attributes" operation
    And I display the Weather conditions attribute
    And I change the "Weather conditions" to "Dry, Hot"
    And I move on to the next step
    And I wait for the "edit_common_attributes" mass-edit job to finish
    Then the options "weather_conditions" of products boots and sneakers should be:
      | value |
      | dry   |
      | hot   |

  Scenario: Successfully update many metric values at once
    Given I mass-edit products boots and sandals
    And I choose the "Edit common attributes" operation
    And I display the Weight attribute
    And I change the "Weight" to "600"
    And I move on to the next step
    And I wait for the "edit_common_attributes" mass-edit job to finish
    Then the metric "Weight" of products boots and sandals should be "600"

  Scenario: Successfully translate groups and labels
    Given I add the "french" locale to the "mobile" channel
    And the following attribute label translations:
      | attribute | locale | label  |
      | name      | french | Nom    |
      | size      | french | Taille |
    When I mass-edit products boots and sandals
    And I choose the "Edit common attributes" operation
    And I display the Name and Size attributes
    Then I should see "Product information"
    And I should see "Sizes"
    And I should see "Name"
    And I should see "Size"
    When I switch the locale to "French (France)"
    Then I should see "[info]"
    And I should see "[sizes]"
    And I should see "Nom"
    And I should see "Taille"

  @info https://akeneo.atlassian.net/browse/PIM-2163
  Scenario: Successfully mass edit product values that does not belong yet to the product
    Given I set product "pump" family to "sneakers"
    When I mass-edit products pump and sneakers
    And I choose the "Edit common attributes" operation
    And I display the Name attribute
    And I change the "Name" to "boots"
    And I move on to the next step
    And I wait for the "edit_common_attributes" mass-edit job to finish
    Then the english name of "pump" should be "boots"
    And the english name of "sneakers" should be "boots"

  @info https://akeneo.atlassian.net/browse/PIM-2163
  Scenario: Successfully mass edit scoped product values
    Given I set product "pump" family to "boots"
    When I mass-edit products boots and pump
    And I choose the "Edit common attributes" operation
    And I display the Description attribute
    And I expand the "Description" attribute
    And fill in "pim_enrich_mass_edit_choose_action_operation_values_description_mobile_text" with "Foo"
    And fill in "pim_enrich_mass_edit_choose_action_operation_values_description_tablet_text" with "Bar"
    And I move on to the next step
    And I wait for the "edit_common_attributes" mass-edit job to finish
    Then the english mobile Description of "boots" should be "Foo"
    And the english tablet Description of "boots" should be "Bar"
    And the english mobile Description of "pump" should be "Foo"
    And the english tablet Description of "pump" should be "Bar"

  @info https://akeneo.atlassian.net/browse/PIM-3070
  Scenario: Successfully mass edit a price not added to the product
    Given I create a new product
    And I fill in the following information in the popin:
      | SKU    | Shoes      |
      | Family | high_heels |
    And I press the "Save" button in the popin
    And I am on the products page
    When I mass-edit products Shoes
    And I choose the "Edit common attributes" operation
    And I display the Price attribute
    And I change the "$ Price" to "100"
    And I change the "€ Price" to "150"
    And I move on to the next step
    And I wait for the "edit_common_attributes" mass-edit job to finish
    Then the prices "Price" of products Shoes should be:
      | amount | currency |
      | 100    | USD      |
      | 150    | EUR      |

  @jira https://akeneo.atlassian.net/browse/PIM-3282, https://akeneo.atlassian.net/browse/PIM-3880
  Scenario: Successfully mass edit products on the non default channel
    Given the following product values:
      | product   | attribute                | value                   |
      | boots     | description-en_US-tablet | A beautiful description |
      | boots     | weight                   | 500 GRAM                |
      | sneakers  | description-en_US-tablet | A beautiful description |
      | sneakers  | weight                   | 500 GRAM                |
      | sandals   | weight                   | 500 GRAM                |
      | pump      | weight                   | 500 GRAM                |
      | highheels | weight                   | 500 GRAM                |
    When I show the filter "Description"
    And I filter by "Channel" with value "Tablet"
    And I filter by "Description" with value "A beautiful description"
    And I select all products
    And I press mass-edit button
    And I choose the "Edit common attributes" operation
    And I display the Weight attribute
    And I change the "Weight" to "600"
    And I move on to the next step
    And I wait for the "edit_common_attributes" mass-edit job to finish
    Then the metric "Weight" of products boots and sneakers should be "600"
    And the metric "Weight" of products sandals, pump and highheels should be "500"

  @jira https://akeneo.atlassian.net/browse/PIM-3426
  Scenario: Successfully update multi-valued value at once where the product have already one of the value
    Given the following product values:
      | product | attribute          | value   |
      | boots   | weather_conditions | dry,hot |
    Given I mass-edit products boots and sneakers
    And I choose the "Edit common attributes" operation
    And I display the Weather conditions attribute
    And I change the "Weather conditions" to "Dry, Hot"
    And I move on to the next step
    And I wait for the "edit_common_attributes" mass-edit job to finish
    Then the options "weather_conditions" of products boots and sneakers should be:
      | value |
      | dry   |
      | hot   |<|MERGE_RESOLUTION|>--- conflicted
+++ resolved
@@ -42,7 +42,6 @@
     And I should see available attributes Price and Rating in group "Marketing"
     And I should see available attribute Size in group "Sizes"
     And I should see available attribute Color in group "Colors"
-<<<<<<< HEAD
     And I display the Name and Weather condition attribute
     And I change the "Weather condition" to "Cold, Wet"
     And I change the "Name" to "Product"
@@ -53,32 +52,6 @@
       | weather_conditions | [wet], [cold] |
     And the product "highheels" should have the following values:
       | name-en_US | Product  |
-=======
-    And I should not see available attribute SKU and Weather condition in group "Product information"
-    And I should not see available attributes Side view and Top view in group "Media"
-    And I should not see available attribute Lace color in group "Colors"
-    And I should not see available attributes Heel height and Weight in group "Other"
-
-  @jira https://akeneo.atlassian.net/browse/PIM-2182
-  Scenario: Allow edition only common attribute to product values
-    Given the following attributes:
-      | code          | label         | unique |
-      | buckle_color  | Buckle        | no     |
-      | fur           | Fur           | no     |
-      | serial_number | Serial number | yes    |
-    And the following product values:
-      | product   | attribute     | value                 |
-      | boots     | comment       | Comment on boots      |
-      | boots     | fur           | rabbit                |
-      | boots     | serial_number | 123456789             |
-      | highheels | comment       | Comment on high heels |
-      | highheels | buckle_color  | Red                   |
-      | highheels | serial_number | 987654321             |
-    When I mass-edit products boots and highheels
-    And I choose the "Edit common attributes" operation
-    Then I should see available attribute Comment in group "Other"
-    And I should not see available attributes Buckle color, Fur and Serial number in group "Other"
->>>>>>> 5d86f1e5
 
   @jira https://akeneo.atlassian.net/browse/PIM-2183
   Scenario: Allow edition on common attributes with value not in family and no value on family
@@ -90,7 +63,6 @@
       | boots   | buckle_color | Blue  |
     When I mass-edit products boots and high_heels
     And I choose the "Edit common attributes" operation
-<<<<<<< HEAD
     Then I should see available attribute Sole in group "Other"
     And I display the Sole attribute
     And I change the "Sole" to "Red"
@@ -98,9 +70,6 @@
     And I wait for the "edit_common_attributes" mass-edit job to finish
     Then the product "boots" should have the following values:
       | sole_color | Red   |
-=======
-    Then I should see available attribute Buckle in group "Other"
->>>>>>> 5d86f1e5
 
   Scenario: Successfully update many text values at once
     Given I mass-edit products boots, sandals and sneakers
