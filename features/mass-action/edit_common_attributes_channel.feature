@javascript
Feature: Edit common attributes of many products at once
  In order to update many products with the same information
  As a product manager
  I need to be able to edit common attributes of many products at once

  Background:
    Given a "footwear" catalog configuration
    And the following attributes:
<<<<<<< HEAD
      | code         | label       | type   | metric_family | default_metric_unit | families                 |
      | weight       | Weight      | metric | Weight        | GRAM                | boots, sneakers, sandals |
      | heel_height  | Heel Height | metric | Length        | CENTIMETER          | high_heels, sandals      |
      | buckle_color | Buckle      | text   |               |                     | high_heels               |
    And the following product groups:
      | code          | label         | axis  | type    |
=======
      | code         | label-en_US | type               | metric family | default metric unit | group |
      | weight       | Weight      | pim_catalog_metric | Weight        | GRAM                | other |
      | heel_height  | Heel Height | pim_catalog_metric | Length        | CENTIMETER          | other |
      | buckle_color | Buckle      | pim_catalog_text   |               |                     | other |
    And the following family:
      | code       | attributes                                                                                                        |
      | high_heels | sku,name,description,price,rating,size,color,manufacturer,heel_height,buckle_color                                |
      | boots      | sku,name,manufacturer,description,weather_conditions,price,rating,side_view,top_view,size,color,lace_color,weight |
      | sneakers   | sku,name,manufacturer,description,weather_conditions,price,rating,side_view,top_view,size,color,lace_color,weight |
      | sandals    | sku,name,manufacturer,description,price,rating,side_view,size,color,weight,heel_height                            |
    And the following variant groups:
      | code          | label-en_US   | axis  | type    |
>>>>>>> b4be1990
      | variant_heels | Variant Heels | color | VARIANT |
    And the following variant group values:
      | group         | attribute   | value         |
      | variant_heels | heel_height | 12 CENTIMETER |
    And the following products:
      | sku            | family     | color | groups        |
      | boots          | boots      |       |               |
      | sneakers       | sneakers   |       |               |
      | sandals        | sandals    |       |               |
      | pump           |            |       |               |
      | highheels      | high_heels | red   | variant_heels |
      | blue_highheels | high_heels | blue  | variant_heels |
    And I am logged in as "Julia"
    And I am on the products page

  @jira https://akeneo.atlassian.net/browse/PIM-3282, https://akeneo.atlassian.net/browse/PIM-3880
  Scenario: Successfully mass edit products on the non default channel
    Given the following product values:
      | product   | attribute                | value                   |
      | boots     | description-en_US-tablet | A beautiful description |
      | boots     | weight                   | 500 GRAM                |
      | sneakers  | description-en_US-tablet | A beautiful description |
      | sneakers  | weight                   | 500 GRAM                |
      | sandals   | weight                   | 500 GRAM                |
      | pump      | weight                   | 500 GRAM                |
      | highheels | weight                   | 500 GRAM                |
    When I show the filter "description"
    And I filter by "scope" with operator "" and value "Tablet"
    And I filter by "description" with operator "contains" and value "A beautiful description"
    And I select all entities
    And I press "Change product information" on the "Bulk Actions" dropdown button
    And I choose the "Edit common attributes" operation
    And I display the Weight attribute
    And I change the "Weight" to "600"
    And I move on to the next step
    And I wait for the "edit-common-attributes" mass-edit job to finish
    Then the metric "Weight" of products boots and sneakers should be "600"
    And the metric "Weight" of products sandals, pump and highheels should be "500"<|MERGE_RESOLUTION|>--- conflicted
+++ resolved
@@ -7,15 +7,7 @@
   Background:
     Given a "footwear" catalog configuration
     And the following attributes:
-<<<<<<< HEAD
-      | code         | label       | type   | metric_family | default_metric_unit | families                 |
-      | weight       | Weight      | metric | Weight        | GRAM                | boots, sneakers, sandals |
-      | heel_height  | Heel Height | metric | Length        | CENTIMETER          | high_heels, sandals      |
-      | buckle_color | Buckle      | text   |               |                     | high_heels               |
-    And the following product groups:
-      | code          | label         | axis  | type    |
-=======
-      | code         | label-en_US | type               | metric family | default metric unit | group |
+      | code         | label-en_US | type               | metric_family | default_metric_unit | group |
       | weight       | Weight      | pim_catalog_metric | Weight        | GRAM                | other |
       | heel_height  | Heel Height | pim_catalog_metric | Length        | CENTIMETER          | other |
       | buckle_color | Buckle      | pim_catalog_text   |               |                     | other |
@@ -27,7 +19,6 @@
       | sandals    | sku,name,manufacturer,description,price,rating,side_view,size,color,weight,heel_height                            |
     And the following variant groups:
       | code          | label-en_US   | axis  | type    |
->>>>>>> b4be1990
       | variant_heels | Variant Heels | color | VARIANT |
     And the following variant group values:
       | group         | attribute   | value         |
