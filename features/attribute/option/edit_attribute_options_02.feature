--- conflicted
+++ resolved
@@ -34,20 +34,6 @@
     Then I should see "green"
     But I should not see "yellow"
 
-<<<<<<< HEAD
-=======
-  Scenario: Successfully edit some attribute options
-    Given I check the "Automatic option sorting" switch
-    And I create the following attribute options:
-      | Code  |
-      | red   |
-      | blue  |
-      | green |
-    And I edit the "green" option code and turn it to "yellow"
-    Then I should see "yellow"
-    Then I should not see "green"
-
->>>>>>> 5457d0c2
   @jira https://akeneo.atlassian.net/browse/PIM-6002
   Scenario: Successfully edit an attribute option value containing a quote
     Given I check the "Automatic option sorting" switch
@@ -57,17 +43,13 @@
       | blue  | blue  |
       | green | green |
     And I save the attribute
-<<<<<<< HEAD
     And I edit the attribute option "red" to turn it to "red" and cancel
     Then I should not see the text "r\"ed"
-=======
-    And I edit the code "red" to turn it to "red" and cancel
-    Then I should see the text "r\"ed"
 
   Scenario: Edit an option value of an attribute of type "Multi select" is successfully impacted to the products
     Given the following attribute:
-      | code   | label  | type   |
-      | colors | Colors | multiselect |
+      | code   | label-en_US | type                    | allowed_extensions | group | localizable | available_locales |
+      | colors | Colors      | pim_catalog_multiselect |                    | Other | 0           | en_US             |
     And I am on the "colors" attribute page
     And I visit the "Values" tab
     And I create the following attribute options:
@@ -77,7 +59,7 @@
       | green | Green |
     And I save the attribute
     And the following product:
-      | sku | colors |
+      | sku     | colors     |
       | shoe_42 | Red, Green |
     When I am on the "colors" attribute page
     And I visit the "Values" tab
@@ -85,5 +67,4 @@
       | Code  | en_US    |
       | red   | Reeed !  |
     And I am on the "shoe_42" product page
-    Then I should see "Reeed !"
->>>>>>> 5457d0c2
+    Then I should see "Reeed !"