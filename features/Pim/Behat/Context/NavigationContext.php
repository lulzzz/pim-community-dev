<?php

namespace Pim\Behat\Context;

use Behat\Behat\Context\Step;
use Behat\Behat\Context\Step\Then;
use Behat\Mink\Exception\DriverException;
use Context\Page\Base\Base;
use Context\Spin\SpinCapableTrait;
use SensioLabs\Behat\PageObjectExtension\Context\PageFactory;
use SensioLabs\Behat\PageObjectExtension\Context\PageObjectAwareInterface;

class NavigationContext extends PimContext implements PageObjectAwareInterface
{
    use SpinCapableTrait;

    /** @var string|null */
    public $currentPage;

    /** @var string */
    protected $username;

    /** @var string */
    protected $password;

    /** @var PageFactory */
    protected $pageFactory;

    /** @var string */
    protected $baseUrl;

    /** @var array */
    protected $pageMapping = [
        'association types'        => 'AssociationType index',
        'attributes'               => 'Attribute index',
        'categories'               => 'Category tree index',
        'channels'                 => 'Channel index',
        'currencies'               => 'Currency index',
        'exports'                  => 'Export index',
        'export executions'        => 'ExportExecution index',
        'families'                 => 'Family index',
        'home'                     => 'Base index',
        'imports'                  => 'Import index',
        'import executions'        => 'ImportExecution index',
        'locales'                  => 'Locale index',
        'products'                 => 'Product index',
        'product groups'           => 'ProductGroup index',
        'group types'              => 'GroupType index',
        'users'                    => 'User index',
        'user roles'               => 'UserRole index',
        'user roles creation'      => 'UserRole creation',
        'user groups'              => 'UserGroup index',
        'user groups creation'     => 'UserGroup creation',
        'user groups edit'         => 'UserGroup edit',
        'variant groups'           => 'VariantGroup index',
        'attribute groups'         => 'AttributeGroup index',
        'attribute group creation' => 'AttributeGroup creation',
        'dashboard'                => 'Dashboard index',
        'search'                   => 'Search index',
        'job tracker'              => 'JobTracker index',
        'my account'               => 'User profile',
    ];

<<<<<<< HEAD
    /** @var array */
    protected $pageDecorators = [
        'Pim\Behat\Decorator\PageDecorator\GridCapableDecorator',
=======
    protected $elements = [
        'Dot menu'    => ['css' => '.pin-bar .pin-menus i.icon-ellipsis-horizontal'],
        'Pinned item' => ['css' => '.pin-bar a[title="%s"]'],
>>>>>>> 815a619a
    ];

    /**
     * @param string $baseUrl
     */
    public function __construct($baseUrl)
    {
        $this->baseUrl = $baseUrl;
    }

    /**
     * @param PageFactory $pageFactory
     */
    public function setPageFactory(PageFactory $pageFactory)
    {
        $this->pageFactory = $pageFactory;
    }

    /**
     * @return array
     */
    public function getPageMapping()
    {
        return $this->pageMapping;
    }

    /**
     * @param string $username
     *
     * @Given /^I am logged in as "([^"]*)"$/
     */
    public function iAmLoggedInAs($username)
    {
        $this->getMainContext()->getSubcontext('fixtures')->setUsername($username);

        $this->getSession()->visit($this->locatePath('/user/logout'));

        $this->spin(function () {
            return $this->getSession()->getPage()->find('css', '.title-box');
        }, 'Cannot find ".title-box" element in login page');

        $this->getSession()->getPage()->fillField('_username', $username);
        $this->getSession()->getPage()->fillField('_password', $username);

        $this->getSession()->getPage()->find('css', '.form-signin button')->press();

        $this->spin(function () {
            return $this->getSession()->getPage()->find('css', '.version-container');
        }, sprintf('Spining for login with %s', $username));
    }

    /**
     * @Given /^I logout$/
     */
    public function iLogout()
    {
        $this->getSession()->visit($this->locatePath('/user/logout'));
    }

    /**
     * @param string $page
     *
     * @Given /^I am on the ([^"]*) page$/
     * @Given /^I go to the ([^"]*) page$/
     */
    public function iAmOnThePage($page)
    {
        $page = isset($this->getPageMapping()[$page]) ? $this->getPageMapping()[$page] : $page;
        $this->openPage($page);
    }

    /**
     * @param string $path
     * @param string $referer
     *
     * @Given /^I am on the relative path ([^"]+) from ([^"]+)$/
     */
    public function iAmOnTheRelativePath($path, $referer)
    {
        $basePath = parse_url($this->baseUrl)['path'];
        $uri = sprintf('%s%s/#url=%s%s', $this->baseUrl, $referer, $basePath, $path);

        $this->getSession()->visit($uri);
    }

    /**
     * @param string $not
     * @param string $page
     *
     * @return null|Step\Then
     * @Given /^I should( not)? be able to access the ([^"]*) page$/
     */
    public function iShouldNotBeAbleToAccessThePage($not, $page)
    {
        if (!$not) {
            return $this->iAmOnThePage($page);
        }

        $page = isset($this->getPageMapping()[$page]) ? $this->getPageMapping()[$page] : $page;

        $this->currentPage = $page;
        $this->getCurrentPage()->open();

        return new Step\Then('I should see "403 Forbidden"');
    }

    /**
     * @param string $not
     * @param string $action
     * @param string $identifier
     * @param string $page
     *
     * @throws \Exception
     *
     * @return null|Then
     *
     * @Given /^I should( not)? be able to (\w+) the "([^"]*)" (\w+)$/
     * @Given /^I should( not)? be able to access the (\w+) "([^"]*)" (\w+) page$/
     */
    public function iShouldNotBeAbleToAccessTheEntityEditPage($not, $action, $identifier, $page)
    {
        if (null === $action) {
            $action = 'edit';
        }

        if (!$not) {
            if ('edit' === $action) {
                $this->iAmOnTheEntityEditPage($identifier, $page);
            } elseif ('show' === $action) {
                $this->iAmOnTheEntityShowPage($identifier, $page);
            } else {
                throw new \Exception('Action "%s" is not handled yet.');
            }

            return null;
        }

        $page   = ucfirst($page);
        $getter = sprintf('get%s', $page);
        $entity = $this->getFixturesContext()->$getter($identifier);

        $this->currentPage = sprintf('%s %s', $page, $action);
        $this->getCurrentPage()->open(['id' => $entity->getId()]);

        return new Step\Then('I should see "403 Forbidden"');
    }

    /**
     * @param string $identifier
     * @param string $page
     *
     * @Given /^I edit the "([^"]*)" (\w+)$/
     * @Given /^I am on the "([^"]*)" (\w+) page$/
     */
    public function iAmOnTheEntityEditPage($identifier, $page)
    {
        $page   = ucfirst($page);
        $getter = sprintf('get%s', $page);
        $entity = $this->getFixturesContext()->$getter($identifier);
        $this->openPage(sprintf('%s edit', $page), ['id' => $entity->getId()]);
    }

    /**
     * @param string $identifier
     * @param string $page
     *
     * @Given /^I wait to be on the "([^"]*)" (\w+) page$/
     */
    public function iWaitForTheEntityEditPage($identifier, $page)
    {
        $page   = ucfirst($page);
        $getter = sprintf('get%s', $page);
        $entity = $this->getFixturesContext()->$getter($identifier);
        $this->setCurrentPage(sprintf('%s edit', $page), ['id' => $entity->getId()]);

        $this->wait();
    }

    /**
     * @param string $identifier
     * @param string $page
     *
     * @Given /^I show the "([^"]*)" (\w+)$/
     * @Given /^I am on the "([^"]*)" (\w+) show page$/
     */
    public function iAmOnTheEntityShowPage($identifier, $page)
    {
        $page   = ucfirst($page);
        $getter = sprintf('get%s', $page);
        $entity = $this->getFixturesContext()->$getter($identifier);
        $this->openPage(sprintf('%s show', $page), ['id' => $entity->getId()]);
    }

    /**
     * @param string $name
     *
     * @return \SensioLabs\Behat\PageObjectExtension\PageObject\Page
     */
    public function getPage($name)
    {
        if (null === $this->pageFactory) {
            throw new \RuntimeException('To create pages you need to pass a factory with setPageFactory()');
        }

        $name = implode('\\', array_map('ucfirst', explode(' ', $name)));

        return $this->pageFactory->createPage($name);
    }

    /**
     * @param string $page
     *
     * @Then /^I should be redirected on the (.*) page$/
     */
    public function iShouldBeRedirectedOnThePage($page)
    {
        $page = isset($this->getPageMapping()[$page]) ? $this->getPageMapping()[$page] : $page;
        $this->assertAddress($this->getPage($page)->getUrl());
    }

    /**
     * @Given /^I refresh current page$/
     */
    public function iRefreshCurrentPage()
    {
        $this->getMainContext()->reload();
        $this->wait();
    }

    /**
     * @When /^I pin the current page$/
     */
    public function iPinTheCurrentPage()
    {
        $pinButton = $this->spin(function () {
            return $this->getCurrentPage()->find('css', '.minimize-button');
        }, 'Cannot find ".minimize-button" to pin current page');

        $pinButton->click();
    }

    /**
     * @When /^I click on the pinned item "([^"]+)"$/
     *
     * @param string $label
     */
    public function iClickOnThePinnedItem($label)
    {
        $pinnedItem = $this->spin(function () use ($label) {
<<<<<<< HEAD
            return $this->getCurrentPage()->find('css', sprintf('.pin-bar a[title="%s"]', $label));
        }, sprintf('Cannot find "%s" pin item', $label));
=======
            return $this->getCurrentPage()->find('css', sprintf($this->elements['Pinned item']['css'], $label));
        }, sprintf('Unable to click on the pinned element "%s"', $label));
>>>>>>> 815a619a

        $pinnedItem->click();
    }

    /**
<<<<<<< HEAD
     * @param string $pageName
=======
     * @When /^I click on the pin bar dot menu$/
     */
    public function iClickOnThePinBarDotMenu()
    {
        $pinDotMenu = $this->spin(function () {
            return $this->getCurrentPage()->find('css', $this->elements['Dot menu']['css']);
        }, 'Unable to click on the pin bar dot menu');

        $pinDotMenu->click();
    }

    /**
     * @param string $page
>>>>>>> 815a619a
     * @param array  $options
     *
     * @return \SensioLabs\Behat\PageObjectExtension\PageObject\Page
     */
    public function openPage($pageName, array $options = [])
    {
        $this->currentPage = $pageName;

        $page = $this->getCurrentPage()->open($options);

        $this->wait();

        return $page;
    }

    /**
     * @param string $pageName
     * @param array  $options
     *
     * @return \SensioLabs\Behat\PageObjectExtension\PageObject\Page
     */
    public function setCurrentPage($pageName, array $options = [])
    {
        $this->currentPage = $pageName;

        return $this->getCurrentPage();
    }

    /**
     * @return \SensioLabs\Behat\PageObjectExtension\PageObject\Page
     */
    public function getCurrentPage()
    {
        $page = $this->getPage($this->currentPage);

        foreach ($this->pageDecorators as $decorator) {
            $page = new $decorator($page);
        }

        return $page;
    }

    /**
     * @param string $expected
     */
    public function assertAddress($expected)
    {
        $this->spin(function () use ($expected) {
            $actualFullUrl = $this->getSession()->getCurrentUrl();
            $actualUrl     = $this->sanitizeUrl($actualFullUrl);
            $result        = parse_url($expected, PHP_URL_PATH) === $actualUrl;
            assertTrue($result, sprintf('Expecting to be on page "%s", not "%s"', $expected, $actualUrl));

            return true;
        }, 'Spining to assert address');
    }

    /**
     * Sanitize an url to return the clean it without scheme, host, data locale and grid params
     *
     * @param string $fullUrl
     *
     * @return string
     */
    protected function sanitizeUrl($fullUrl)
    {
        $parsedUrl = parse_url($fullUrl);

        if (isset($parsedUrl['fragment'])) {
            $filteredUrl = preg_split('/url=/', $parsedUrl['fragment'])[1];
        } else {
            $filteredUrl = $parsedUrl['path'];
        }

        if (false !== $urlWithoutLocale = strstr($filteredUrl, '?dataLocale=', true)) {
            $filteredUrl = $urlWithoutLocale;
        }

        if (false !== $urlWithoutRedirect = strstr($filteredUrl, '?redirectTab=', true)) {
            $filteredUrl = $urlWithoutRedirect;
        }

        if (false !== $urlWithoutGrid = strstr($filteredUrl, '|g/', true)) {
            $filteredUrl = $urlWithoutGrid;
        }

        if ((strlen($filteredUrl) - 1) === strpos($filteredUrl, '#')) {
            $filteredUrl = strstr($filteredUrl, '#', true);
        }

        return $filteredUrl;
    }

    /**
     * TODO: should be deleted
     *
     * @param string $condition
     */
    protected function wait($condition = null)
    {
        $this->getMainContext()->wait($condition);
    }
}<|MERGE_RESOLUTION|>--- conflicted
+++ resolved
@@ -61,17 +61,15 @@
         'my account'               => 'User profile',
     ];
 
-<<<<<<< HEAD
     /** @var array */
     protected $pageDecorators = [
         'Pim\Behat\Decorator\PageDecorator\GridCapableDecorator',
-=======
+    ];
+
     protected $elements = [
-        'Dot menu'    => ['css' => '.pin-bar .pin-menus i.icon-ellipsis-horizontal'],
-        'Pinned item' => ['css' => '.pin-bar a[title="%s"]'],
->>>>>>> 815a619a
+        'Dot menu' => ['css' => '.pin-bar .pin-menus i.icon-ellipsis-horizontal'],
     ];
-
+    
     /**
      * @param string $baseUrl
      */
@@ -319,21 +317,13 @@
     public function iClickOnThePinnedItem($label)
     {
         $pinnedItem = $this->spin(function () use ($label) {
-<<<<<<< HEAD
             return $this->getCurrentPage()->find('css', sprintf('.pin-bar a[title="%s"]', $label));
         }, sprintf('Cannot find "%s" pin item', $label));
-=======
-            return $this->getCurrentPage()->find('css', sprintf($this->elements['Pinned item']['css'], $label));
-        }, sprintf('Unable to click on the pinned element "%s"', $label));
->>>>>>> 815a619a
 
         $pinnedItem->click();
     }
 
     /**
-<<<<<<< HEAD
-     * @param string $pageName
-=======
      * @When /^I click on the pin bar dot menu$/
      */
     public function iClickOnThePinBarDotMenu()
@@ -346,8 +336,7 @@
     }
 
     /**
-     * @param string $page
->>>>>>> 815a619a
+     * @param string $pageName
      * @param array  $options
      *
      * @return \SensioLabs\Behat\PageObjectExtension\PageObject\Page
