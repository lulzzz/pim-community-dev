--- conflicted
+++ resolved
@@ -38,17 +38,9 @@
       | sku     | name-en_US | categories        |
       | sandal1 | sandal one | summer_collection |
       | sandal2 | sandal two | summer_collection |
-<<<<<<< HEAD
-    And I display the columns sku, family and name
-    Then I should see the columns Sku, Family and Name
-    Then I should be able to use the following filters:
-      | filter   | operator | value             | result                 |
-      | category |          | summer_collection | sandal one, sandal two |
-=======
     And I display the columns SKU, Family and Name
     And I am on the products page
     Then I should see the columns SKU, Family and Name
     And I should be able to use the following filters:
-      | filter   | value             | result                 |
-      | category | summer_collection | sandal one, sandal two |
->>>>>>> cd157224
+      | filter   | operator | value             | result                 |
+      | category |          | summer_collection | sandal one, sandal two |