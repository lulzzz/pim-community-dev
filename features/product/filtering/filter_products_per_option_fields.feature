--- conflicted
+++ resolved
@@ -32,14 +32,9 @@
     Given I am on the products page
     And the grid should contain 3 elements
     Then I should be able to use the following filters:
-<<<<<<< HEAD
       | filter | operator | value    | result          |
       | color  | in list  | Black    | Shoes           |
       | color  | is empty |          | Shirt and Sweat |
-=======
-      | filter | value    | result          |
-      | color  | Black    | Shoes           |
-      | color  | is empty | Shirt and Sweat |
 
   @jira https://akeneo.atlassian.net/browse/PIM-5802
   Scenario: Successfully keep data previsouly filled on a simple option
@@ -60,5 +55,4 @@
     And I filter by "color" with value "White"
     And I should see entities Shoes
     And I open the "color" filter
-    Then I should see option "[Black], [White]" in filter "color"
->>>>>>> d65e5b71
+    Then I should see option "[Black], [White]" in filter "color"