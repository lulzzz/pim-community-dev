@javascript
Feature: Filter products
  In order to filter products in the catalog
  As a regular user
  I need to be able to filter products in the catalog

  Background:
    Given the "default" catalog configuration
    And the following family:
      | code      |
      | furniture |
      | library   |
    And the following attributes:
      | label | localizable | scopable | useable_as_grid_filter |
      | Name  | yes         | no       | yes                    |
      | Image | no          | yes      | yes                    |
      | Info  | yes         | yes      | yes                    |
    And the following products:
<<<<<<< HEAD
      | sku    | family    | enabled | name-en_US  | name-fr_FR   | info-en_US-ecommerce    | info-fr_FR-ecommerce     | info-fr_FR-mobile     | image-ecommerce  | image-mobile     |
      | postit | furniture | yes     | Post it     | Etiquette    | My ecommerce info       | Ma info ecommerce        | Ma info mobile        | large.jpeg       | small.jpeg       |
      | book   | library   | no      | Book        | Livre        | My ecommerce book info  | Ma info livre ecommerce  | Ma info livre mobile  | book_large.jpeg  | book_small.jpeg  |
      | book2  |           | yes     | Book2       | Livre2       | My ecommerce book2 info | Ma info livre2 ecommerce | Ma info livre2 mobile | book2_large.jpeg | book2_small.jpeg |
      | ebook  |           | yes     | eBook       | Ebook        | My ecommerce ebook info | Ma info ebook ecommerce  | Ma info ebook mobile  |                  |                  |
      | chair  | furniture | yes     | Chair/Slash | Chaise/Slash | My ecommerce chair .    | Ma info chaise ecommerce | Ma info chaise mobile |                  |                  |
=======
      | sku    | family    | enabled | name-en_US  | name-fr_FR   | info-en_US-ecommerce    | info-en_US-mobile    | info-fr_FR-ecommerce     | info-fr_FR-mobile     | image-ecommerce  | image-mobile     |
      | postit | furniture | yes     | Post it     | Etiquette    | My ecommerce info       | My mobile info       | Ma info ecommerce        | Ma info mobile        | large.jpeg       | small.jpeg       |
      | book   | library   | no      | Book        | Livre        | My ecommerce book info  | My mobile book info  | Ma info livre ecommerce  | Ma info livre mobile  | book_large.jpeg  | book_small.jpeg  |
      | book2  |           | yes     | Book2       | Livre2       | My ecommerce book2 info | My mobile book2 info | Ma info livre2 ecommerce | Ma info livre2 mobile | book2_large.jpeg | book2_small.jpeg |
      | 01234  |           | yes     | 01234       | 01234        | My ecommerce 01234 info | My mobile 01234 info | Ma info 01234 ecommerce  | Ma info 01234 mobile  |                  |                  |
      | ebook  |           | yes     | eBook       | Ebook        | My ecommerce ebook info | My mobile ebook info | Ma info ebook ecommerce  | Ma info ebook mobile  |                  |                  |
      | chair  | furniture | yes     | Chair/Slash | Chaise/Slash | My ecommerce chair .    | My mobile chaise     | Ma info chaise ecommerce | Ma info chaise mobile |                  |                  |
>>>>>>> 4a521fd2
    And I am logged in as "Mary"

  Scenario: Successfully filter products
    Given I am on the products page
    Then the grid should contain 6 elements
    And I should see products postit, book, book2, ebook, chair and 01234
    And I should be able to use the following filters:
      | filter | value                 | result                                   |
      | SKU    | book                  | book, ebook and book2                    |
      | Name   | post                  | postit                                   |
      | Info   | book                  | book, ebook and book2                    |
      | Status | Enabled               | postit, ebook, book2 and chair and 01234 |
      | Status | Disabled              | book                                     |
      | SKU    | contains book         | book, book2 and ebook                    |
      | SKU    | does not contain book | postit and chair and 01234               |
      | SKU    | starts with boo       | book and book2                           |
      | SKU    | starts with 0         | 01234                                    |
      | SKU    | is equal to book      | book                                     |
      | SKU    | ends with book        | book and ebook                           |
      | SKU    | in list book          | book                                     |
      | SKU    | in list postit, book2 | postit and book2                         |
      | Name   | empty                 |                                          |

#      | Name    | contains chair/       | chair                          |
#      | Name    | contains /            | chair                          |
#      | Name    | does not contains /   | book, ebook, book2 and postit  |
#      | Info    | does not contains .   | book, ebook, book2 and postit  |
#      | Info    | contains .            | chair                          |

  Scenario: Successfully hide/show filters
    Given I am on the products page
    Then I should see the filters SKU, Family and Status
    Then I should not see the filters Name, Image and Info
    When I show the filter "Name"
    And I show the filter "Info"
    And I hide the filter "SKU"
    Then I should see the filters Name, Info, Family and Status
    And I should not see the filters Image, SKU

  Scenario: Successfully reset the filters
    Given I am on the products page
    Then I filter by "Status" with value "Enabled"
    And the grid should contain 5 elements
    When I reset the grid
    Then the grid should contain 6 elements

  Scenario: Successfully refresh the grid
    Given I am on the products page
    Then I filter by "Status" with value "Enabled"
    And the grid should contain 5 elements
    When I refresh the grid
    Then the grid should contain 5 elements<|MERGE_RESOLUTION|>--- conflicted
+++ resolved
@@ -16,22 +16,13 @@
       | Image | no          | yes      | yes                    |
       | Info  | yes         | yes      | yes                    |
     And the following products:
-<<<<<<< HEAD
       | sku    | family    | enabled | name-en_US  | name-fr_FR   | info-en_US-ecommerce    | info-fr_FR-ecommerce     | info-fr_FR-mobile     | image-ecommerce  | image-mobile     |
       | postit | furniture | yes     | Post it     | Etiquette    | My ecommerce info       | Ma info ecommerce        | Ma info mobile        | large.jpeg       | small.jpeg       |
       | book   | library   | no      | Book        | Livre        | My ecommerce book info  | Ma info livre ecommerce  | Ma info livre mobile  | book_large.jpeg  | book_small.jpeg  |
       | book2  |           | yes     | Book2       | Livre2       | My ecommerce book2 info | Ma info livre2 ecommerce | Ma info livre2 mobile | book2_large.jpeg | book2_small.jpeg |
+      | 01234  |           | yes     | 01234       | 01234        | My ecommerce 01234 info | Ma info 01234 ecommerce  | Ma info 01234 mobile  |                  |                  |
       | ebook  |           | yes     | eBook       | Ebook        | My ecommerce ebook info | Ma info ebook ecommerce  | Ma info ebook mobile  |                  |                  |
       | chair  | furniture | yes     | Chair/Slash | Chaise/Slash | My ecommerce chair .    | Ma info chaise ecommerce | Ma info chaise mobile |                  |                  |
-=======
-      | sku    | family    | enabled | name-en_US  | name-fr_FR   | info-en_US-ecommerce    | info-en_US-mobile    | info-fr_FR-ecommerce     | info-fr_FR-mobile     | image-ecommerce  | image-mobile     |
-      | postit | furniture | yes     | Post it     | Etiquette    | My ecommerce info       | My mobile info       | Ma info ecommerce        | Ma info mobile        | large.jpeg       | small.jpeg       |
-      | book   | library   | no      | Book        | Livre        | My ecommerce book info  | My mobile book info  | Ma info livre ecommerce  | Ma info livre mobile  | book_large.jpeg  | book_small.jpeg  |
-      | book2  |           | yes     | Book2       | Livre2       | My ecommerce book2 info | My mobile book2 info | Ma info livre2 ecommerce | Ma info livre2 mobile | book2_large.jpeg | book2_small.jpeg |
-      | 01234  |           | yes     | 01234       | 01234        | My ecommerce 01234 info | My mobile 01234 info | Ma info 01234 ecommerce  | Ma info 01234 mobile  |                  |                  |
-      | ebook  |           | yes     | eBook       | Ebook        | My ecommerce ebook info | My mobile ebook info | Ma info ebook ecommerce  | Ma info ebook mobile  |                  |                  |
-      | chair  | furniture | yes     | Chair/Slash | Chaise/Slash | My ecommerce chair .    | My mobile chaise     | Ma info chaise ecommerce | Ma info chaise mobile |                  |                  |
->>>>>>> 4a521fd2
     And I am logged in as "Mary"
 
   Scenario: Successfully filter products
