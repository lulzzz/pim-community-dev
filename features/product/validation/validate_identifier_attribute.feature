--- conflicted
+++ resolved
@@ -17,14 +17,8 @@
     When I am on the "bar" product page
     And I change the SKU to "sku-001"
     And I save the product
-<<<<<<< HEAD
     Then I should see validation tooltip "The value sku-001 is already set on another product for the unique attribute sku"
-    And I should see validation tooltip "There are errors in this tab!"
-    And the "Attributes" tab should be red
-=======
-    Then I should see validation tooltip "This value is already set on another product."
     And there should be 1 error in the "Other" tab
->>>>>>> 4f76fdb2
 
   Scenario: Validate the max characters constraint of identifier attribute
     Given I edit the "sku" attribute
