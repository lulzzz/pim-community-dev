@javascript @jira https://akeneo.atlassian.net/browse/PIM-4216
Feature: Validate date attributes of a product
  In order to keep my data consistent
  As a regular user
  I need to be able to see validation errors for date attributes

  Background:
    Given the "default" catalog configuration
    And the following attributes:
      | code      | label-en_US | type | scopable | unique | date_min   | date_max   |
      | release   | Release     | date | no       | yes    | 2013-01-01 | 2015-12-12 |
      | available | Available   | date | yes      | no     | 2013-01-01 | 2015-12-12 |
    And the following family:
      | code | label-en_US | attributes              |
      | baz  | Baz         | sku, release, available |
    And the following products:
      | sku | family |
      | foo | baz    |
      | bar | baz    |
    And I am logged in as "Mary"
    And I am on the "foo" product page

  Scenario: Validate the unique constraint of date attribute
    Given I change the Release to "2013-02-02"
    And I save the product
    When I am on the "bar" product page
    And I change the Release to "2013-02-02"
    And I save the product
    Then I should see validation tooltip "This value is already set on another product."
    And there should be 1 error in the "Other" tab

  @skip-pef @jira https://akeneo.atlassian.net/browse/PIM-4216
  Scenario: Validate the date min constraint of date attribute
    Given I change the Release to "2011-01-01"
    And I save the product
    Then I should see validation tooltip "This date should be 2013-01-01 or after."
<<<<<<< HEAD
    And there should be 1 error in the "Other" tab
=======
    And I should see validation tooltip "There are errors in this tab!"
    And the "Attributes" tab should be red
>>>>>>> 2597e545

  @skip-pef @jira https://akeneo.atlassian.net/browse/PIM-4216
  Scenario: Validate the date min constraint of scopable date attribute
    Given I switch the scope to "ecommerce"
    And I change the Available to "2012-01-01"
    And I save the product
    Then I should see validation tooltip "This date should be 2013-01-01 or after."
<<<<<<< HEAD
    And there should be 1 error in the "Other" tab
=======
    And I should see validation tooltip "There are errors in this tab!"
    And the "Attributes" tab should be red
>>>>>>> 2597e545

  @skip-pef @jira https://akeneo.atlassian.net/browse/PIM-4216
  Scenario: Validate the date max constraint of date attribute
    Given I change the Release to "2016-01-01"
    And I save the product
    Then I should see validation tooltip "This date should be 2015-12-12 or before."
<<<<<<< HEAD
    And there should be 1 error in the "Other" tab
=======
    And I should see validation tooltip "There are errors in this tab!"
    And the "Attributes" tab should be red
>>>>>>> 2597e545

  @skip-pef @jira https://akeneo.atlassian.net/browse/PIM-4216
  Scenario: Validate the date max constraint of scopable date attribute
    Given I switch the scope to "ecommerce"
    And I change the Available to "2017-03-03"
    And I save the product
    Then I should see validation tooltip "This date should be 2015-12-12 or before."
<<<<<<< HEAD
    And there should be 1 error in the "Other" tab
=======
    And I should see validation tooltip "There are errors in this tab!"
    And the "Attributes" tab should be red
>>>>>>> 2597e545
<|MERGE_RESOLUTION|>--- conflicted
+++ resolved
@@ -1,4 +1,4 @@
-@javascript @jira https://akeneo.atlassian.net/browse/PIM-4216
+@javascript
 Feature: Validate date attributes of a product
   In order to keep my data consistent
   As a regular user
@@ -27,54 +27,37 @@
     And I change the Release to "2013-02-02"
     And I save the product
     Then I should see validation tooltip "This value is already set on another product."
-    And there should be 1 error in the "Other" tab
+    And I should see validation tooltip "There are errors in this tab!"
+    And the "Attributes" tab should be red
 
   @skip-pef @jira https://akeneo.atlassian.net/browse/PIM-4216
   Scenario: Validate the date min constraint of date attribute
     Given I change the Release to "2011-01-01"
     And I save the product
-    Then I should see validation tooltip "This date should be 2013-01-01 or after."
-<<<<<<< HEAD
-    And there should be 1 error in the "Other" tab
-=======
+    Then I should see validation tooltip "This date should be 2012-12-31 or after."
     And I should see validation tooltip "There are errors in this tab!"
     And the "Attributes" tab should be red
->>>>>>> 2597e545
 
   @skip-pef @jira https://akeneo.atlassian.net/browse/PIM-4216
   Scenario: Validate the date min constraint of scopable date attribute
-    Given I switch the scope to "ecommerce"
-    And I change the Available to "2012-01-01"
+    Given I change the "ecommerce Available" to "2012-01-01"
     And I save the product
-    Then I should see validation tooltip "This date should be 2013-01-01 or after."
-<<<<<<< HEAD
-    And there should be 1 error in the "Other" tab
-=======
+    Then I should see validation tooltip "This date should be 2012-12-31 or after."
     And I should see validation tooltip "There are errors in this tab!"
     And the "Attributes" tab should be red
->>>>>>> 2597e545
 
   @skip-pef @jira https://akeneo.atlassian.net/browse/PIM-4216
   Scenario: Validate the date max constraint of date attribute
     Given I change the Release to "2016-01-01"
     And I save the product
-    Then I should see validation tooltip "This date should be 2015-12-12 or before."
-<<<<<<< HEAD
-    And there should be 1 error in the "Other" tab
-=======
+    Then I should see validation tooltip "This date should be 2015-12-11 or before."
     And I should see validation tooltip "There are errors in this tab!"
     And the "Attributes" tab should be red
->>>>>>> 2597e545
 
   @skip-pef @jira https://akeneo.atlassian.net/browse/PIM-4216
   Scenario: Validate the date max constraint of scopable date attribute
-    Given I switch the scope to "ecommerce"
-    And I change the Available to "2017-03-03"
+    Given I change the "ecommerce Available" to "2017-03-03"
     And I save the product
-    Then I should see validation tooltip "This date should be 2015-12-12 or before."
-<<<<<<< HEAD
-    And there should be 1 error in the "Other" tab
-=======
+    Then I should see validation tooltip "This date should be 2015-12-11 or before."
     And I should see validation tooltip "There are errors in this tab!"
-    And the "Attributes" tab should be red
->>>>>>> 2597e545
+    And the "Attributes" tab should be red