@javascript
Feature: Display the product history
  In order to know by who, when and what changes have been made to a product
  As a product manager
  I need to have access to a product history

  @skip-pef
  Scenario: Display product updates
    Given a "footwear" catalog configuration
    And I am logged in as "Julia"
    And I am on the products page
    And I create a new product
    And I fill in the following information in the popin:
      | SKU | sandals-001 |
    And I press the "Save" button in the popin
    And I edit the "sandals-001" product
    When I open the history
    Then there should be 1 update
    And I should see history:
      | version | property | value       |
      | 1       | sku      | sandals-001 |

  @jira https://akeneo.atlassian.net/browse/PIM-3420 @skip-pef
  Scenario: Update product history when a linked attribute option is removed
    Given a "footwear" catalog configuration
    And the following product:
      | sku   | weather_conditions |
      | boots | cold,snowy         |
    And I am logged in as "Julia"
    When I edit the "boots" product
    When I open the history
    Then there should be 1 update
    And I should see history:
      | version | property           | value      |
      | 1       | weather_conditions | cold,snowy |
    When I edit the "weather_conditions" attribute
    And I visit the "Values" tab
    And I remove the "snowy" option
    And I save the attribute
    And I edit the "boots" product
    When I open the history
    Then there should be 1 updates
    And I should see history:
      | version | property           | value      |
      | 1       | weather_conditions | cold,snowy |

  Scenario: Update product history when a linked category is removed
    Given a "footwear" catalog configuration
    And the following product:
      | sku   | categories   |
      | boots | winter_boots |
    And I am logged in as "Julia"
    When I edit the "boots" product
    When I open the history
    Then there should be 1 update
    And I should see history:
      | version | property   | value        |
      | 1       | categories | winter_boots |
    When I edit the "winter_boots" category
    And I press the "Delete" button
    And I confirm the deletion
    And I edit the "boots" product
    When I open the history
    Then there should be 2 updates
    And I should see history:
      | version | property   | value |
      | 2       | categories |       |

  Scenario: Update product history when multiple linked categories are removed
    Given an "apparel" catalog configuration
    And the following product:
      | sku   | categories                               |
      | boots | men_2014,men_2015_autumn,men_2015_winter |
    And I am logged in as "Julia"
    When I edit the "boots" product
    When I open the history
    Then there should be 1 update
    And I should see history:
      | version | property   | value                                    |
      | 1       | categories | men_2014,men_2015_autumn,men_2015_winter |
    When I edit the "men_2015" category
    And I press the "Delete" button
    And I confirm the deletion
    And I edit the "boots" product
    When I open the history
    Then there should be 2 updates
    And I should see history:
      | version | property   | value    |
      | 2       | categories | men_2014 |

  @skip-pef @jira https://akeneo.atlassian.net/browse/PIM-3420
  Scenario: Update product history when a linked attribute is removed
    Given a "footwear" catalog configuration
    And the following product:
      | sku   | manufacturer |
      | boots | Converse     |
    And I am logged in as "Julia"
    When I edit the "boots" product
    When I open the history
    Then there should be 1 update
    And I should see history:
      | version | property     | value    |
      | 1       | manufacturer | Converse |
    When I edit the "manufacturer" attribute
    And I press the "Delete" button
    And I confirm the deletion
    And I edit the "boots" product
    When I open the history
    Then there should be 1 updates
    And I should see history:
      | version | property     | value    |
      | 1       | manufacturer | Converse |

  @skip-pef @jira https://akeneo.atlassian.net/browse/PIM-3420
  Scenario: Update product history when multiple linked attributes are removed
    Given a "footwear" catalog configuration
    And the following product:
      | sku   | weather_conditions | comment    |
      | boots | cold,snowy         | nice boots |
    And I am logged in as "Julia"
    When I edit the "boots" product
    When I open the history
    Then there should be 1 update
    And I should see history:
      | version | property           | value      |
      | 1       | weather_conditions | cold,snowy |
      | 1       | comment            | nice boots |
    When I edit the "weather_conditions" attribute
    And I press the "Delete" button
    And I confirm the deletion
    And I edit the "comment" attribute
    And I press the "Delete" button
    And I confirm the deletion
    And I edit the "boots" product
    When I open the history
    Then there should be 1 updates
    And I should see history:
      | version | property           | value      |
      | 1       | weather_conditions | cold,snowy |
      | 1       | comment            | nice boots |

  @skip-pef @jira https://akeneo.atlassian.net/browse/PIM-3628
  Scenario: Update product history when updating product prices
    Given a "footwear" catalog configuration
    And the following product:
      | sku   | price          |
      | boots | 10 EUR, 20 USD |
    And I am logged in as "Julia"
    When I edit the "boots" product
    When I open the history
    Then there should be 1 update
    And I should see history:
      | version | property  | value |
      | 1       | price-EUR | 10.00 |
      | 1       | price-USD | 20.00 |
    When I visit the "Attributes" tab
    And I visit the "Marketing" group
    And I change the "USD Price" to "19"
    And I save the product
    When I open the history
    Then there should be 2 updates
    And I should see history:
      | version | property  | value |
      | 2       | price-USD | 19.00 |
    When I visit the "Attributes" tab
    And I visit the "Marketing" group
    And I remove the "Price" attribute
    And I save the product
    When I open the history
    Then there should be 3 updates
    And I should see history:
      | version | property  | value |
      | 3       | price-EUR |       |
      | 3       | price-USD |       |

  @skip-pef @jira https://akeneo.atlassian.net/browse/PIM-3628
  Scenario: Update product history when updating product metric
    Given a "footwear" catalog configuration
    And the following product:
      | sku   | length        |
      | boots | 30 CENTIMETER |
    And I am logged in as "Julia"
    When I edit the "boots" product
    When I open the history
    Then there should be 1 update
    And I should see history:
      | version | property    | value      |
<<<<<<< HEAD
      | 1       | length      | 30\.0000    |
=======
      | 1       | length      | 30         |
>>>>>>> d4876520
      | 1       | length-unit | CENTIMETER |
    When I visit the "Attributes" tab
    And I change the "Length" to "35 CENTIMETER"
    And I save the product
    When I open the history
    Then there should be 2 updates
    And I should see history:
      | version | property | value   |
<<<<<<< HEAD
      | 2       | length   | 35\.0000 |
=======
      | 2       | length   | 35      |
>>>>>>> d4876520
    When I visit the "Attributes" tab
    And I remove the "Length" attribute
    And I save the product
    When I open the history
    Then there should be 3 updates
    And I should see history:
      | version | property    | value |
      | 3       | length      |       |
      | 3       | length-unit |       |

  @skip-pef @jira https://akeneo.atlassian.net/browse/PIM-3628
  Scenario: Update product history when updating product media
    Given a "footwear" catalog configuration
    And a "boots" product
    And I am logged in as "Julia"
    When I edit the "boots" product
    And I add available attribute Side view
    And I visit the "Media" group
    And I attach file "SNKRS-1R.png" to "side_view"
    And I save the product
    When I open the history
    Then there should be 2 updates
    And I should see history:
      | version | property  | value           |
      | 2       | side_view | .*SNKRS-1R\.png |
    When I visit the "Attributes" tab
    And I visit the "Media" group
    And I remove the "side_view" file
    And I save the product
    When I open the history
    Then there should be 3 updates
    And I should see history:
      | version | property  | value |
      | 3       | side_view |       |<|MERGE_RESOLUTION|>--- conflicted
+++ resolved
@@ -185,11 +185,7 @@
     Then there should be 1 update
     And I should see history:
       | version | property    | value      |
-<<<<<<< HEAD
-      | 1       | length      | 30\.0000    |
-=======
       | 1       | length      | 30         |
->>>>>>> d4876520
       | 1       | length-unit | CENTIMETER |
     When I visit the "Attributes" tab
     And I change the "Length" to "35 CENTIMETER"
@@ -198,11 +194,7 @@
     Then there should be 2 updates
     And I should see history:
       | version | property | value   |
-<<<<<<< HEAD
-      | 2       | length   | 35\.0000 |
-=======
       | 2       | length   | 35      |
->>>>>>> d4876520
     When I visit the "Attributes" tab
     And I remove the "Length" attribute
     And I save the product
