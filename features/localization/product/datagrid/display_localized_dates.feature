--- conflicted
+++ resolved
@@ -18,13 +18,9 @@
       | column          | value      |
       | Destocking date | 01/31/2015 |
 
-<<<<<<< HEAD
-  Scenario: Successfully show French format dates for French UI
-=======
   # https://akeneo.atlassian.net/browse/PIM-6020
   @skip
-  Scenario: Successfully show French format numbers for French UI
->>>>>>> cd157224
+  Scenario: Successfully show French format dates for French UI
     Given I am logged in as "Julien"
     When I am on the products page
     And I display the columns SKU, Destocking date
@@ -39,10 +35,5 @@
     When I switch the locale to "fr_FR"
     And I display the columns [sku], [destocking_date]
     Then the row "sandals" should contain:
-<<<<<<< HEAD
-      | column             | value      |
-      | Date de déstockage | 01/31/2015 |
-=======
       | column            | value      |
-      | [destocking_date] | 01/31/2015 |
->>>>>>> cd157224
+      | [destocking_date] | 01/31/2015 |