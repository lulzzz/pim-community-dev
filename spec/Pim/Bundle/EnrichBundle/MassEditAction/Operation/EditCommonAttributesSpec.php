<?php

namespace spec\Pim\Bundle\EnrichBundle\MassEditAction\Operation;

<<<<<<< HEAD
use Akeneo\Component\StorageUtils\Updater\ObjectUpdaterInterface;
use PhpSpec\ObjectBehavior;
=======
use Akeneo\Component\FileStorage\File\FileStorerInterface;
use Akeneo\Component\StorageUtils\Updater\ObjectUpdaterInterface;
use Doctrine\Common\Collections\Collection;
use PhpSpec\ObjectBehavior;
use Pim\Bundle\CatalogBundle\Builder\ProductBuilderInterface;
use Pim\Bundle\CatalogBundle\Context\CatalogContext;
use Pim\Bundle\CatalogBundle\Manager\ProductMassActionManager;
use Pim\Bundle\CatalogBundle\Repository\AttributeRepositoryInterface;
>>>>>>> 68010e9d
use Pim\Bundle\UserBundle\Context\UserContext;
use Pim\Component\Catalog\Builder\ProductBuilderInterface;
use Pim\Component\Catalog\Model\LocaleInterface;
use Pim\Component\Localization\Localizer\LocalizedAttributeConverterInterface;
use Symfony\Component\Serializer\Normalizer\NormalizerInterface;
use Symfony\Component\Validator\Validator\ValidatorInterface;

class EditCommonAttributesSpec extends ObjectBehavior
{
    function let(
        ProductBuilderInterface $productBuilder,
        UserContext $userContext,
        NormalizerInterface $normalizer,
<<<<<<< HEAD
        ObjectUpdaterInterface $productUpdater,
        ValidatorInterface $productValidator,
        NormalizerInterface $internalNormalizer,
        LocalizedAttributeConverterInterface $localizedConverter,
=======
        FileStorerInterface $fileStorer,
        ProductMassActionManager $massActionManager,
        ObjectUpdaterInterface $productUpdater,
        ValidatorInterface $productValidator,
        NormalizerInterface $internalNormalizer,
>>>>>>> 68010e9d
        $tmpStorageDir = '/tmp/pim/file_storage'
    ) {
        $this->beConstructedWith(
            $productBuilder,
            $userContext,
            $normalizer,
<<<<<<< HEAD
            $productUpdater,
            $productValidator,
            $internalNormalizer,
            $localizedConverter,
=======
            $fileStorer,
            $massActionManager,
            $productUpdater,
            $productValidator,
            $internalNormalizer,
>>>>>>> 68010e9d
            $tmpStorageDir
        );
    }

    function it_sets_and_gets_values()
    {
        $this->getValues()->shouldReturn('');
        $this->setValues('Values');
        $this->getValues()->shouldReturn('Values');
    }

    function it_gets_the_form_type()
    {
        $this->getFormType()->shouldReturn('pim_enrich_mass_edit_common_attributes');
    }

    function it_gets_the_operation_alias()
    {
        $this->getOperationAlias()->shouldReturn('edit-common-attributes');
    }

    function it_gets_the_batch_job_code()
    {
        $this->getBatchJobCode()->shouldReturn('edit_common_attributes');
    }

    function it_gets_the_item_names_it_works_on()
    {
        $this->getItemsName()->shouldReturn('product');
    }
<<<<<<< HEAD

    function it_gets_configuration($userContext, LocaleInterface $locale)
    {
        $locale->getCode()->willReturn('fr_FR');
        $expected = addslashes(json_encode([
            'filters' => null,
            'actions' => [
                'normalized_values' => '',
                'ui_locale'         => 'fr_FR',
                'attribute_locale'  => null
            ]
        ]));

        $userContext->getUiLocale()->willReturn($locale);
        $this->getBatchConfig()->shouldReturn($expected);
    }
=======
>>>>>>> 68010e9d
}<|MERGE_RESOLUTION|>--- conflicted
+++ resolved
@@ -2,19 +2,8 @@
 
 namespace spec\Pim\Bundle\EnrichBundle\MassEditAction\Operation;
 
-<<<<<<< HEAD
 use Akeneo\Component\StorageUtils\Updater\ObjectUpdaterInterface;
 use PhpSpec\ObjectBehavior;
-=======
-use Akeneo\Component\FileStorage\File\FileStorerInterface;
-use Akeneo\Component\StorageUtils\Updater\ObjectUpdaterInterface;
-use Doctrine\Common\Collections\Collection;
-use PhpSpec\ObjectBehavior;
-use Pim\Bundle\CatalogBundle\Builder\ProductBuilderInterface;
-use Pim\Bundle\CatalogBundle\Context\CatalogContext;
-use Pim\Bundle\CatalogBundle\Manager\ProductMassActionManager;
-use Pim\Bundle\CatalogBundle\Repository\AttributeRepositoryInterface;
->>>>>>> 68010e9d
 use Pim\Bundle\UserBundle\Context\UserContext;
 use Pim\Component\Catalog\Builder\ProductBuilderInterface;
 use Pim\Component\Catalog\Model\LocaleInterface;
@@ -25,39 +14,24 @@
 class EditCommonAttributesSpec extends ObjectBehavior
 {
     function let(
+        
         ProductBuilderInterface $productBuilder,
         UserContext $userContext,
         NormalizerInterface $normalizer,
-<<<<<<< HEAD
         ObjectUpdaterInterface $productUpdater,
         ValidatorInterface $productValidator,
         NormalizerInterface $internalNormalizer,
         LocalizedAttributeConverterInterface $localizedConverter,
-=======
-        FileStorerInterface $fileStorer,
-        ProductMassActionManager $massActionManager,
-        ObjectUpdaterInterface $productUpdater,
-        ValidatorInterface $productValidator,
-        NormalizerInterface $internalNormalizer,
->>>>>>> 68010e9d
         $tmpStorageDir = '/tmp/pim/file_storage'
     ) {
         $this->beConstructedWith(
             $productBuilder,
             $userContext,
             $normalizer,
-<<<<<<< HEAD
             $productUpdater,
             $productValidator,
             $internalNormalizer,
             $localizedConverter,
-=======
-            $fileStorer,
-            $massActionManager,
-            $productUpdater,
-            $productValidator,
-            $internalNormalizer,
->>>>>>> 68010e9d
             $tmpStorageDir
         );
     }
@@ -88,7 +62,6 @@
     {
         $this->getItemsName()->shouldReturn('product');
     }
-<<<<<<< HEAD
 
     function it_gets_configuration($userContext, LocaleInterface $locale)
     {
@@ -105,6 +78,4 @@
         $userContext->getUiLocale()->willReturn($locale);
         $this->getBatchConfig()->shouldReturn($expected);
     }
-=======
->>>>>>> 68010e9d
 }