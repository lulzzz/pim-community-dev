<?php

namespace spec\Pim\Bundle\EnrichBundle\MassEditAction\Operation;

use Akeneo\Component\StorageUtils\Saver\BulkSaverInterface;
use Doctrine\Common\Collections\ArrayCollection;
use PhpSpec\ObjectBehavior;
use Pim\Bundle\CatalogBundle\Builder\ProductBuilder;
use Pim\Bundle\CatalogBundle\Context\CatalogContext;
use Pim\Bundle\CatalogBundle\Entity\AttributeGroup;
use Pim\Bundle\CatalogBundle\Model\LocaleInterface;
use Pim\Bundle\CatalogBundle\Manager\CurrencyManager;
use Pim\Bundle\CatalogBundle\Manager\ProductMassActionManager;
use Pim\Bundle\CatalogBundle\Model\AttributeInterface;
use Pim\Bundle\CatalogBundle\Model\GroupInterface;
use Pim\Bundle\CatalogBundle\Model\ProductInterface;
<<<<<<< HEAD
use Pim\Bundle\CatalogBundle\Model\ProductTemplateInterface;
use Pim\Bundle\CatalogBundle\Model\ProductValueInterface;
=======
use Pim\Bundle\CatalogBundle\Repository\AttributeRepositoryInterface;
>>>>>>> ad0f68aa
use Pim\Bundle\CatalogBundle\Updater\ProductUpdaterInterface;
use Pim\Bundle\UserBundle\Context\UserContext;
use Prophecy\Argument;
use Symfony\Component\Serializer\Normalizer\NormalizerInterface;

class EditCommonAttributesSpec extends ObjectBehavior
{
    function let(
        ProductBuilder $productBuilder,
        ProductUpdaterInterface $productUpdater,
        UserContext $userContext,
        LocaleInterface $en,
        LocaleInterface $de,
<<<<<<< HEAD
=======
        AttributeRepositoryInterface $attributeRepository,
>>>>>>> ad0f68aa
        ProductValueInterface $productValue,
        CatalogContext $catalogContext,
        ProductMassActionManager $massActionManager,
        NormalizerInterface $normalizer,
        BulkSaverInterface $productSaver
    ) {
        $en->getCode()->willReturn('en_US');
        $de->getCode()->willReturn('de_DE');
        $userContext->getCurrentLocale()->willReturn($en);
        $userContext->getUserLocales()->willReturn([$en, $de]);

        $catalogContext->setLocaleCode(Argument::any())->willReturn($catalogContext);

        $productValue->setAttribute(Argument::any())->willReturn($productValue);
        $productValue->setLocale(Argument::any())->willReturn($productValue);
        $productValue->setScope(Argument::any())->willReturn($productValue);
        $productValue->addPrice(Argument::any())->willReturn($productValue);

        $this->beConstructedWith(
            $productBuilder,
            $productUpdater,
            $userContext,
            $catalogContext,
            $massActionManager,
            $normalizer,
            $productSaver,
            [
                'product_price' => 'Pim\Bundle\CatalogBundle\Model\ProductPrice',
                'product_media' => 'Pim\Bundle\CatalogBundle\Model\ProductMedia'
            ]
        );
    }

    function it_is_a_mass_edit_action()
    {
        $this->shouldImplement('Pim\Bundle\EnrichBundle\MassEditAction\Operation\MassEditOperationInterface');
    }

    function it_stores_the_desired_product_values()
    {
        $this->getValues()->shouldBeAnInstanceOf('Doctrine\Common\Collections\ArrayCollection');
        $this->getValues()->shouldBeEmpty();

        $this->setValues(new ArrayCollection(['foo', 'bar']));
        $this->getValues()->shouldBeAnInstanceOf('Doctrine\Common\Collections\ArrayCollection');
        $this->getValues()->shouldHaveCount(2);
    }

    function it_stores_the_locale_the_product_is_being_edited_in($en, LocaleInterface $fr)
    {
        $this->getLocale()->shouldReturn($en);

        $this->setLocale($fr);
        $this->getLocale()->shouldReturn($fr);
    }

    function it_stores_the_attributes_displayed_by_the_user()
    {
        $this->getDisplayedAttributes()->shouldBeAnInstanceOf('Doctrine\Common\Collections\ArrayCollection');
        $this->getDisplayedAttributes()->shouldBeEmpty();

        $displayedAttributes = new ArrayCollection(['foo', 'bar', 'baz']);
        $this->setDisplayedAttributes($displayedAttributes);
        $this->getDisplayedAttributes()->shouldReturn($displayedAttributes);
    }

    function it_provides_a_form_type()
    {
        $this->getFormType()->shouldReturn('pim_enrich_mass_edit_common_attributes');
    }

    function it_provides_form_options($en, $de, $massActionManager, AttributeInterface $name, AttributeInterface $description, AttributeInterface $price, AttributeGroup $otherGroup, $massActionManager)
    {
        $this->setObjectsToMassEdit(['foo', 'bar', 'baz']);

        $massActionManager->findCommonAttributes(['foo', 'bar', 'baz'])->willReturn([$name, $description, $price]);

        $name->getGroup()->willReturn($otherGroup);
        $name->setLocale('en_US')->shouldBeCalled();
        $otherGroup->setLocale('en_US')->shouldBeCalled();
        $description->getGroup()->willReturn($otherGroup);
        $description->setLocale('en_US')->shouldBeCalled();
        $price->getGroup()->willReturn($otherGroup);
        $price->setLocale('en_US')->shouldBeCalled();

        $massActionManager->filterLocaleSpecificAttributes([$name, $description, $price], 'en_US')->willReturn([$name, $description, $price]);
        $massActionManager->filterAttributesComingFromVariant([$name, $description, $price], ['foo', 'bar', 'baz'])->willReturn([$name, $description, $price]);

        $this->getFormOptions()->shouldReturn([
            'locales' => [$en, $de],
            'common_attributes' => [$name, $description, $price],
            'current_locale' => 'en_US'
        ]);
    }

    function it_initializes_the_operation_with_common_attributes_of_the_products(
        $massActionManager,
        $productBuilder,
        ProductInterface $product1,
        ProductInterface $product2,
        AttributeInterface $name,
        AttributeInterface $name,
        AttributeInterface $description,
        AttributeInterface $price,
        AttributeGroup $otherGroup,
        ProductValueInterface $nameProductValue,
        ProductValueInterface $descriptionProductValue,
        ProductValueInterface $priceProductValue
    ) {
        $this->setObjectsToMassEdit([$product1, $product2]);

        $name->getGroup()->willReturn($otherGroup);
        $name->setLocale('en_US')->shouldBeCalled();
        $otherGroup->setLocale('en_US')->shouldBeCalled();
        $description->getGroup()->willReturn($otherGroup);
        $description->setLocale('en_US')->shouldBeCalled();
        $price->getGroup()->willReturn($otherGroup);
        $price->setLocale('en_US')->shouldBeCalled();

        $product1->getId()->willReturn(1);
        $product2->getId()->willReturn(2);

        $name->setLocale(Argument::any())->willReturn($name);
        $name->isScopable()->willReturn(false);
        $name->getCode()->willReturn('name');
        $description->setLocale(Argument::any())->willReturn($description);
        $description->isScopable()->willReturn(false);
        $description->getCode()->willReturn('description');
        $price->setLocale(Argument::any())->willReturn($price);
        $price->isScopable()->willReturn(false);
        $price->getCode()->willReturn('price');

        $this->setObjectsToMassEdit([$product1, $product2]);

        $massActionManager->findCommonAttributes([$product1, $product2])->willReturn([$name, $description, $price]);
        $massActionManager->filterLocaleSpecificAttributes([$name, $description, $price], 'en_US')->willReturn([$name, $description, $price]);
        $massActionManager->filterAttributesComingFromVariant([$name, $description, $price], [$product1, $product2])->willReturn([$name, $description, $price]);

        $productBuilder->createProductValue($name, 'en_US')->willReturn($nameProductValue);
        $productBuilder->addMissingPrices($nameProductValue)->shouldBeCalled();
        $productBuilder->createProductValue($description, 'en_US')->willReturn($descriptionProductValue);
        $productBuilder->addMissingPrices($descriptionProductValue)->shouldBeCalled();
        $productBuilder->createProductValue($price, 'en_US')->willReturn($priceProductValue);
        $productBuilder->addMissingPrices($priceProductValue)->shouldBeCalled();


        $this->initialize();

        $this->getCommonAttributes()->shouldReturn([$name, $description, $price]);
        $this->getValues()->shouldHaveCount(3);
    }

    function it_filters_attributes_coming_from_variant_group(
        $massActionManager,
        $productBuilder,
        ProductInterface $product1,
        ProductInterface $product2,
        AttributeInterface $name,
        AttributeInterface $name,
        AttributeInterface $description,
        AttributeInterface $price,
        AttributeGroup $otherGroup,
        ProductValueInterface $nameProductValue,
        ProductValueInterface $descriptionProductValue,
        ProductValueInterface $priceProductValue
    ) {
        $this->setObjectsToMassEdit([$product1, $product2]);

        $name->getGroup()->willReturn($otherGroup);
        $name->setLocale('en_US')->shouldBeCalled();
        $otherGroup->setLocale('en_US')->shouldBeCalled();
        $description->getGroup()->willReturn($otherGroup);
        $description->setLocale('en_US')->shouldBeCalled();
        $price->getGroup()->willReturn($otherGroup);
        $price->setLocale('en_US')->shouldBeCalled();

        $product1->getId()->willReturn(1);
        $product2->getId()->willReturn(2);

        $name->setLocale(Argument::any())->willReturn($name);
        $name->isScopable()->willReturn(false);
        $name->getCode()->willReturn('name');
        $description->setLocale(Argument::any())->willReturn($description);
        $description->isScopable()->willReturn(false);
        $description->getCode()->willReturn('description');
        $price->setLocale(Argument::any())->willReturn($price);
        $price->isScopable()->willReturn(false);
        $price->getCode()->willReturn('price');

        $this->setObjectsToMassEdit([$product1, $product2]);

        $massActionManager->findCommonAttributes([$product1, $product2])->willReturn([$name, $description, $price]);
        $massActionManager->filterLocaleSpecificAttributes([$name, $description, $price], 'en_US')->willReturn([$name, $description, $price]);
        $massActionManager->filterAttributesComingFromVariant([$name, $description, $price], [$product1, $product2])->willReturn([$name, $price]);

        $productBuilder->createProductValue($name, 'en_US')->willReturn($nameProductValue);
        $productBuilder->addMissingPrices($nameProductValue)->shouldBeCalled();
        $productBuilder->createProductValue($price, 'en_US')->willReturn($priceProductValue);
        $productBuilder->addMissingPrices($priceProductValue)->shouldBeCalled();


        $this->initialize();

        $this->getCommonAttributes()->shouldReturn([$name, $price]);
        $this->getValues()->shouldHaveCount(2);
    }
}<|MERGE_RESOLUTION|>--- conflicted
+++ resolved
@@ -14,12 +14,8 @@
 use Pim\Bundle\CatalogBundle\Model\AttributeInterface;
 use Pim\Bundle\CatalogBundle\Model\GroupInterface;
 use Pim\Bundle\CatalogBundle\Model\ProductInterface;
-<<<<<<< HEAD
 use Pim\Bundle\CatalogBundle\Model\ProductTemplateInterface;
 use Pim\Bundle\CatalogBundle\Model\ProductValueInterface;
-=======
-use Pim\Bundle\CatalogBundle\Repository\AttributeRepositoryInterface;
->>>>>>> ad0f68aa
 use Pim\Bundle\CatalogBundle\Updater\ProductUpdaterInterface;
 use Pim\Bundle\UserBundle\Context\UserContext;
 use Prophecy\Argument;
@@ -33,10 +29,6 @@
         UserContext $userContext,
         LocaleInterface $en,
         LocaleInterface $de,
-<<<<<<< HEAD
-=======
-        AttributeRepositoryInterface $attributeRepository,
->>>>>>> ad0f68aa
         ProductValueInterface $productValue,
         CatalogContext $catalogContext,
         ProductMassActionManager $massActionManager,
@@ -237,7 +229,6 @@
         $productBuilder->createProductValue($price, 'en_US')->willReturn($priceProductValue);
         $productBuilder->addMissingPrices($priceProductValue)->shouldBeCalled();
 
-
         $this->initialize();
 
         $this->getCommonAttributes()->shouldReturn([$name, $price]);
