<?php

namespace spec\Pim\Bundle\EnrichBundle\Connector\Processor\MassEdit\Product;

<<<<<<< HEAD
use Akeneo\Component\Batch\Model\JobExecution;
use Akeneo\Component\Batch\Model\StepExecution;
=======
use Akeneo\Bundle\BatchBundle\Entity\JobExecution;
use Akeneo\Bundle\BatchBundle\Entity\StepExecution;
use Akeneo\Component\StorageUtils\Detacher\ObjectDetacherInterface;
>>>>>>> 4b8c9659
use Akeneo\Component\StorageUtils\Updater\ObjectUpdaterInterface;
use PhpSpec\ObjectBehavior;
<<<<<<< HEAD
use Pim\Component\Catalog\Model\AttributeInterface;
use Pim\Component\Catalog\Model\ProductInterface;
use Pim\Component\Catalog\Repository\AttributeRepositoryInterface;
=======
use Pim\Bundle\CatalogBundle\Model\ProductInterface;
use Pim\Bundle\CatalogBundle\Model\ProductValueInterface;
use Pim\Bundle\CatalogBundle\Repository\ProductRepositoryInterface;
>>>>>>> 4b8c9659
use Pim\Component\Connector\Model\JobConfigurationInterface;
use Pim\Component\Connector\Repository\JobConfigurationRepositoryInterface;
use Akeneo\Component\Localization\Localizer\LocalizerInterface;
use Prophecy\Argument;
use Symfony\Component\Validator\ConstraintViolation;
use Symfony\Component\Validator\ConstraintViolationList;
use Symfony\Component\Validator\ConstraintViolationListInterface;
use Symfony\Component\Validator\Validator\ValidatorInterface;

class EditCommonAttributesProcessorSpec extends ObjectBehavior
{
    function let(
        ValidatorInterface $validator,
<<<<<<< HEAD
        AttributeRepositoryInterface $attributeRepository,
=======
        ProductRepositoryInterface $productRepository,
>>>>>>> 4b8c9659
        JobConfigurationRepositoryInterface $jobConfigurationRepo,
        ObjectUpdaterInterface $productUpdater,
        ObjectDetacherInterface $productDetacher
    ) {
        $this->beConstructedWith(
            $validator,
<<<<<<< HEAD
            $attributeRepository,
=======
            $productRepository,
>>>>>>> 4b8c9659
            $jobConfigurationRepo,
            $productUpdater,
            $productDetacher
        );
    }

    function it_returns_the_configuration_fields()
    {
        $this->getConfigurationFields()->shouldReturn([]);
    }

    function it_sets_the_step_execution(StepExecution $stepExecution)
    {
        $this->setStepExecution($stepExecution)->shouldReturn($this);
    }

    function it_does_not_set_values_when_attribute_is_not_editable(
        $validator,
        $productUpdater,
        $productDetacher,
        $productRepository,
        ProductInterface $product,
        ProductValueInterface $productValue,
        StepExecution $stepExecution,
        JobConfigurationRepositoryInterface $jobConfigurationRepo,
        JobExecution $jobExecution,
        JobConfigurationInterface $jobConfiguration
    ) {
        $this->setStepExecution($stepExecution);

        $product->getIdentifier()->shouldBeCalled()->willReturn($productValue);
        $product->getId()->willReturn(10);
        $productValue->getData()->shouldBeCalled();

        $stepExecution->getJobExecution()->willReturn($jobExecution);
        $stepExecution->incrementSummaryInfo("skipped_products")->shouldBeCalled();
        $stepExecution->addWarning(
            'edit_common_attributes_processor',
            'pim_enrich.mass_edit_action.edit-common-attributes.message.no_valid_attribute',
            [],
            Argument::type('array')
        )->shouldBeCalled();

        $productDetacher->detach($product)->shouldBeCalled();

        $jobConfigurationRepo->findOneBy(['jobExecution' => $jobExecution])->willReturn($jobConfiguration);

        $normalizedValues = addslashes(json_encode([
            'categories' => [
                [
                    'scope' => null,
                    'locale' => null,
                    'data' => ['office', 'bedroom']
                ]
            ]
        ]));

        $jobConfiguration->getConfiguration()->willReturn(
            json_encode(
                [
                    'filters' => [],
                    'actions' => [
                        'normalized_values' => $normalizedValues,
                        'ui_locale'         => 'en_US',
                        'attribute_locale'  => 'en_US',
                        'attribute_channel' => null,
                    ]
                ]
            )
        );

        $violations = new ConstraintViolationList([]);
        $validator->validate($product)->willReturn($violations);

        $productRepository->hasAttributeInFamily(10, 'categories')->shouldBeCalled()->willReturn(true);
        $productRepository->hasAttributeInVariantGroup(10, 'categories')->shouldBeCalled()->willReturn(true);
        $productUpdater->update($product, Argument::any())->shouldNotBeCalled();

        $this->process($product)->shouldReturn(null);
    }

    function it_sets_values_to_attributes(
        $validator,
        $productUpdater,
        $productRepository,
        ProductInterface $product,
        StepExecution $stepExecution,
        JobConfigurationRepositoryInterface $jobConfigurationRepo,
        JobExecution $jobExecution,
        JobConfigurationInterface $jobConfiguration,
        LocalizerInterface $localizer
    ) {
        $this->setStepExecution($stepExecution);
        $stepExecution->getJobExecution()->willReturn($jobExecution);

        $jobConfigurationRepo->findOneBy(['jobExecution' => $jobExecution])->willReturn($jobConfiguration);

        $values = [
            'number' => [
                [
                    'scope' => null,
                    'locale' => null,
                    'data' => '2.5'
                ]
            ]
        ];
        $normalizedValues = addslashes(json_encode($values));

        $jobConfiguration->getConfiguration()->willReturn(
            json_encode(
                [
                    'filters' => [],
                    'actions' => [
                        'normalized_values' => $normalizedValues,
                        'ui_locale'         => 'fr_FR',
                        'attribute_locale'  => 'en_US',
                        'attribute_channel' => null,
                    ]
                ]
            )
        );

        $violations = new ConstraintViolationList([]);
        $validator->validate($product)->willReturn($violations);
        $product->getId()->willReturn(10);

        $productRepository->hasAttributeInFamily(10, 'categories')->shouldBeCalled()->willReturn(true);
        $productRepository->hasAttributeInVariantGroup(10, 'categories')->shouldBeCalled()->willReturn(false);

<<<<<<< HEAD
        $attribute->getAttributeType()->willReturn('number');
        $attributeRepository->findOneBy(['code' => 'number'])->willReturn($attribute);
        $attributeRepository->findOneByIdentifier('number')->willReturn($attribute);
        $product->isAttributeEditable($attribute)->willReturn(true);

=======
>>>>>>> 4b8c9659
        $productUpdater->update($product, $values)->shouldBeCalled();

        $this->process($product);
    }

    function it_sets_invalid_values_to_attributes(
        $validator,
        $productUpdater,
        $productRepository,
        ProductInterface $product,
        ConstraintViolationListInterface $violations,
        StepExecution $stepExecution,
        JobConfigurationRepositoryInterface $jobConfigurationRepo,
        JobExecution $jobExecution,
        JobConfigurationInterface $jobConfiguration
    ) {
        $stepExecution->getJobExecution()->willReturn($jobExecution);

        $jobConfigurationRepo->findOneBy(['jobExecution' => $jobExecution])->willReturn($jobConfiguration);

        $values = [
            'categories' => [
                [
                    'scope' => null,
                    'locale' => null,
                    'data' => ['office', 'bedroom']
                ]
            ]
        ];
        $normalizedValues = addslashes(json_encode($values));

        $jobConfiguration->getConfiguration()->willReturn(
            json_encode(
                [
                    'filters' => [],
                    'actions' => [
                        'normalized_values' => $normalizedValues,
                        'ui_locale'         => 'fr_FR',
                        'attribute_locale'  => 'en_US',
                        'attribute_channel' => null,
                    ]
                ]
            )
        );

        $validator->validate($product)->willReturn($violations);
        $violation = new ConstraintViolation('error2', 'spec', [], '', '', $product);
        $violations = new ConstraintViolationList([$violation, $violation]);
        $validator->validate($product)->willReturn($violations);

        $product->getId()->willReturn(10);
        $productRepository->hasAttributeInFamily(10, 'categories')->shouldBeCalled()->willReturn(true);
        $productRepository->hasAttributeInVariantGroup(10, 'categories')->shouldBeCalled()->willReturn(false);

        $productUpdater->update($product, $values)->shouldBeCalled();
        $this->setStepExecution($stepExecution);
        $stepExecution->addWarning(Argument::cetera())->shouldBeCalled();
        $stepExecution->incrementSummaryInfo('skipped_products')->shouldBeCalled();

        $this->process($product);
    }
}<|MERGE_RESOLUTION|>--- conflicted
+++ resolved
@@ -2,25 +2,15 @@
 
 namespace spec\Pim\Bundle\EnrichBundle\Connector\Processor\MassEdit\Product;
 
-<<<<<<< HEAD
 use Akeneo\Component\Batch\Model\JobExecution;
 use Akeneo\Component\Batch\Model\StepExecution;
-=======
-use Akeneo\Bundle\BatchBundle\Entity\JobExecution;
-use Akeneo\Bundle\BatchBundle\Entity\StepExecution;
 use Akeneo\Component\StorageUtils\Detacher\ObjectDetacherInterface;
->>>>>>> 4b8c9659
 use Akeneo\Component\StorageUtils\Updater\ObjectUpdaterInterface;
+use Akeneo\Component\StorageUtils\Updater\PropertySetterInterface;
 use PhpSpec\ObjectBehavior;
-<<<<<<< HEAD
-use Pim\Component\Catalog\Model\AttributeInterface;
 use Pim\Component\Catalog\Model\ProductInterface;
-use Pim\Component\Catalog\Repository\AttributeRepositoryInterface;
-=======
-use Pim\Bundle\CatalogBundle\Model\ProductInterface;
-use Pim\Bundle\CatalogBundle\Model\ProductValueInterface;
 use Pim\Bundle\CatalogBundle\Repository\ProductRepositoryInterface;
->>>>>>> 4b8c9659
+use Pim\Component\Catalog\Model\ProductValueInterface;
 use Pim\Component\Connector\Model\JobConfigurationInterface;
 use Pim\Component\Connector\Repository\JobConfigurationRepositoryInterface;
 use Akeneo\Component\Localization\Localizer\LocalizerInterface;
@@ -34,22 +24,14 @@
 {
     function let(
         ValidatorInterface $validator,
-<<<<<<< HEAD
-        AttributeRepositoryInterface $attributeRepository,
-=======
         ProductRepositoryInterface $productRepository,
->>>>>>> 4b8c9659
         JobConfigurationRepositoryInterface $jobConfigurationRepo,
         ObjectUpdaterInterface $productUpdater,
         ObjectDetacherInterface $productDetacher
     ) {
         $this->beConstructedWith(
             $validator,
-<<<<<<< HEAD
-            $attributeRepository,
-=======
             $productRepository,
->>>>>>> 4b8c9659
             $jobConfigurationRepo,
             $productUpdater,
             $productDetacher
@@ -85,7 +67,7 @@
         $productValue->getData()->shouldBeCalled();
 
         $stepExecution->getJobExecution()->willReturn($jobExecution);
-        $stepExecution->incrementSummaryInfo("skipped_products")->shouldBeCalled();
+        $stepExecution->incrementSummaryInfo('skipped_products')->shouldBeCalled();
         $stepExecution->addWarning(
             'edit_common_attributes_processor',
             'pim_enrich.mass_edit_action.edit-common-attributes.message.no_valid_attribute',
@@ -116,6 +98,7 @@
                         'ui_locale'         => 'en_US',
                         'attribute_locale'  => 'en_US',
                         'attribute_channel' => null,
+                        'current_locale'    => 'en_US'
                     ]
                 ]
             )
@@ -167,6 +150,7 @@
                         'ui_locale'         => 'fr_FR',
                         'attribute_locale'  => 'en_US',
                         'attribute_channel' => null,
+                        'current_locale'    => 'en_US'
                     ]
                 ]
             )
@@ -176,17 +160,9 @@
         $validator->validate($product)->willReturn($violations);
         $product->getId()->willReturn(10);
 
-        $productRepository->hasAttributeInFamily(10, 'categories')->shouldBeCalled()->willReturn(true);
-        $productRepository->hasAttributeInVariantGroup(10, 'categories')->shouldBeCalled()->willReturn(false);
-
-<<<<<<< HEAD
-        $attribute->getAttributeType()->willReturn('number');
-        $attributeRepository->findOneBy(['code' => 'number'])->willReturn($attribute);
-        $attributeRepository->findOneByIdentifier('number')->willReturn($attribute);
-        $product->isAttributeEditable($attribute)->willReturn(true);
-
-=======
->>>>>>> 4b8c9659
+        $productRepository->hasAttributeInFamily(10, 'number')->shouldBeCalled()->willReturn(true);
+        $productRepository->hasAttributeInVariantGroup(10, 'number')->shouldBeCalled()->willReturn(false);
+
         $productUpdater->update($product, $values)->shouldBeCalled();
 
         $this->process($product);
@@ -227,6 +203,7 @@
                         'ui_locale'         => 'fr_FR',
                         'attribute_locale'  => 'en_US',
                         'attribute_channel' => null,
+                        'current_locale'    => 'en_US'
                     ]
                 ]
             )
