<?php

namespace spec\Pim\Bundle\EnrichBundle\Connector\Processor\QuickExport;

<<<<<<< HEAD
use Akeneo\Component\Batch\Model\JobExecution;
use Akeneo\Component\Batch\Model\StepExecution;
use Akeneo\Component\Batch\Item\InvalidItemException;
use Akeneo\Component\FileStorage\Model\FileInfoInterface;
=======
use Akeneo\Bundle\BatchBundle\Entity\JobExecution;
use Akeneo\Bundle\BatchBundle\Entity\StepExecution;
use Akeneo\Bundle\BatchBundle\Item\InvalidItemException;
use Akeneo\Component\StorageUtils\Detacher\ObjectDetacherInterface;
>>>>>>> 0fe752d4
use PhpSpec\ObjectBehavior;
use Pim\Component\Catalog\Builder\ProductBuilderInterface;
use Pim\Component\Catalog\Exception\InvalidArgumentException;
use Pim\Bundle\CatalogBundle\Manager\ChannelManager;
use Pim\Component\Catalog\Model\AttributeInterface;
use Pim\Component\Catalog\Model\ChannelInterface;
use Pim\Component\Catalog\Model\MetricInterface;
use Pim\Component\Catalog\Model\ProductInterface;
use Pim\Component\Catalog\Model\ProductPriceInterface;
use Pim\Component\Catalog\Model\ProductValueInterface;
use Pim\Component\Connector\Model\JobConfigurationInterface;
use Pim\Component\Connector\Repository\JobConfigurationRepositoryInterface;
use Prophecy\Argument;
use Symfony\Component\HttpFoundation\File\Exception\FileNotFoundException;
use Symfony\Component\Serializer\Serializer;

class ProductToFlatArrayProcessorSpec extends ObjectBehavior
{
    function let(
        JobConfigurationRepositoryInterface $jobConfigurationRepo,
        Serializer $serializer,
        ChannelManager $channelManager,
        StepExecution $stepExecution,
        ProductBuilderInterface $productBuilder,
        ObjectDetacherInterface $objectDetacher
    ) {
        $this->beConstructedWith(
            $jobConfigurationRepo,
            $serializer,
            $channelManager,
            'upload/path/',
            $productBuilder,
            $objectDetacher
        );
        $this->setStepExecution($stepExecution);
    }

    function it_is_initializable()
    {
        $this->shouldHaveType('\Pim\Bundle\EnrichBundle\Connector\Processor\QuickExport\ProductToFlatArrayProcessor');
    }

    function it_is_a_mass_edit_processor()
    {
        $this->shouldImplement('\Pim\Bundle\EnrichBundle\Connector\Processor\AbstractProcessor');
    }

    function it_is_configurable(
        JobExecution $jobExecution,
        JobConfigurationInterface $jobConfiguration,
        $stepExecution,
        $jobConfigurationRepo
    ) {
        $this->getChannelCode()->shouldReturn(null);
        $this->setChannelCode('print');
        $this->getChannelCode()->shouldReturn('print');

        $stepExecution->getJobExecution()->willReturn($jobExecution);
        $jobConfigurationRepo->findOneBy(['jobExecution' => $jobExecution])->willReturn($jobConfiguration);
        $jobConfiguration->getConfiguration()->willReturn(
            json_encode(['filters' => [], 'mainContext' => ['scope' => 'ecommerce', 'ui_locale' => 'en_US']])
        );

        $this->initialize();
        $this->getChannelCode()->shouldReturn('ecommerce');
    }

    function it_returns_the_configuration_fields()
    {
        $this->getConfigurationFields()->shouldReturn([]);
    }

    function it_throw_an_exception_if_there_is_no_channel(
        $stepExecution,
        $jobConfigurationRepo,
        JobExecution $jobExecution,
        JobConfigurationInterface $jobConfiguration
    ) {
        $stepExecution->getJobExecution()->willReturn($jobExecution);
        $jobConfigurationRepo->findOneBy(['jobExecution' => $jobExecution])->willReturn($jobConfiguration);
        $jobConfiguration->getConfiguration()->willReturn(
            json_encode(['filters' => [], 'mainContext' => ['scope' => null]])
        );

        $this->shouldThrow(new InvalidArgumentException('No channel found'))->duringInitialize();
    }

    function it_throw_an_exception_if_there_is_no_ui_locale(
        $stepExecution,
        $jobConfigurationRepo,
        JobExecution $jobExecution,
        JobConfigurationInterface $jobConfiguration
    ) {
        $stepExecution->getJobExecution()->willReturn($jobExecution);
        $jobConfigurationRepo->findOneBy(['jobExecution' => $jobExecution])->willReturn($jobConfiguration);
        $jobConfiguration->getConfiguration()->willReturn(
            json_encode(['filters' => [], 'mainContext' => ['scope' => 'ecommerce']])
        );

        $this->shouldThrow(new InvalidArgumentException('No UI locale found'))->duringInitialize();
    }

    function it_returns_flat_data_with_media(
        $channelManager,
<<<<<<< HEAD
        ChannelInterface $channel,
=======
        $serializer,
        $productBuilder,
        $objectDetacher,
>>>>>>> 0fe752d4
        ProductInterface $product,
        FileInfoInterface $media1,
        FileInfoInterface $media2,
        ProductValueInterface $value1,
        ProductValueInterface $value2,
        AttributeInterface $attribute,
        $serializer,
        $productBuilder
    ) {
        $this->setLocale('en_US');

        $productBuilder->addMissingProductValues($product)->shouldBeCalled();

        $value1->getAttribute()->willReturn($attribute);
        $value1->getData()->willReturn($media1);
        $value2->getAttribute()->willReturn($attribute);
        $value2->getData()->willReturn($media2);
        $attribute->getAttributeType()->willReturn('pim_catalog_image');
        $product->getValues()->willReturn([$value1, $value2]);

        $serializer
            ->normalize([$media1, $media2], 'flat', ['field_name' => 'media', 'prepare_copy' => true])
            ->willReturn(['normalized_media1', 'normalized_media2']);

        $serializer
            ->normalize($product, 'flat',
                [
                    'scopeCode'   => 'mobile',
                    'localeCodes' => '',
                    'locale'      => 'en_US',
                ]
            )
            ->willReturn(['normalized_product']);

        $channelManager->getChannelByCode('mobile')->willReturn($channel);

        $this->setChannelCode('mobile');
<<<<<<< HEAD
        $this->process($product)->shouldReturn(
            [
                'media'   => ['normalized_media1', 'normalized_media2'],
                'product' => ['normalized_product']
            ]
        );
=======
        $objectDetacher->detach($product)->shouldBeCalled();
        $this->process($product)->shouldReturn(['media' => ['normalized_media1', 'normalized_media2'], 'product' => ['normalized_product']]);
>>>>>>> 0fe752d4
    }

    function it_returns_flat_data_without_media(
        $productBuilder,
        $objectDetacher,
        ChannelInterface $channel,
        ChannelManager $channelManager,
        ProductInterface $product,
        Serializer $serializer
    ) {
        $productBuilder->addMissingProductValues($product)->shouldBeCalled();

        $this->setLocale('en_US');
        $product->getValues()->willReturn([]);

        $serializer
            ->normalize($product, 'flat',
                [
                    'scopeCode'   => 'mobile',
                    'localeCodes' => '',
                    'locale'      => 'en_US',
                ]
            )
            ->willReturn(['normalized_product']);

        $channelManager->getChannelByCode('mobile')->willReturn($channel);

        $this->setChannelCode('mobile');
        $objectDetacher->detach($product)->shouldBeCalled();
        $this->process($product)->shouldReturn(['media' => [], 'product' => ['normalized_product']]);
    }

    function it_throws_an_exception_if_something_goes_wrong_with_media_normalization(
        $serializer,
        ProductInterface $product,
        FileInfoInterface $media,
        ProductValueInterface $value,
        ProductValueInterface $value2,
        AttributeInterface $attribute
    ) {
        $product->getValues()->willReturn([$value]);
        $product->getIdentifier()->willReturn($value2);

        $value->getAttribute()->willReturn($attribute);
        $value->getData()->willReturn($media);
        $value2->getData()->willReturn(23);

        $attribute->getAttributeType()->willReturn('pim_catalog_image');

        $serializer->normalize([$media], Argument::cetera())->willThrow(
            new FileNotFoundException('upload/path/img.jpg')
        );

        $this->shouldThrow(
            new InvalidItemException(
                'The file "upload/path/img.jpg" does not exist',
                ['item' => 23, 'uploadDirectory' => 'upload/path/']
            )
        )->duringProcess($product);
    }

    function it_returns_flat_data_with_english_attributes(
        $channelManager,
        $serializer,
        ChannelInterface $channel,
        ProductInterface $product,
        ProductValueInterface $number,
        AttributeInterface $attribute,
        MetricInterface $metric,
        ProductValueInterface $metricValue,
        ProductPriceInterface $price,
        ProductValueInterface $priceValue,
        AttributeInterface $date,
        ProductValueInterface $dateValue
    ) {
        $this->setLocale('en_US');

        $attribute->getAttributeType()->willReturn('pim_catalog_number');
        $number->getDecimal('10.50');
        $number->getAttribute()->willReturn($attribute);

        $attribute->getAttributeType()->willReturn('pim_catalog_metric');
        $metric->getData()->willReturn('10.00');
        $metric->getUnit()->willReturn('GRAM');
        $metricValue->getAttribute()->willReturn($attribute);
        $metricValue->getData()->willReturn($metric);

        $attribute->getAttributeType()->willReturn('pim_catalog_price_collection');
        $price->getData()->willReturn('10');
        $price->getCurrency()->willReturn('EUR');
        $priceValue->getAttribute()->willReturn($attribute);
        $priceValue->getData()->willReturn($price);

        $attribute->getAttributeType()->willReturn('pim_catalog_date');
        $dateValue->getAttribute()->willReturn($date);

        $product->getValues()->willReturn([$number, $metricValue, $priceValue, $dateValue]);

        $serializer
            ->normalize($product, 'flat',
                [
                    'scopeCode'   => 'mobile',
                    'localeCodes' => '',
                    'locale'      => 'en_US',
                ]
            )
            ->willReturn(['10.50', '10.00 GRAM', '10.00 EUR', '10/25/15']);

        $channelManager->getChannelByCode('mobile')->willReturn($channel);

        $this->setChannelCode('mobile');
        $this->process($product)->shouldReturn(
            [
                'media'   => [],
                'product' => ['10.50', '10.00 GRAM', '10.00 EUR', '10/25/15']
            ]
        );
    }

    function it_returns_flat_data_with_french_attribute(
        $channelManager,
        $serializer,
        ChannelInterface $channel,
        ProductInterface $product,
        ProductValueInterface $number,
        AttributeInterface $attribute,
        MetricInterface $metric,
        ProductValueInterface $metricValue,
        ProductPriceInterface $price,
        ProductValueInterface $priceValue
    ) {
        $this->setLocale('fr_FR');

        $attribute->getAttributeType()->willReturn('pim_catalog_number');
        $number->getDecimal('10.50');
        $number->getAttribute()->willReturn($attribute);

        $attribute->getAttributeType()->willReturn('pim_catalog_metric');
        $metric->getData()->willReturn('10.00');
        $metric->getUnit()->willReturn('GRAM');
        $metricValue->getAttribute()->willReturn($attribute);
        $metricValue->getData()->willReturn($metric);

        $attribute->getAttributeType()->willReturn('pim_catalog_price_collection');
        $price->getData()->willReturn('10');
        $price->getCurrency()->willReturn('EUR');
        $priceValue->getAttribute()->willReturn($attribute);
        $priceValue->getData()->willReturn($price);

        $product->getValues()->willReturn([$number, $metricValue, $priceValue]);

        $serializer
            ->normalize($product, 'flat',
                [
                    'scopeCode'   => 'mobile',
                    'localeCodes' => '',
                    'locale'      => 'fr_FR'
                ]
            )
            ->willReturn(['10,50', '10,00 GRAM', '10,00 EUR', '25/10/2015']);

        $channelManager->getChannelByCode('mobile')->willReturn($channel);

        $this->setChannelCode('mobile');
        $this->process($product)->shouldReturn(
            [
                'media'   => [],
                'product' => ['10,50', '10,00 GRAM', '10,00 EUR', '25/10/2015']
            ]
        );
    }
}<|MERGE_RESOLUTION|>--- conflicted
+++ resolved
@@ -2,17 +2,11 @@
 
 namespace spec\Pim\Bundle\EnrichBundle\Connector\Processor\QuickExport;
 
-<<<<<<< HEAD
 use Akeneo\Component\Batch\Model\JobExecution;
 use Akeneo\Component\Batch\Model\StepExecution;
 use Akeneo\Component\Batch\Item\InvalidItemException;
 use Akeneo\Component\FileStorage\Model\FileInfoInterface;
-=======
-use Akeneo\Bundle\BatchBundle\Entity\JobExecution;
-use Akeneo\Bundle\BatchBundle\Entity\StepExecution;
-use Akeneo\Bundle\BatchBundle\Item\InvalidItemException;
 use Akeneo\Component\StorageUtils\Detacher\ObjectDetacherInterface;
->>>>>>> 0fe752d4
 use PhpSpec\ObjectBehavior;
 use Pim\Component\Catalog\Builder\ProductBuilderInterface;
 use Pim\Component\Catalog\Exception\InvalidArgumentException;
@@ -43,9 +37,9 @@
             $jobConfigurationRepo,
             $serializer,
             $channelManager,
-            'upload/path/',
             $productBuilder,
-            $objectDetacher
+            $objectDetacher,
+            'upload/path/'
         );
         $this->setStepExecution($stepExecution);
     }
@@ -117,13 +111,10 @@
 
     function it_returns_flat_data_with_media(
         $channelManager,
-<<<<<<< HEAD
-        ChannelInterface $channel,
-=======
         $serializer,
         $productBuilder,
         $objectDetacher,
->>>>>>> 0fe752d4
+        ChannelInterface $channel,
         ProductInterface $product,
         FileInfoInterface $media1,
         FileInfoInterface $media2,
@@ -161,17 +152,13 @@
         $channelManager->getChannelByCode('mobile')->willReturn($channel);
 
         $this->setChannelCode('mobile');
-<<<<<<< HEAD
-        $this->process($product)->shouldReturn(
-            [
-                'media'   => ['normalized_media1', 'normalized_media2'],
-                'product' => ['normalized_product']
-            ]
-        );
-=======
         $objectDetacher->detach($product)->shouldBeCalled();
-        $this->process($product)->shouldReturn(['media' => ['normalized_media1', 'normalized_media2'], 'product' => ['normalized_product']]);
->>>>>>> 0fe752d4
+    $this->process($product)->shouldReturn(
+        [
+            'media'   => ['normalized_media1', 'normalized_media2'],
+            'product' => ['normalized_product']
+        ]
+    );
     }
 
     function it_returns_flat_data_without_media(
