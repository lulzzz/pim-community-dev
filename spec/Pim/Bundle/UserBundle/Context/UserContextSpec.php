--- conflicted
+++ resolved
@@ -12,22 +12,15 @@
 use Pim\Component\Classification\Repository\CategoryRepositoryInterface;
 use Symfony\Component\HttpFoundation\Request;
 use Symfony\Component\HttpFoundation\RequestStack;
+use Symfony\Component\Security\Core\Authentication\Token\Storage\TokenStorageInterface;
 use Symfony\Component\Security\Core\Authentication\Token\TokenInterface;
-use Symfony\Component\Security\Core\Authentication\Token\Storage\TokenStorageInterface;
 
 class UserContextSpec extends ObjectBehavior
 {
     function let(
-<<<<<<< HEAD
-        SecurityContextInterface $securityContext,
+        TokenStorageInterface $tokenStorage,
         LocaleRepositoryInterface $localeRepository,
         ChannelRepositoryInterface $channelRepository,
-=======
-        TokenStorageInterface $tokenStorage,
-        LocaleManager $localeManager,
-        ChannelManager $channelManager,
-        CategoryManager $categoryManager,
->>>>>>> 27166378
         TokenInterface $token,
         User $user,
         LocaleInterface $en,
@@ -61,17 +54,10 @@
         $productCategoryRepo->getTrees()->willReturn([$firstTree, $secondTree]);
 
         $this->beConstructedWith(
-<<<<<<< HEAD
-            $securityContext,
+            $tokenStorage,
             $localeRepository,
             $channelRepository,
             $productCategoryRepo,
-=======
-            $tokenStorage,
-            $localeManager,
-            $channelManager,
-            $categoryManager,
->>>>>>> 27166378
             $requestStack,
             $choicesBuilder,
             'en_US'
