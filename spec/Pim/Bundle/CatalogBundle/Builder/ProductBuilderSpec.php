<?php

namespace spec\Pim\Bundle\CatalogBundle\Builder;

use Pim\Bundle\CatalogBundle\Entity\Repository\ChannelRepository;
use Pim\Bundle\CatalogBundle\Entity\Repository\CurrencyRepository;
use Pim\Bundle\CatalogBundle\Entity\Repository\LocaleRepository;
use Pim\Bundle\CatalogBundle\Model\ProductInterface;
use Pim\Bundle\CatalogBundle\Model\ProductValueInterface;
use Pim\Bundle\CatalogBundle\Model\AttributeInterface;
use Pim\Bundle\CatalogBundle\Model\FamilyInterface;
use Pim\Bundle\CatalogBundle\Model\LocaleInterface;
use Pim\Bundle\CatalogBundle\Entity\Channel;
use PhpSpec\ObjectBehavior;
use Prophecy\Argument;

class ProductBuilderSpec extends ObjectBehavior
{
    const PRODUCT_CLASS   = 'Pim\Bundle\CatalogBundle\Model\Product';
    const VALUE_CLASS     = 'Pim\Bundle\CatalogBundle\Model\ProductValue';
    const PRICE_CLASS = 'Pim\Bundle\CatalogBundle\Entity\ProductPrice';

    function let(
        ChannelRepository $channelRepository,
        LocaleRepository $localeRepository,
        CurrencyRepository $currencyRepository
    ) {
        $entityConfig = array(
            'product' => self::PRODUCT_CLASS,
            'product_value' => self::VALUE_CLASS,
            'product_price' => self::PRICE_CLASS
        );

        $this->beConstructedWith(
            $channelRepository,
            $localeRepository,
            $currencyRepository,
            $entityConfig
        );
    }

    function it_adds_missing_product_values_from_family_on_new_product(
        FamilyInterface $family,
        ProductInterface $product,
        AttributeInterface $sku,
        AttributeInterface $name,
        AttributeInterface $desc,
<<<<<<< HEAD
        $localeRepository,
        Locale $fr,
        Locale $en,
        $channelRepository,
=======
        $localeManager,
        LocaleInterface $fr,
        LocaleInterface $en,
        $channelManager,
>>>>>>> 59e09959
        Channel $ecom,
        Channel $print,
        ProductValueInterface $skuValue
    ) {
        // get expected attributes
        $product->getAttributes()->willReturn([$sku]);
        $product->getFamily()->willReturn($family);
        $family->getAttributes()->willReturn([$sku, $name, $desc]);

        // get expected values
        $sku->getCode()->willReturn('sku');
        $sku->getAttributeType()->willReturn('pim_catalog_identifier');
        $sku->isLocalizable()->willReturn(false);
        $sku->isScopable()->willReturn(false);
        $sku->isLocaleSpecific()->willReturn(false);

        $name->getCode()->willReturn('name');
        $name->getAttributeType()->willReturn('pim_catalog_text');
        $name->isLocalizable()->willReturn(true);
        $name->isScopable()->willReturn(false);
        $name->isLocaleSpecific()->willReturn(false);

        $desc->getCode()->willReturn('desc');
        $desc->getAttributeType()->willReturn('pim_catalog_text');
        $desc->isLocalizable()->willReturn(true);
        $desc->isScopable()->willReturn(true);
        $desc->isLocaleSpecific()->willReturn(false);

        $fr->getCode()->willReturn('fr_FR');
        $en->getCode()->willReturn('fr_FR');
        $localeRepository->getActivatedLocales()->willReturn([$fr, $en]);

        $ecom->getCode()->willReturn('ecom');
        $ecom->getLocales()->willReturn([$en, $fr]);
        $print->getCode()->willReturn('print');
        $print->getLocales()->willReturn([$en, $fr]);
        $channelRepository->getChannels()->willReturn([$ecom, $print]);

        // get existing values
        $skuValue->getAttribute()->willReturn($sku);
        $skuValue->getLocale()->willReturn(null);
        $skuValue->getScope()->willReturn(null);
        $product->getValues()->willReturn([$skuValue]);

        // add 6 new values : 4 desc (locales x scopes) + 2 name (locales
        $product->addValue(Argument::any())->shouldBeCalledTimes(6);

        $this->addMissingProductValues($product);
    }

    public function it_adds_product_value(ProductInterface $product, AttributeInterface $size)
    {
        $size->isLocalizable()->willReturn(false);
        $size->isScopable()->willReturn(false);
        $product->addValue(Argument::any())->shouldBeCalled();

        $this->addProductValue($product, $size);
    }

    public function it_throws_exception_when_locale_is_not_provided_but_expected(ProductInterface $product, AttributeInterface $name)
    {
        $name->getCode()->willReturn('name');
        $name->isLocalizable()->willReturn(true);
        $name->isScopable()->willReturn(false);

        $this->shouldThrow(
            new \InvalidArgumentException('A locale must be provided to create a value for the localizable attribute name')
        )->duringAddProductValue($product, $name);
    }

    public function it_throws_exception_when_scope_is_not_provided_but_expected(ProductInterface $product, AttributeInterface $price)
    {
        $price->getCode()->willReturn('price');
        $price->isLocalizable()->willReturn(false);
        $price->isScopable()->willReturn(true);

        $this->shouldThrow(
            new \InvalidArgumentException('A scope must be provided to create a value for the scopable attribute price')
        )->duringAddProductValue($product, $price);
    }
}<|MERGE_RESOLUTION|>--- conflicted
+++ resolved
@@ -45,17 +45,10 @@
         AttributeInterface $sku,
         AttributeInterface $name,
         AttributeInterface $desc,
-<<<<<<< HEAD
         $localeRepository,
-        Locale $fr,
-        Locale $en,
-        $channelRepository,
-=======
-        $localeManager,
         LocaleInterface $fr,
         LocaleInterface $en,
-        $channelManager,
->>>>>>> 59e09959
+        $channelRepository,
         Channel $ecom,
         Channel $print,
         ProductValueInterface $skuValue
