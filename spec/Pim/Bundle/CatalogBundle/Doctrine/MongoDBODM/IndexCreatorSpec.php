<?php

namespace spec\Pim\Bundle\CatalogBundle\Doctrine\MongoDBODM;

use Doctrine\Common\Persistence\ManagerRegistry;
use Doctrine\MongoDB\Collection;
use Doctrine\ODM\MongoDB\DocumentManager;
use PhpSpec\ObjectBehavior;
use Pim\Bundle\CatalogBundle\Doctrine\MongoDBODM\NamingUtility;
use Pim\Bundle\CatalogBundle\Entity\Channel;
use Pim\Bundle\CatalogBundle\Entity\Currency;
use Pim\Bundle\CatalogBundle\Entity\Locale;
<<<<<<< HEAD
use Pim\Bundle\CatalogBundle\Entity\Repository\CurrencyRepository;
use Pim\Bundle\CatalogBundle\Entity\Repository\LocaleRepository;
use Pim\Bundle\CatalogBundle\Model\AbstractAttribute;
use Psr\Log\LoggerInterface;
use Prophecy\Argument;
=======
use Pim\Bundle\CatalogBundle\Model\AttributeInterface;
>>>>>>> cb8a4d71

/**
 * @require Doctrine\ODM\MongoDB\DocumentManager
 * @require Doctrine\MongoDB\Collection
 */
class IndexCreatorSpec extends ObjectBehavior
{
    function let(
        ManagerRegistry $managerRegistry,
        DocumentManager $documentManager,
        NamingUtility $namingUtility,
        Collection $collection,
        LoggerInterface $logger
    ) {
        $managerRegistry->getManagerForClass('Product')->willReturn($documentManager);
        $documentManager->getDocumentCollection('Product')->willReturn($collection);

        $this->beConstructedWith(
            $managerRegistry,
            $namingUtility,
            'Product',
            $logger
        );
    }

    function it_generates_scopable_indexes_when_creating_channel(
        $collection,
        $namingUtility,
        AttributeInterface $title,
        Locale $en_US,
        Locale $de_DE,
        Channel $ecommerce,
        Channel $mobile
    ) {
        $title->getCode()->willReturn('title');
        $title->getBackendType()->willReturn('varchar');
        $title->isLocalizable()->willReturn(false);
        $title->isScopable()->willReturn(true);
        $title->isUseableAsGridFilter()->willReturn(true);
        $title->getAttributeType()->willReturn('pim_catalog_text');

        $en_US->getCode()->willReturn('en_US');
        $en_US->isActivated()->willReturn(true);
        $de_DE->getCode()->willReturn('de_DE');
        $de_DE->isActivated()->willReturn(true);

        $ecommerce->getCode()->willReturn('ecommerce');
        $ecommerce->getLocales()->willReturn([$en_US, $de_DE]);
        $mobile->getCode()->willReturn('mobile');
        $mobile->getLocales()->willReturn([$en_US]);

        $namingUtility->getScopableAttributes()->willReturn([$title]);
        $namingUtility
            ->getAttributeNormFields($title)
            ->willReturn(['normalizedData.title-ecommerce', 'normalizedData.title-mobile']);

        $indexes = array_fill(0, 10, 'fake_index');
        $collection->getIndexInfo()->willReturn($indexes);
        $options =  [
            'background' => true,
            'w'          => 0
        ];

        $collection->ensureIndex(['normalizedData.completenesses.ecommerce-en_US' => 1], $options)->shouldBeCalled();
        $collection->ensureIndex(['normalizedData.completenesses.ecommerce-de_DE' => 1], $options)->shouldBeCalled();
        $collection->ensureIndex(['normalizedData.title-ecommerce' => 1], $options)->shouldBeCalled();
        $collection->ensureIndex(['normalizedData.title-mobile' => 1], $options)->shouldBeCalled();

        $this->ensureIndexesFromChannel($ecommerce);
    }

    function it_generates_localizable_indexes_when_saving_enabled_locale(
        $collection,
        $namingUtility,
        AttributeInterface $description,
        Locale $en_US,
        Locale $de_DE,
        Channel $ecommerce
    ) {
        $description->getCode()->willReturn('description');
        $description->getBackendType()->willReturn('varchar');
        $description->isLocalizable()->willReturn(true);
        $description->isScopable()->willReturn(false);
        $description->isUseableAsGridFilter()->willReturn(true);
        $description->getAttributeType()->willReturn('pim_catalog_text');

        $en_US->getCode()->willReturn('en_US');
        $en_US->isActivated()->willReturn(true);
        $de_DE->getCode()->willReturn('de_DE');
        $de_DE->isActivated()->willReturn(true);

        $ecommerce->getCode()->willReturn('ecommerce');
        $ecommerce->getLocales()->willReturn([$en_US, $de_DE]);

        $namingUtility->getChannels()->willReturn([$ecommerce]);
        $namingUtility->getLocalizableAttributes()->willReturn([$description]);
        $namingUtility
            ->getAttributeNormFields($description)
            ->willReturn(['normalizedData.description-en_US', 'normalizedData.description-de_DE']);

        $indexes = array_fill(0, 10, 'fake_index');
        $collection->getIndexInfo()->willReturn($indexes);
        $options =  [
            'background' => true,
            'w'          => 0
        ];

        $collection->ensureIndex(['normalizedData.completenesses.ecommerce-en_US' => 1], $options)->shouldBeCalled();
        $collection->ensureIndex(['normalizedData.completenesses.ecommerce-de_DE' => 1], $options)->shouldBeCalled();
        $collection->ensureIndex(['normalizedData.description-en_US' => 1], $options)->shouldBeCalled();
        $collection->ensureIndex(['normalizedData.description-de_DE' => 1], $options)->shouldBeCalled();

        $this->ensureIndexesFromLocale($en_US);
    }

    function it_generates_prices_indexes_when_saving_enabled_currency(
        $collection,
        $namingUtility,
        Currency $eur,
        AttributeInterface $price
    ) {
        $eur->getCode()->willReturn('EUR');
        $eur->isActivated()->willReturn(true);

        $price->getCode()->willReturn('price');
        $price->getBackendType()->willReturn('prices');
        $price->isLocalizable()->willReturn(false);
        $price->isScopable()->willReturn(false);
        $price->isUseableAsGridFilter()->willReturn(true);
        $price->getAttributeType()->willReturn('pim_catalog_price_collection');

        $namingUtility->getPricesAttributes()->willReturn([$price]);
        $namingUtility->getCurrencyCodes()->willReturn(['EUR', 'USD']);
        $namingUtility
            ->appendSuffixes(['normalizedData.price', 'normalizedData.price'], ['EUR', 'USD'], '.')
            ->willReturn(['normalizedData.price.EUR', 'normalizedData.price.USD']);
        $namingUtility
            ->appendSuffixes(['normalizedData.price', 'normalizedData.price'], ['data'], '.')
            ->willReturn(['normalizedData.price.EUR.data', 'normalizedData.price.USD.data']);
        $namingUtility->getAttributeNormFields($price)->willReturn(['normalizedData.price', 'normalizedData.price']);

        $indexes = array_fill(0, 10, 'fake_index');
        $collection->getIndexInfo()->willReturn($indexes);
        $options =  [
            'background' => true,
            'w'          => 0
        ];
        $collection->ensureIndex(['normalizedData.price.EUR.data' => 1], $options)->shouldBeCalled();
        $collection->ensureIndex(['normalizedData.price.USD.data' => 1], $options)->shouldBeCalled();

        $this->ensureIndexesFromCurrency($eur);
    }

    function it_generates_attribute_indexes_when_saving_filterable_attribute(
        $collection,
        $namingUtility,
        AttributeInterface $name
    ) {
        $name->getCode()->willReturn('name');
        $name->getBackendType()->willReturn('varchar');
        $name->isLocalizable()->willReturn(false);
        $name->isScopable()->willReturn(false);
        $name->isUseableAsGridFilter()->willReturn(true);
        $name->getAttributeType()->willReturn('pim_catalog_text');

        $indexes = array_fill(0, 10, 'fake_index');
        $collection->getIndexInfo()->willReturn($indexes);
        $options =  [
            'background' => true,
            'w'          => 0
        ];

        $namingUtility->getAttributeNormFields($name)->willReturn(['normalizedData.name']);

        $collection->ensureIndex(['normalizedData.name' => 1], $options)->shouldBeCalled();

        $this->ensureIndexesFromAttribute($name);
    }

    function it_generates_attribute_indexes_when_saving_unique_attribute(
        $collection,
        $namingUtility,
        AttributeInterface $ean
    ) {
        $ean->getCode()->willReturn('ean');
        $ean->getBackendType()->willReturn('varchar');
        $ean->isLocalizable()->willReturn(false);
        $ean->isScopable()->willReturn(false);
        $ean->isUnique()->willReturn(true);
        $ean->isUseableAsGridFilter()->willReturn(false);
        $ean->getAttributeType()->willReturn('pim_catalog_text');

        $indexes = array_fill(0, 10, 'fake_index');
        $collection->getIndexInfo()->willReturn($indexes);
        $options =  [
            'background' => true,
            'w'          => 0
        ];

        $namingUtility->getAttributeNormFields($ean)->willReturn(['normalizedData.ean']);

        $collection->ensureIndex(['normalizedData.ean' => 1], $options)->shouldBeCalled();

        $this->ensureIndexesFromAttribute($ean);
    }

    function it_generates_attribute_indexes_when_saving_identifier_attribute(
        $collection,
        $namingUtility,
        AttributeInterface $sku
    ) {
        $sku->getCode()->willReturn('sku');
        $sku->getBackendType()->willReturn('varchar');
        $sku->getAttributeType()->willReturn('pim_catalog_identifier');
        $sku->isLocalizable()->willReturn(false);
        $sku->isUseableAsGridFilter()->willReturn(false);
        $sku->isScopable()->willReturn(false);

        $indexes = array_fill(0, 10, 'fake_index');
        $collection->getIndexInfo()->willReturn($indexes);
        $options =  [
            'background' => true,
            'w'          => 0
        ];

        $namingUtility->getAttributeNormFields($sku)->willReturn(['normalizedData.sku']);

        $collection->ensureIndex(['normalizedData.sku' => 1], $options)->shouldBeCalled();

        $this->ensureIndexesFromAttribute($sku);
    }

    function it_generates_attribute_indexes_when_saving_filterable_price_attribute(
        $namingUtility,
        $collection,
        AttributeInterface $price
    ) {
        $namingUtility->getPricesAttributes()->willReturn([$price]);
        $namingUtility->getAttributeNormFields($price)->willReturn(['normalizedData.price', 'normalizedData.price']);
        $namingUtility->getCurrencyCodes()->willReturn(['EUR', 'USD']);
        $namingUtility
            ->appendSuffixes(['normalizedData.price', 'normalizedData.price'], ['EUR', 'USD'], '.')
            ->willReturn(['normalizedData.price.EUR', 'normalizedData.price.USD']);
        $namingUtility
            ->appendSuffixes(['normalizedData.price', 'normalizedData.price'], ['data'], '.')
            ->willReturn(['normalizedData.price.EUR.data', 'normalizedData.price.USD.data']);

        $price->getCode()->willReturn('price');
        $price->getBackendType()->willReturn('prices');
        $price->isLocalizable()->willReturn(false);
        $price->isScopable()->willReturn(false);
        $price->isUseableAsGridFilter()->willReturn(true);
        $price->getAttributeType()->willReturn('pim_catalog_price_collection');

        $indexes = array_fill(0, 10, 'fake_index');
        $collection->getIndexInfo()->willReturn($indexes);
        $options =  [
            'background' => true,
            'w'          => 0
        ];

        $collection->ensureIndex(['normalizedData.price.EUR.data' => 1], $options)->shouldBeCalled();
        $collection->ensureIndex(['normalizedData.price.USD.data' => 1], $options)->shouldBeCalled();

        $this->ensureIndexesFromAttribute($price);
    }

    function it_generates_attribute_indexes_when_saving_filterable_option_attribute(
        $collection,
        $namingUtility,
        AttributeInterface $color
    ) {
        $color->getCode()->willReturn('color');
        $color->getBackendType()->willReturn('option');
        $color->isLocalizable()->willReturn(false);
        $color->isScopable()->willReturn(false);
        $color->isUseableAsGridFilter()->willReturn(true);
        $color->getAttributeType()->willReturn('pim_catalog_simpleselect');

        $indexes = array_fill(0, 10, 'fake_index');
        $collection->getIndexInfo()->willReturn($indexes);
        $options =  [
            'background' => true,
            'w'          => 0
        ];

        $namingUtility->getAttributeNormFields($color)->willReturn(['normalizedData.color']);
        $namingUtility->appendSuffixes(['normalizedData.color'], ['id'], '.')->willReturn(['normalizedData.color.id']);
        $collection->ensureIndex(['normalizedData.color.id' => 1], $options)->shouldBeCalled();

        $this->ensureIndexesFromAttribute($color);
    }

    function it_generates_attribute_indexes_when_saving_filterable_scopable_attribute(
        $namingUtility,
        $collection,
        AttributeInterface $title,
        Channel $ecommerce,
        Channel $mobile
    ) {
        $title->getCode()->willReturn('title');
        $title->getBackendType()->willReturn('varchar');
        $title->isLocalizable()->willReturn(false);
        $title->isScopable()->willReturn(true);
        $title->isUseableAsGridFilter()->willReturn(true);
        $title->getAttributeType()->willReturn('pim_catalog_simpleselect');

        $indexes = array_fill(0, 10, 'fake_index');
        $collection->getIndexInfo()->willReturn($indexes);
        $options =  [
            'background' => true,
            'w'          => 0
        ];

        $namingUtility
            ->getAttributeNormFields($title)
            ->willReturn(['normalizedData.title-ecommerce', 'normalizedData.title-mobile']);
        $collection->ensureIndex(['normalizedData.title-ecommerce' => 1], $options)->shouldBeCalled();
        $collection->ensureIndex(['normalizedData.title-mobile' => 1], $options)->shouldBeCalled();

        $this->ensureIndexesFromAttribute($title);
    }

    function it_generates_attribute_indexes_when_saving_filterable_localizable_attribute(
        $collection,
        $namingUtility,
        AttributeInterface $description
    ) {
        $description->getCode()->willReturn('description');
        $description->getBackendType()->willReturn('varchar');
        $description->isLocalizable()->willReturn(true);
        $description->isScopable()->willReturn(false);
        $description->isUseableAsGridFilter()->willReturn(true);
        $description->getAttributeType()->willReturn('pim_catalog_simpleselect');

        $indexes = array_fill(0, 10, 'fake_index');
        $collection->getIndexInfo()->willReturn($indexes);
        $options =  [
            'background' => true,
            'w'          => 0
        ];

        $namingUtility
            ->getAttributeNormFields($description)
            ->willReturn(['normalizedData.description-en_US', 'normalizedData.description-de_DE']);
        $collection->ensureIndex(['normalizedData.description-en_US' => 1], $options)->shouldBeCalled();
        $collection->ensureIndex(['normalizedData.description-de_DE' => 1], $options)->shouldBeCalled();

        $this->ensureIndexesFromAttribute($description);
    }

    function it_generates_attribute_indexes_when_saving_filterable_scopable_and_localizable_attribute(
        $collection,
        $namingUtility,
        AttributeInterface $description
    ) {
        $description->getCode()->willReturn('description');
        $description->getBackendType()->willReturn('varchar');
        $description->isLocalizable()->willReturn(true);
        $description->isScopable()->willReturn(true);
        $description->isUseableAsGridFilter()->willReturn(true);
        $description->getAttributeType()->willReturn('pim_catalog_simpleselect');

        $namingUtility
            ->getAttributeNormFields($description)
            ->willReturn(
                [
                    'normalizedData.description-en_US-ecommerce',
                    'normalizedData.description-de_DE-ecommerce',
                    'normalizedData.description-en_US-mobile'
                ]
            );

        $this->ensureIndexesFromAttribute($description);
    }


    function it_logs_error_when_the_maximum_number_of_indexes_is_reached(
        $collection,
        AbstractAttribute $description,
        $namingUtility,
        $logger
    ) {
        $description->getCode()->willReturn('description');
        $description->getBackendType()->willReturn('varchar');
        $description->isLocalizable()->willReturn(true);
        $description->isScopable()->willReturn(false);
        $description->isUseableAsGridFilter()->willReturn(true);
        $description->getAttributeType()->willReturn('pim_catalog_textarea');

        $namingUtility
            ->getAttributeNormFields($description)
            ->willReturn(['normalizedData.description-en_US', 'normalizedData.description-de_DE']);

        $indexes = array_fill(0, 64, 'fake_index');
        $collection->getIndexInfo()->willReturn($indexes);

        $logger->error(Argument::any())->shouldBeCalled();
        $collection->ensureIndex(Argument::any(), Argument::any())->shouldNotBeCalled();

        $this->ensureIndexesFromAttribute($description);
    }
}<|MERGE_RESOLUTION|>--- conflicted
+++ resolved
@@ -10,15 +10,7 @@
 use Pim\Bundle\CatalogBundle\Entity\Channel;
 use Pim\Bundle\CatalogBundle\Entity\Currency;
 use Pim\Bundle\CatalogBundle\Entity\Locale;
-<<<<<<< HEAD
-use Pim\Bundle\CatalogBundle\Entity\Repository\CurrencyRepository;
-use Pim\Bundle\CatalogBundle\Entity\Repository\LocaleRepository;
-use Pim\Bundle\CatalogBundle\Model\AbstractAttribute;
-use Psr\Log\LoggerInterface;
-use Prophecy\Argument;
-=======
 use Pim\Bundle\CatalogBundle\Model\AttributeInterface;
->>>>>>> cb8a4d71
 
 /**
  * @require Doctrine\ODM\MongoDB\DocumentManager
@@ -395,10 +387,9 @@
         $this->ensureIndexesFromAttribute($description);
     }
 
-
     function it_logs_error_when_the_maximum_number_of_indexes_is_reached(
         $collection,
-        AbstractAttribute $description,
+        AttributeInterface $description,
         $namingUtility,
         $logger
     ) {
