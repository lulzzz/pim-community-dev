--- conflicted
+++ resolved
@@ -43,12 +43,7 @@
     function it_throws_an_exception_when_resolve_unknown_saving_option()
     {
         $this
-<<<<<<< HEAD
-            ->shouldThrow(new UndefinedOptionsException('The option "fake_option" does not exist. Defined options are: "flush", "flush_only_object", "recalculate", "schedule".'))
-            ->duringResolveSaveOptions(['fake_option' => true, 'recalculate' => false, 'flush' => false, 'schedule' => true, 'flush_only_object' => false]);
-=======
-            ->shouldThrow(new InvalidOptionsException('The option "fake_option" does not exist. Known options are: "flush", "recalculate", "schedule"'))
+            ->shouldThrow(new UndefinedOptionsException('The option "fake_option" does not exist. Defined options are: "flush", "recalculate", "schedule".'))
             ->duringResolveSaveOptions(['fake_option' => true, 'recalculate' => false, 'flush' => false, 'schedule' => true]);
->>>>>>> f4935cc2
     }
 }