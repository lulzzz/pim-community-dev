--- conflicted
+++ resolved
@@ -8,9 +8,6 @@
 use Doctrine\ORM\Mapping\ClassMetadata;
 use Doctrine\ORM\Query\Expr;
 use PhpSpec\ObjectBehavior;
-use Pim\Bundle\CatalogBundle\AttributeType\AttributeTypes;
-use Pim\Bundle\CatalogBundle\Model\ProductInterface;
-use Pim\Bundle\CatalogBundle\Model\ProductValueInterface;
 use Pim\Bundle\CatalogBundle\Query\ProductQueryBuilderFactory;
 use Pim\Bundle\CatalogBundle\Repository\GroupRepositoryInterface;
 use Pim\Component\ReferenceData\ConfigurationRegistryInterface;
@@ -100,60 +97,6 @@
         $this->findOneByWithValues([42]);
     }
 
-<<<<<<< HEAD
-=======
-    function it_joins_only_specified_attributes_when_finding_full_products($em, QueryBuilder $queryBuilder, Expr $expr, AbstractQuery $query)
-    {
-        $expr->in('p.id', [42])
-            ->shouldBeCalled()
-            ->willReturn('product where clause');
-
-        $expr->in('a.id', [1, 3, 4])
-            ->shouldBeCalled()
-            ->willReturn('attribute where clause');
-
-        $queryBuilder->select(Argument::any())->shouldBeCalled()->willReturn($queryBuilder);
-        $queryBuilder->addSelect(Argument::any())->shouldBeCalled()->willReturn($queryBuilder);
-        $queryBuilder->from(Argument::any(), Argument::any())->shouldBeCalled()->willReturn($queryBuilder);
-        $queryBuilder->leftJoin(Argument::any(), Argument::any())->shouldBeCalled()->willReturn($queryBuilder);
-
-        $queryBuilder->where('product where clause')->shouldBeCalled()->willReturn($queryBuilder);
-        $queryBuilder->andWhere('attribute where clause')->shouldBeCalled()->willReturn($queryBuilder);
-
-        $em->createQueryBuilder()->willReturn($queryBuilder);
-        $query->execute()->shouldBeCalled();
-
-        $queryBuilder->expr()->willReturn($expr);
-        $queryBuilder->getQuery()->willReturn($query);
-
-        $this->getFullProducts([42], [1, 3, 4]);
-    }
-
-    function it_does_not_try_to_join_attributes_when_finding_full_products_with_empty_attributes($em, QueryBuilder $queryBuilder, Expr $expr, AbstractQuery $query)
-    {
-        $expr->in('p.id', [42])
-            ->shouldBeCalled()
-            ->willReturn('product where clause');
-
-        $expr->in('a.id', Argument::any())->shouldNotBeCalled();
-
-        $queryBuilder->select(Argument::any())->shouldBeCalled()->willReturn($queryBuilder);
-        $queryBuilder->addSelect(Argument::any())->shouldBeCalled()->willReturn($queryBuilder);
-        $queryBuilder->from(Argument::any(), Argument::any())->shouldBeCalled()->willReturn($queryBuilder);
-        $queryBuilder->leftJoin(Argument::any(), Argument::any())->shouldBeCalled()->willReturn($queryBuilder);
-
-        $queryBuilder->where('product where clause')->shouldBeCalled()->willReturn($queryBuilder);
-        $queryBuilder->andWhere(Argument::any())->shouldNotBeCalled();
-
-        $em->createQueryBuilder()->willReturn($queryBuilder);
-        $query->execute()->shouldBeCalled();
-
-        $queryBuilder->expr()->willReturn($expr);
-        $queryBuilder->getQuery()->willReturn($query);
-
-        $this->getFullProducts([42]);
-    }
-
     function it_checks_if_the_product_has_an_attribute_in_its_variant_group(
         $em,
         GroupRepositoryInterface $groupRepository,
@@ -239,7 +182,6 @@
         $this->hasAttributeInFamily(10, 'attribute_code')->shouldReturn(false);
     }
 
->>>>>>> 4b8c9659
     function it_count_all_products($em, QueryBuilder $queryBuilder, AbstractQuery $query)
     {
         $em->createQueryBuilder()->willReturn($queryBuilder);
