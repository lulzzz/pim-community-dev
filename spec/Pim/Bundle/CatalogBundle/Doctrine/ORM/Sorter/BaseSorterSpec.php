<?php

namespace spec\Pim\Bundle\CatalogBundle\Doctrine\ORM\Sorter;

use Doctrine\ORM\Query\Expr;
use Doctrine\ORM\QueryBuilder;
use PhpSpec\ObjectBehavior;
use Pim\Bundle\CatalogBundle\Context\CatalogContext;
use Pim\Bundle\CatalogBundle\Model\AbstractAttribute;

class BaseSorterSpec extends ObjectBehavior
{
    function let(QueryBuilder $queryBuilder, CatalogContext $context)
    {
        $context->getLocaleCode()->willReturn('en_US');
        $context->getScopeCode()->willReturn('mobile');
        $this->beConstructedWith($context);
        $this->setQueryBuilder($queryBuilder);
    }

    function it_is_a_sorter()
    {
        $this->shouldImplement('Pim\Bundle\CatalogBundle\Doctrine\Query\AttributeSorterInterface');
    }

    function it_adds_a_sorter_in_the_query(QueryBuilder $queryBuilder, AbstractAttribute $sku)
    {
        $sku->getId()->willReturn(42);
        $sku->getCode()->willReturn('sku');
        $sku->getBackendType()->willReturn('varchar');
        $sku->isLocalizable()->willReturn(false);
        $sku->isScopable()->willReturn(false);

        $queryBuilder->expr()->willReturn(new Expr());
        $queryBuilder->getRootAlias()->willReturn('p');

        $queryBuilder->getDQLPart('join')->willReturn([]);
        $queryBuilder->resetDQLPart('join')->shouldBeCalled();

<<<<<<< HEAD
        $condition = "sorterVsku.attribute = 42";
        $queryBuilder->leftJoin('p.values', 'sorterVsku', 'WITH', $condition)->shouldBeCalled();
        $queryBuilder->addOrderBy('sorterVsku.varchar', 'DESC')->shouldBeCalled();
=======
        $queryBuilder->getRootAlias()->willReturn('p');
        $queryBuilder->addOrderBy("p.id")->shouldBeCalled();

        $condition = "sorterVsku1.attribute = 42";
        $queryBuilder->leftJoin('p.values', 'sorterVsku1', 'WITH', $condition)->shouldBeCalled();
        $queryBuilder->addOrderBy('sorterVsku1.varchar', 'DESC')->shouldBeCalled();
>>>>>>> e1af4787

        $this->addAttributeSorter($sku, 'DESC');
    }
}<|MERGE_RESOLUTION|>--- conflicted
+++ resolved
@@ -37,18 +37,12 @@
         $queryBuilder->getDQLPart('join')->willReturn([]);
         $queryBuilder->resetDQLPart('join')->shouldBeCalled();
 
-<<<<<<< HEAD
         $condition = "sorterVsku.attribute = 42";
         $queryBuilder->leftJoin('p.values', 'sorterVsku', 'WITH', $condition)->shouldBeCalled();
         $queryBuilder->addOrderBy('sorterVsku.varchar', 'DESC')->shouldBeCalled();
-=======
+
         $queryBuilder->getRootAlias()->willReturn('p');
         $queryBuilder->addOrderBy("p.id")->shouldBeCalled();
-
-        $condition = "sorterVsku1.attribute = 42";
-        $queryBuilder->leftJoin('p.values', 'sorterVsku1', 'WITH', $condition)->shouldBeCalled();
-        $queryBuilder->addOrderBy('sorterVsku1.varchar', 'DESC')->shouldBeCalled();
->>>>>>> e1af4787
 
         $this->addAttributeSorter($sku, 'DESC');
     }
