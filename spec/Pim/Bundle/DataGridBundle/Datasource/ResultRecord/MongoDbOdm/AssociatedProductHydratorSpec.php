<?php

namespace spec\Pim\Bundle\DataGridBundle\Datasource\ResultRecord\MongoDbOdm;

use Doctrine\Common\Collections\ArrayCollection;
use Doctrine\MongoDB\ArrayIterator;
<<<<<<< HEAD
use Doctrine\MongoDB\Collection;
use Doctrine\ODM\MongoDB\DocumentManager;
use Doctrine\ODM\MongoDB\Mapping\ClassMetadata;
=======
>>>>>>> 9ed86c5f
use Doctrine\ODM\MongoDB\Query\Builder;
use Doctrine\ODM\MongoDB\Query\Query;
use PhpSpec\ObjectBehavior;
use Pim\Bundle\CatalogBundle\Entity\AssociationType;
use Pim\Bundle\CatalogBundle\Model\Association;
use Pim\Bundle\CatalogBundle\Model\ProductInterface;
use Prophecy\Argument;
use Prophecy\Promise\ReturnPromise;

/**
 * @require Doctrine\ODM\MongoDB\Query\Builder
 */
class AssociatedProductHydratorSpec extends ObjectBehavior
{
    public function let(ProductInterface $productClass)
    {
        $this->beConstructedWith(get_class($productClass));
    }

    function it_is_initializable()
    {
        $this->shouldHaveType('Pim\Bundle\DataGridBundle\Datasource\ResultRecord\MongoDbOdm\AssociatedProductHydrator');
    }

    function it_is_a_hydrator()
    {
        $this->shouldImplement('Pim\Bundle\DataGridBundle\Datasource\ResultRecord\HydratorInterface');
    }

    function it_hydrates_a_result_record(
        Builder $builder,
        Query $query,
        ProductInterface $product,
        Association $association,
        AssociationType $associationType,
        ProductInterface $associatedProduct1,
        ProductInterface $associatedProduct2,
        ArrayCollection $productsCollection,
        ArrayCollection $productIdsCollection,
        ArrayIterator $productsIterator,
        ArrayCollection $associationsCollection,
        ArrayIterator $associationsIterator,
        ArrayIterator $arrayIterator
    ) {
        $product->getId()->willReturn('110ae6b98ead0ee8778b46bb');
<<<<<<< HEAD

=======
>>>>>>> 9ed86c5f
        $options = [
            'locale_code'              => 'en_US',
            'scope_code'               => 'print',
            'current_group_id'         => null,
            'attributes_configuration' => [],
            'association_type_id'      => 1,
            'current_product'          => $product,
        ];

        $builder->find()->willReturn($builder);
        $builder->count()->willReturn($builder);
        $builder->getQuery()->willReturn($query);
        $builder->hydrate(false)->willReturn($builder);
        $builder->setQueryArray(Argument::any())->willReturn($builder);
        $builder->limit(Argument::any())->willReturn($builder);
        $builder->skip(Argument::any())->willReturn($builder);
<<<<<<< HEAD

=======
>>>>>>> 9ed86c5f
        $product->getAssociations()->willReturn($associationsCollection);
        $associationsCollection->getIterator()->willReturn($associationsIterator);
        $associationsIterator->rewind()->shouldBeCalled();
        $associationsCount = 1;
        $associationsIterator->valid()->will(
            function () use (&$associationsCount) {
                return $associationsCount-- > 0;
            }
        );
<<<<<<< HEAD
=======

>>>>>>> 9ed86c5f
        $associationsIterator->next()->shouldBeCalled();
        $associationsIterator->current()->will(new ReturnPromise([$association]));
        $associationsCollection->filter(Argument::any())->willReturn($associationsIterator);
        $associationsIterator->first()->willReturn($association);
<<<<<<< HEAD

=======
>>>>>>> 9ed86c5f
        $association->getAssociationType()->willReturn($associationType);
        $associationType->getId()->willReturn(1);
        $associatedProduct1->getId()->willReturn('220ae6b98ead0ed7778b46bb');
        $associatedProduct2->getId()->willReturn('330ae6b98abd0ec8778b46bb');
        $association->getProducts()->willReturn($productsCollection);
        $productsCollection->getIterator()->willReturn($productsIterator);
        $productsIterator->rewind()->shouldBeCalled();
        $productsCount = 2;
        $productsIterator->valid()->will(
            function () use (&$productsCount) {
                return $productsCount-- > 0;
            }
        );

<<<<<<< HEAD
        $associatedProduct1->getId()->willReturn('220ae6b98ead0ed7778b46bb');
        $associatedProduct2->getId()->willReturn('330ae6b98abd0ec8778b46bb');
        $association->getProducts()->willReturn($productsCollection);
        $productsCollection->getIterator()->willReturn($productsIterator);
        $productsIterator->rewind()->shouldBeCalled();
        $productsCount = 2;
        $productsIterator->valid()->will(
            function () use (&$productsCount) {
                return $productsCount-- > 0;
            }
        );
=======
>>>>>>> 9ed86c5f
        $productsIterator->next()->shouldBeCalled();
        $productsIterator->current()->will(new ReturnPromise([$associatedProduct1, $associatedProduct2]));
        $productsCollection->map(Argument::any())->willReturn($productIdsCollection);
        $productIdsCollection->toArray()->willReturn([
<<<<<<< HEAD
            '220ae6b98ead0ed7778b46bb',
            '330ae6b98abd0ec8778b46bb'
        ]);
=======
                                                         '220ae6b98ead0ed7778b46bb',
                                                         '330ae6b98abd0ec8778b46bb'
                                                     ]);
>>>>>>> 9ed86c5f

        $queryDefinition = [
            'type'   => 1,
            'sort'   => [
                'normalizedData.is_associated' => -1,
                '_id'                          => 1,
            ],
            'limit'  => 10,
            'skip'   => 0,
            'query'  => [
                '_id' => [
                    '$ne' => \MongoId::__set_state(['$id' => '110ae6b98ead0ee8778b46bb']),
                ],
            ],
            'newObj' => [],
        ];

        $query->getQuery()->willReturn($queryDefinition);
<<<<<<< HEAD

=======
>>>>>>> 9ed86c5f
        $fixture = [
            '_id'            => \MongoId::__set_state(['$id' => '550ae6b98ead0ee8778b46bb']),
            'normalizedData' => [],
            'sku'            => [
                'attribute' => ['code' => 'sku', 'attributeType' => 'text', 'backendType' => 'text'],
                'locale'    => null,
                'scope'     => null,
                'value'     => 'mysku',
            ],
            'name'           => [
                'attribute' => ['code' => 'name', 'attributeType' => 'text', 'backendType' => 'text'],
                'locale'    => 'fr_FR',
                'scope'     => null
            ],
            'desc'           => [
                'attribute' => ['code' => 'desc', 'attributeType' => 'text', 'backendType' => 'text'],
                'locale'    => 'fr_FR',
                'scope'     => 'print'
            ],
            'is_associated'  => 1,
        ];

        $query->execute()->willReturn($arrayIterator);
        $arrayIterator->toArray()->willReturn([$fixture]);
        $rows = $this->hydrate($builder, $options);
        $rows->shouldHaveCount(1);
        $firstResult = $rows[0];
        $firstResult->shouldBeAnInstanceOf('\Oro\Bundle\DataGridBundle\Datasource\ResultRecord');
    }
}<|MERGE_RESOLUTION|>--- conflicted
+++ resolved
@@ -4,12 +4,6 @@
 
 use Doctrine\Common\Collections\ArrayCollection;
 use Doctrine\MongoDB\ArrayIterator;
-<<<<<<< HEAD
-use Doctrine\MongoDB\Collection;
-use Doctrine\ODM\MongoDB\DocumentManager;
-use Doctrine\ODM\MongoDB\Mapping\ClassMetadata;
-=======
->>>>>>> 9ed86c5f
 use Doctrine\ODM\MongoDB\Query\Builder;
 use Doctrine\ODM\MongoDB\Query\Query;
 use PhpSpec\ObjectBehavior;
@@ -55,10 +49,7 @@
         ArrayIterator $arrayIterator
     ) {
         $product->getId()->willReturn('110ae6b98ead0ee8778b46bb');
-<<<<<<< HEAD
 
-=======
->>>>>>> 9ed86c5f
         $options = [
             'locale_code'              => 'en_US',
             'scope_code'               => 'print',
@@ -75,10 +66,7 @@
         $builder->setQueryArray(Argument::any())->willReturn($builder);
         $builder->limit(Argument::any())->willReturn($builder);
         $builder->skip(Argument::any())->willReturn($builder);
-<<<<<<< HEAD
 
-=======
->>>>>>> 9ed86c5f
         $product->getAssociations()->willReturn($associationsCollection);
         $associationsCollection->getIterator()->willReturn($associationsIterator);
         $associationsIterator->rewind()->shouldBeCalled();
@@ -88,18 +76,11 @@
                 return $associationsCount-- > 0;
             }
         );
-<<<<<<< HEAD
-=======
-
->>>>>>> 9ed86c5f
         $associationsIterator->next()->shouldBeCalled();
         $associationsIterator->current()->will(new ReturnPromise([$association]));
         $associationsCollection->filter(Argument::any())->willReturn($associationsIterator);
         $associationsIterator->first()->willReturn($association);
-<<<<<<< HEAD
 
-=======
->>>>>>> 9ed86c5f
         $association->getAssociationType()->willReturn($associationType);
         $associationType->getId()->willReturn(1);
         $associatedProduct1->getId()->willReturn('220ae6b98ead0ed7778b46bb');
@@ -114,7 +95,6 @@
             }
         );
 
-<<<<<<< HEAD
         $associatedProduct1->getId()->willReturn('220ae6b98ead0ed7778b46bb');
         $associatedProduct2->getId()->willReturn('330ae6b98abd0ec8778b46bb');
         $association->getProducts()->willReturn($productsCollection);
@@ -126,21 +106,13 @@
                 return $productsCount-- > 0;
             }
         );
-=======
->>>>>>> 9ed86c5f
         $productsIterator->next()->shouldBeCalled();
         $productsIterator->current()->will(new ReturnPromise([$associatedProduct1, $associatedProduct2]));
         $productsCollection->map(Argument::any())->willReturn($productIdsCollection);
         $productIdsCollection->toArray()->willReturn([
-<<<<<<< HEAD
             '220ae6b98ead0ed7778b46bb',
             '330ae6b98abd0ec8778b46bb'
         ]);
-=======
-                                                         '220ae6b98ead0ed7778b46bb',
-                                                         '330ae6b98abd0ec8778b46bb'
-                                                     ]);
->>>>>>> 9ed86c5f
 
         $queryDefinition = [
             'type'   => 1,
@@ -159,10 +131,7 @@
         ];
 
         $query->getQuery()->willReturn($queryDefinition);
-<<<<<<< HEAD
 
-=======
->>>>>>> 9ed86c5f
         $fixture = [
             '_id'            => \MongoId::__set_state(['$id' => '550ae6b98ead0ee8778b46bb']),
             'normalizedData' => [],
