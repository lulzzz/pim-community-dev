<?php

namespace spec\Pim\Bundle\TransformBundle\Normalizer\Flat;

use PhpSpec\ObjectBehavior;
use Pim\Bundle\CatalogBundle\Manager\MediaManager;
use Pim\Bundle\CatalogBundle\Model\ProductMediaInterface;

class MediaNormalizerSpec extends ObjectBehavior
{
    function let(MediaManager $manager)
    {
        $this->beConstructedWith($manager);
    }

    function it_is_a_normalizer()
    {
        $this->shouldBeAnInstanceOf('Symfony\Component\Serializer\Normalizer\NormalizerInterface');
    }

    function it_supports_csv_normalization_of_media(ProductMediaInterface $media)
    {
        $this->supportsNormalization($media, 'csv')->shouldBe(true);
    }

    function it_supports_flat_normalization_of_media(ProductMediaInterface $media)
    {
        $this->supportsNormalization($media, 'flat')->shouldBe(true);
    }

    function it_does_not_support_csv_normalization_of_media()
    {
        $this->supportsNormalization(1, 'csv')->shouldBe(false);
    }

    function it_normalizes_media_by_using_the_export_path_by_default(
        $manager,
        ProductMediaInterface $media
    ) {
        $manager->getExportPath($media)->willReturn('files/foo.jpg');

        $this
            ->normalize($media, null, ['field_name' => 'front'])
            ->shouldReturn(['front' => 'files/foo.jpg']);
    }

    function it_normalizes_media_by_using_the_export_path(
        $manager,
        ProductMediaInterface $media
    ) {
        $manager->getExportPath($media)->willReturn('files/foo.jpg');

        $this
            ->normalize($media, null, ['field_name' => 'front', 'versioning' => false])
            ->shouldReturn(['front' => 'files/foo.jpg']);
    }

    function it_normalizes_media_by_keeping_the_media_filename(ProductMediaInterface $media)
    {
        $media->getFilename()->willReturn('foo.jpg');
        $this
            ->normalize($media, null, ['field_name' => 'front', 'versioning' => true])
            ->shouldReturn(['front' => 'foo.jpg']);
    }

    function it_normalizes_media_by_using_file_and_export_path_to_prepare_the_copy(ProductMediaInterface $media, $manager)
    {
<<<<<<< HEAD
        $manager->getFilePath($media)->willReturn('/tmp/file/foo.jpg');
=======
>>>>>>> 0f6c2a0b
        $manager->getExportPath($media)->willReturn('files/sku/attribute/foo.jpg');
        $manager->getFilePath($media)->willReturn('/tmp/file/foo.jpg');

        $this
            ->normalize($media, null, ['field_name' => 'media', 'prepare_copy' => true])
            ->shouldReturn(['filePath' => '/tmp/file/foo.jpg', 'exportPath' => 'files/sku/attribute/foo.jpg' ]);
    }

    function it_throws_exception_when_the_context_field_name_key_is_not_provided(ProductMediaInterface $media)
    {
        $this
            ->shouldThrow(new \InvalidArgumentException('Missing required "field_name" context value, got "foo, bar"'))
            ->duringNormalize($media, null, ['foo' => true, 'bar' => true]);
    }
}<|MERGE_RESOLUTION|>--- conflicted
+++ resolved
@@ -65,10 +65,6 @@
 
     function it_normalizes_media_by_using_file_and_export_path_to_prepare_the_copy(ProductMediaInterface $media, $manager)
     {
-<<<<<<< HEAD
-        $manager->getFilePath($media)->willReturn('/tmp/file/foo.jpg');
-=======
->>>>>>> 0f6c2a0b
         $manager->getExportPath($media)->willReturn('files/sku/attribute/foo.jpg');
         $manager->getFilePath($media)->willReturn('/tmp/file/foo.jpg');
 
