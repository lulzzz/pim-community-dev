<?php

namespace spec\Pim\Bundle\TransformBundle\Normalizer\Flat;

<<<<<<< HEAD
use Pim\Bundle\CatalogBundle\Model\AbstractAttribute;
use Pim\Bundle\CatalogBundle\Model\ProductInterface;
use Pim\Bundle\CatalogBundle\Model\AbstractProductValue;
use Pim\Bundle\CatalogBundle\Model\Association;
use Pim\Bundle\CatalogBundle\Entity\Family;
use Pim\Bundle\CatalogBundle\Entity\Group;
use Pim\Bundle\CatalogBundle\Entity\AssociationType;
use Pim\Bundle\CatalogBundle\Entity\Attribute;
use Pim\Bundle\CatalogBundle\Entity\AttributeOption;
use Pim\Bundle\TransformBundle\Normalizer\Filter\NormalizerFilterInterface;

=======
use Doctrine\Common\Collections\ArrayCollection;
>>>>>>> cb8a4d71
use PhpSpec\ObjectBehavior;
use Pim\Bundle\CatalogBundle\Model\AttributeInterface;
use Pim\Bundle\CatalogBundle\Model\ProductValueInterface;
use Prophecy\Argument;
use Symfony\Component\Serializer\SerializerInterface;

class ProductValueNormalizerSpec extends ObjectBehavior
{
    function let(SerializerInterface $serializer, AttributeInterface $simpleAttribute)
    {
        $serializer->implement('Symfony\Component\Serializer\Normalizer\NormalizerInterface');
        $this->setSerializer($serializer);

        $simpleAttribute->isLocalizable()->willReturn(false);
        $simpleAttribute->isScopable()->willReturn(false);
        $simpleAttribute->getCode()->willReturn('simple');
    }

    function it_is_a_serializer_aware_normalizer()
    {
        $this->shouldBeAnInstanceOf('Symfony\Component\Serializer\Normalizer\NormalizerInterface');
        $this->shouldBeAnInstanceOf('Symfony\Component\Serializer\SerializerAwareInterface');
    }

    function it_supports_csv_normalization_of_product_value(ProductValueInterface $value)
    {
        $this->supportsNormalization($value, 'csv')->shouldBe(true);
    }

    function it_supports_flat_normalization_of_product(ProductValueInterface $value)
    {
        $this->supportsNormalization($value, 'flat')->shouldBe(true);
    }

    function it_does_not_support_csv_normalization_of_integer()
    {
        $this->supportsNormalization(1, 'csv')->shouldBe(false);
    }

<<<<<<< HEAD
    function it_normalizes_a_value_with_null_data(AbstractProductValue $value, AbstractAttribute $simpleAttribute)
=======
    function it_normalizes_a_value_with_null_data(ProductValueInterface $value, $simpleAttribute)
>>>>>>> cb8a4d71
    {
        $value->getData()->willReturn(null);
        $value->getAttribute()->willReturn($simpleAttribute);
        $value->getLocale()->willReturn('en_US');
        $simpleAttribute->isLocaleSpecific()->willReturn(false);
        $this->normalize($value, 'flat', [])->shouldReturn(['simple' => '']);
    }

<<<<<<< HEAD
    function it_normalizes_a_value_with_a_integer_data(AbstractProductValue $value, AbstractAttribute $simpleAttribute)
=======
    function it_normalizes_a_value_with_a_integer_data(ProductValueInterface $value, $simpleAttribute)
>>>>>>> cb8a4d71
    {
        $value->getData()->willReturn(12);
        $value->getAttribute()->willReturn($simpleAttribute);
        $value->getLocale()->willReturn('en_US');
        $simpleAttribute->isLocaleSpecific()->willReturn(false);
        $this->normalize($value, 'flat', [])->shouldReturn(['simple' => '12']);
    }

<<<<<<< HEAD
    function it_normalizes_a_value_with_a_float_data(AbstractProductValue $value, AbstractAttribute $simpleAttribute)
=======
    function it_normalizes_a_value_with_a_float_data(ProductValueInterface $value, $simpleAttribute)
>>>>>>> cb8a4d71
    {
        $value->getData()->willReturn(12.25);
        $value->getAttribute()->willReturn($simpleAttribute);
        $value->getLocale()->willReturn('en_US');
        $simpleAttribute->isLocaleSpecific()->willReturn(false);
        $this->normalize($value, 'flat', [])->shouldReturn(['simple' => '12.2500']);
    }

<<<<<<< HEAD
    function it_normalizes_a_value_with_a_string_data(AbstractProductValue $value, AbstractAttribute $simpleAttribute)
=======
    function it_normalizes_a_value_with_a_string_data(ProductValueInterface $value, $simpleAttribute)
>>>>>>> cb8a4d71
    {
        $value->getData()->willReturn('my data');
        $value->getAttribute()->willReturn($simpleAttribute);
        $value->getLocale()->willReturn('en_US');
        $simpleAttribute->isLocaleSpecific()->willReturn(false);
        $this->normalize($value, 'flat', [])->shouldReturn(['simple' => 'my data']);
    }

<<<<<<< HEAD
    function it_normalizes_a_value_with_a_boolean_data(AbstractProductValue $value,AbstractAttribute  $simpleAttribute)
=======
    function it_normalizes_a_value_with_a_boolean_data(ProductValueInterface $value, $simpleAttribute)
>>>>>>> cb8a4d71
    {
        $value->getData()->willReturn(false);
        $value->getAttribute()->willReturn($simpleAttribute);
        $value->getLocale()->willReturn('en_US');
        $simpleAttribute->isLocaleSpecific()->willReturn(false);
        $this->normalize($value, 'flat', [])->shouldReturn(['simple' => '0']);

        $value->getData()->willReturn(true);
        $value->getAttribute()->willReturn($simpleAttribute);
        $this->normalize($value, 'flat', [])->shouldReturn(['simple' => '1']);
    }

<<<<<<< HEAD
    function it_normalizes_a_value_with_a_collection_data(AbstractProductValue $value, AbstractAttribute $simpleAttribute, SerializerInterface $serializer)
=======
    function it_normalizes_a_value_with_a_collection_data(ProductValueInterface $value, $simpleAttribute, $serializer)
>>>>>>> cb8a4d71
    {
        $itemOne = new \stdClass();
        $itemTwo = new \stdClass();
        $collection = new ArrayCollection([$itemOne, $itemTwo]);
        $value->getData()->willReturn($collection);
        $value->getAttribute()->willReturn($simpleAttribute);
        $value->getLocale()->willReturn('en_US');
        $simpleAttribute->isLocaleSpecific()->willReturn(false);

        $serializer
            ->normalize($collection, 'flat', ['field_name' => 'simple'])
            ->shouldBeCalled()
            ->willReturn(['simple' => 'red, blue']);

        $this->normalize($value, 'flat', [])->shouldReturn(['simple' => 'red, blue']);
    }

<<<<<<< HEAD
    function it_normalizes_a_value_with_an_array_data(AbstractProductValue $value, AbstractAttribute $simpleAttribute, SerializerInterface $serializer)
=======
    function it_normalizes_a_value_with_an_array_data(ProductValueInterface $value, $simpleAttribute, $serializer)
>>>>>>> cb8a4d71
    {
        $itemOne = new \stdClass();
        $itemTwo = new \stdClass();
        $array = [$itemOne, $itemTwo];
        $value->getData()->willReturn($array);
        $value->getAttribute()->willReturn($simpleAttribute);
        $value->getLocale()->willReturn('en_US');
        $simpleAttribute->isLocaleSpecific()->willReturn(false);

        $serializer
            ->normalize(Argument::any(), 'flat', ['field_name' => 'simple'])
            ->shouldBeCalled()
            ->willReturn(['simple' => 'red, blue']);

        $this->normalize($value, 'flat', [])->shouldReturn(['simple' => 'red, blue']);
    }
}<|MERGE_RESOLUTION|>--- conflicted
+++ resolved
@@ -2,11 +2,11 @@
 
 namespace spec\Pim\Bundle\TransformBundle\Normalizer\Flat;
 
-<<<<<<< HEAD
-use Pim\Bundle\CatalogBundle\Model\AbstractAttribute;
 use Pim\Bundle\CatalogBundle\Model\ProductInterface;
-use Pim\Bundle\CatalogBundle\Model\AbstractProductValue;
+use Pim\Bundle\CatalogBundle\Model\AttributeInterface;
+use Pim\Bundle\CatalogBundle\Model\ProductValueInterface;
 use Pim\Bundle\CatalogBundle\Model\Association;
+use Pim\Bundle\CatalogBundle\Model\AttributeInterface;
 use Pim\Bundle\CatalogBundle\Entity\Family;
 use Pim\Bundle\CatalogBundle\Entity\Group;
 use Pim\Bundle\CatalogBundle\Entity\AssociationType;
@@ -14,19 +14,15 @@
 use Pim\Bundle\CatalogBundle\Entity\AttributeOption;
 use Pim\Bundle\TransformBundle\Normalizer\Filter\NormalizerFilterInterface;
 
-=======
-use Doctrine\Common\Collections\ArrayCollection;
->>>>>>> cb8a4d71
 use PhpSpec\ObjectBehavior;
-use Pim\Bundle\CatalogBundle\Model\AttributeInterface;
-use Pim\Bundle\CatalogBundle\Model\ProductValueInterface;
 use Prophecy\Argument;
 use Symfony\Component\Serializer\SerializerInterface;
+use Symfony\Component\Serializer\Exception\InvalidArgumentException;
+use Doctrine\Common\Collections\ArrayCollection;
 
 class ProductValueNormalizerSpec extends ObjectBehavior
 {
-    function let(SerializerInterface $serializer, AttributeInterface $simpleAttribute)
-    {
+    function let(SerializerInterface $serializer, AttributeInterface $simpleAttribute) {
         $serializer->implement('Symfony\Component\Serializer\Normalizer\NormalizerInterface');
         $this->setSerializer($serializer);
 
@@ -56,11 +52,7 @@
         $this->supportsNormalization(1, 'csv')->shouldBe(false);
     }
 
-<<<<<<< HEAD
-    function it_normalizes_a_value_with_null_data(AbstractProductValue $value, AbstractAttribute $simpleAttribute)
-=======
-    function it_normalizes_a_value_with_null_data(ProductValueInterface $value, $simpleAttribute)
->>>>>>> cb8a4d71
+    function it_normalizes_a_value_with_null_data(ProductValueInterface $value, AttributeInterface $simpleAttribute)
     {
         $value->getData()->willReturn(null);
         $value->getAttribute()->willReturn($simpleAttribute);
@@ -69,11 +61,7 @@
         $this->normalize($value, 'flat', [])->shouldReturn(['simple' => '']);
     }
 
-<<<<<<< HEAD
-    function it_normalizes_a_value_with_a_integer_data(AbstractProductValue $value, AbstractAttribute $simpleAttribute)
-=======
-    function it_normalizes_a_value_with_a_integer_data(ProductValueInterface $value, $simpleAttribute)
->>>>>>> cb8a4d71
+    function it_normalizes_a_value_with_a_integer_data(ProductValueInterface $value, AttributeInterface $simpleAttribute)
     {
         $value->getData()->willReturn(12);
         $value->getAttribute()->willReturn($simpleAttribute);
@@ -82,11 +70,7 @@
         $this->normalize($value, 'flat', [])->shouldReturn(['simple' => '12']);
     }
 
-<<<<<<< HEAD
-    function it_normalizes_a_value_with_a_float_data(AbstractProductValue $value, AbstractAttribute $simpleAttribute)
-=======
-    function it_normalizes_a_value_with_a_float_data(ProductValueInterface $value, $simpleAttribute)
->>>>>>> cb8a4d71
+    function it_normalizes_a_value_with_a_float_data(ProductValueInterface $value, AttributeInterface $simpleAttribute)
     {
         $value->getData()->willReturn(12.25);
         $value->getAttribute()->willReturn($simpleAttribute);
@@ -95,11 +79,7 @@
         $this->normalize($value, 'flat', [])->shouldReturn(['simple' => '12.2500']);
     }
 
-<<<<<<< HEAD
-    function it_normalizes_a_value_with_a_string_data(AbstractProductValue $value, AbstractAttribute $simpleAttribute)
-=======
-    function it_normalizes_a_value_with_a_string_data(ProductValueInterface $value, $simpleAttribute)
->>>>>>> cb8a4d71
+    function it_normalizes_a_value_with_a_string_data(ProductValueInterface $value, AttributeInterface $simpleAttribute)
     {
         $value->getData()->willReturn('my data');
         $value->getAttribute()->willReturn($simpleAttribute);
@@ -108,16 +88,10 @@
         $this->normalize($value, 'flat', [])->shouldReturn(['simple' => 'my data']);
     }
 
-<<<<<<< HEAD
-    function it_normalizes_a_value_with_a_boolean_data(AbstractProductValue $value,AbstractAttribute  $simpleAttribute)
-=======
-    function it_normalizes_a_value_with_a_boolean_data(ProductValueInterface $value, $simpleAttribute)
->>>>>>> cb8a4d71
+    function it_normalizes_a_value_with_a_boolean_data(ProductValueInterface $value, AttributeInterface $simpleAttribute)
     {
         $value->getData()->willReturn(false);
         $value->getAttribute()->willReturn($simpleAttribute);
-        $value->getLocale()->willReturn('en_US');
-        $simpleAttribute->isLocaleSpecific()->willReturn(false);
         $this->normalize($value, 'flat', [])->shouldReturn(['simple' => '0']);
 
         $value->getData()->willReturn(true);
@@ -125,47 +99,27 @@
         $this->normalize($value, 'flat', [])->shouldReturn(['simple' => '1']);
     }
 
-<<<<<<< HEAD
-    function it_normalizes_a_value_with_a_collection_data(AbstractProductValue $value, AbstractAttribute $simpleAttribute, SerializerInterface $serializer)
-=======
-    function it_normalizes_a_value_with_a_collection_data(ProductValueInterface $value, $simpleAttribute, $serializer)
->>>>>>> cb8a4d71
+    function it_normalizes_a_value_with_a_collection_data(ProductValueInterface $value, AttributeInterface $simpleAttribute, SerializerInterface $serializer)
     {
         $itemOne = new \stdClass();
         $itemTwo = new \stdClass();
         $collection = new ArrayCollection([$itemOne, $itemTwo]);
         $value->getData()->willReturn($collection);
         $value->getAttribute()->willReturn($simpleAttribute);
-        $value->getLocale()->willReturn('en_US');
-        $simpleAttribute->isLocaleSpecific()->willReturn(false);
 
-        $serializer
-            ->normalize($collection, 'flat', ['field_name' => 'simple'])
-            ->shouldBeCalled()
-            ->willReturn(['simple' => 'red, blue']);
-
+        $serializer->normalize($collection, 'flat', ['field_name' => 'simple'])->shouldBeCalled()->willReturn(['simple' => 'red, blue']);
         $this->normalize($value, 'flat', [])->shouldReturn(['simple' => 'red, blue']);
     }
 
-<<<<<<< HEAD
-    function it_normalizes_a_value_with_an_array_data(AbstractProductValue $value, AbstractAttribute $simpleAttribute, SerializerInterface $serializer)
-=======
-    function it_normalizes_a_value_with_an_array_data(ProductValueInterface $value, $simpleAttribute, $serializer)
->>>>>>> cb8a4d71
+    function it_normalizes_a_value_with_an_array_data(ProductValueInterface $value, AttributeInterface $simpleAttribute, SerializerInterface $serializer)
     {
         $itemOne = new \stdClass();
         $itemTwo = new \stdClass();
         $array = [$itemOne, $itemTwo];
         $value->getData()->willReturn($array);
         $value->getAttribute()->willReturn($simpleAttribute);
-        $value->getLocale()->willReturn('en_US');
-        $simpleAttribute->isLocaleSpecific()->willReturn(false);
 
-        $serializer
-            ->normalize(Argument::any(), 'flat', ['field_name' => 'simple'])
-            ->shouldBeCalled()
-            ->willReturn(['simple' => 'red, blue']);
-
+        $serializer->normalize(Argument::any(), 'flat', ['field_name' => 'simple'])->shouldBeCalled()->willReturn(['simple' => 'red, blue']);
         $this->normalize($value, 'flat', [])->shouldReturn(['simple' => 'red, blue']);
     }
 }