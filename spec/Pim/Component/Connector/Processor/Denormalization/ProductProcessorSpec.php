<?php

namespace spec\Pim\Component\Connector\Processor\Denormalization;

use Akeneo\Bundle\BatchBundle\Entity\StepExecution;
use Akeneo\Component\StorageUtils\Detacher\ObjectDetacherInterface;
use Akeneo\Component\StorageUtils\Repository\IdentifiableObjectRepositoryInterface;
use Akeneo\Component\StorageUtils\Updater\ObjectUpdaterInterface;
use PhpSpec\ObjectBehavior;
use Pim\Bundle\CatalogBundle\Builder\ProductBuilderInterface;
use Pim\Bundle\CatalogBundle\Model\ProductInterface;
use Pim\Component\Catalog\Comparator\Filter\ProductFilterInterface;
use Pim\Component\Connector\ArrayConverter\StandardArrayConverterInterface;
use Pim\Component\Localization\Exception\FormatLocalizerException;
use Pim\Component\Localization\Localizer\LocalizedAttributeConverterInterface;
use Pim\Component\Localization\Localizer\ConverterInterface;
use Prophecy\Argument;
use Symfony\Component\Validator\ConstraintViolation;
use Symfony\Component\Validator\ConstraintViolationList;
use Symfony\Component\Validator\ConstraintViolationListInterface;
use Symfony\Component\Validator\Validator\ValidatorInterface;

class ProductProcessorSpec extends ObjectBehavior
{
    function let(
        StandardArrayConverterInterface $arrayConverter,
        IdentifiableObjectRepositoryInterface $productRepository,
        ProductBuilderInterface $productBuilder,
        ObjectUpdaterInterface $productUpdater,
        ValidatorInterface $productValidator,
        StepExecution $stepExecution,
        ObjectDetacherInterface $productDetacher,
        ProductFilterInterface $productFilter,
        LocalizedAttributeConverterInterface $localizedConverter
    ) {
        $this->beConstructedWith(
            $arrayConverter,
            $productRepository,
            $productBuilder,
            $productUpdater,
            $productValidator,
            $productDetacher,
            $productFilter,
            $localizedConverter
        );
        $this->setStepExecution($stepExecution);
    }

    function it_is_a_configurable_step_execution_aware_processor()
    {
        $this->shouldBeAnInstanceOf('Akeneo\Bundle\BatchBundle\Item\AbstractConfigurableStepElement');
        $this->shouldImplement('Akeneo\Bundle\BatchBundle\Item\ItemProcessorInterface');
        $this->shouldImplement('Akeneo\Bundle\BatchBundle\Step\StepExecutionAwareInterface');
    }

    function it_has_extra_configuration()
    {
        $this->getConfigurationFields()->shouldHaveCount(7);
    }

    function it_updates_an_existing_product(
        $arrayConverter,
        $productRepository,
        $productUpdater,
        $productValidator,
        $productFilter,
        $localizedConverter,
        ProductInterface $product,
        ConstraintViolationListInterface $violationList
    ) {
        $productRepository->getIdentifierProperties()->willReturn(['sku']);
        $productRepository->findOneByIdentifier(Argument::any())->willReturn($product);
        $product->getId()->willReturn(42);

        $originalData = [
            'sku' => 'tshirt',
            'family' => 'TShirt',
            'description-en_US-mobile' => 'My description',
            'name-fr_FR' => 'T-shirt super beau',
            'name-en_US' => 'My awesome T-shirt'
        ];
        $convertedData =                 [
            'sku' => [
                [
                    'locale' => null,
                    'scope' =>  null,
                    'data' => 'tshirt'
                ],
            ],
            'family' => 'Summer Tshirt',
            'name' => [
                [
                    'locale' => 'fr_FR',
                    'scope' =>  null,
                    'data' => 'Mon super beau t-shirt'
                ],
                [
                    'locale' => 'en_US',
                    'scope' =>  null,
                    'data' => 'My very awesome T-shirt'
                ]
            ],
            'description' => [
                [
                    'locale' => 'en_US',
                    'scope' =>  'mobile',
                    'data' => 'My awesome description'
                ]
            ]
        ];
        $converterOptions = [
            'mapping'           => ['family' => 'family', 'categories' => 'categories', 'groups' => 'groups'],
            'default_values'    => ['enabled' => true],
            'with_associations' => false,
        ];
        $arrayConverter
            ->convert($originalData, $converterOptions)
            ->willReturn($convertedData);

        $filteredData = [
            'family' => 'Summer Tshirt',
            'name' => [
                [
                    'locale' => 'fr_FR',
                    'scope' =>  null,
                    'data' => 'Mon super beau t-shirt'
                ],
                [
                    'locale' => 'en_US',
                    'scope' =>  null,
                    'data' => 'My very awesome T-shirt'
                ]
            ],
            'description' => [
                [
                    'locale' => 'en_US',
                    'scope' =>  'mobile',
                    'data' => 'My awesome description'
                ]
            ]
        ];

        $localizedConverter->convert($convertedData, [
            'decimal_separator' => '.',
            'date_format'       => 'Y-m-d'
        ])->willReturn($convertedData);
        $productFilter->filter($product, $filteredData)->willReturn($filteredData);

        $productUpdater
            ->update($product, $filteredData)
            ->shouldBeCalled();

        $productValidator
            ->validate($product)
            ->willReturn($violationList);

        $this
            ->process($originalData)
            ->shouldReturn($product);
    }

    function it_updates_an_existing_product_with_filtered_values(
        $arrayConverter,
        $productRepository,
        $productUpdater,
        $productValidator,
        $productFilter,
        $localizedConverter,
        ProductInterface $product,
        ConstraintViolationListInterface $violationList
    ) {
        $productRepository->getIdentifierProperties()->willReturn(['sku']);
        $productRepository->findOneByIdentifier(Argument::any())->willReturn($product);
        $product->getId()->willReturn(42);

        $originalData = [
            'sku' => 'tshirt',
            'family' => 'TShirt',
            'description-en_US-mobile' => 'My description',
            'name-fr_FR' => 'T-shirt super beau',
            'name-en_US' => 'My awesome T-shirt'
        ];
        $convertedData =                 [
            'sku' => [
                [
                    'locale' => null,
                    'scope' =>  null,
                    'data' => 'tshirt'
                ],
            ],
            'family' => 'Tshirt',
            'name' => [
                [
                    'locale' => 'fr_FR',
                    'scope' =>  null,
                    'data' => 'Mon super beau t-shirt'
                ],
                [
                    'locale' => 'en_US',
                    'scope' =>  null,
                    'data' => 'My awesome T-shirt'
                ]
            ],
            'description' => [
                [
                    'locale' => 'en_US',
                    'scope' =>  'mobile',
                    'data' => 'My awesome description'
                ]
            ]
        ];
        $converterOptions = [
            'mapping'           => ['family' => 'family', 'categories' => 'categories', 'groups' => 'groups'],
            'default_values'    => ['enabled' => true],
            'with_associations' => false
        ];
        $arrayConverter
            ->convert($originalData, $converterOptions)
            ->willReturn($convertedData);

        $localizedConverter->convert($convertedData, [
            'decimal_separator' => '.',
            'date_format'       => 'Y-m-d'
        ])->willReturn($convertedData);

        $preFilteredData = $filteredData = [
            'family' => 'Tshirt',
            'name' => [
                [
                    'locale' => 'fr_FR',
                    'scope' =>  null,
                    'data' => 'Mon super beau t-shirt'
                ],
                [
                    'locale' => 'en_US',
                    'scope' =>  null,
                    'data' => 'My awesome T-shirt'
                ]
            ],
            'description' => [
                [
                    'locale' => 'en_US',
                    'scope' =>  'mobile',
                    'data' => 'My awesome description'
                ]
            ]
        ];

        unset($filteredData['family'], $filteredData['name'][1]);
        $productFilter->filter($product, $preFilteredData)->willReturn($filteredData);

        $productUpdater
            ->update($product, $filteredData)
            ->shouldBeCalled();

        $productValidator
            ->validate($product)
            ->willReturn($violationList);

        $this
            ->process($originalData)
            ->shouldReturn($product);
    }

    function it_updates_an_existing_product_without_filtered_values(
        $arrayConverter,
        $productRepository,
        $productUpdater,
        $productValidator,
        $productFilter,
        $localizedConverter,
        ProductInterface $product,
        ConstraintViolationListInterface $violationList
    ) {
        $productRepository->getIdentifierProperties()->willReturn(['sku']);
        $productRepository->findOneByIdentifier(Argument::any())->willReturn($product);
        $product->getId()->willReturn(42);

        $originalData = [
            'sku' => 'tshirt',
            'family' => 'TShirt',
            'description-en_US-mobile' => 'My description',
            'name-fr_FR' => 'T-shirt super beau',
            'name-en_US' => 'My awesome T-shirt'
        ];
        $convertedData =                 [
            'sku' => [
                [
                    'locale' => null,
                    'scope' =>  null,
                    'data' => 'tshirt'
                ],
            ],
            'family' => 'Tshirt',
            'name' => [
                [
                    'locale' => 'fr_FR',
                    'scope' =>  null,
                    'data' => 'Mon super beau t-shirt'
                ],
                [
                    'locale' => 'en_US',
                    'scope' =>  null,
                    'data' => 'My awesome T-shirt'
                ]
            ],
            'description' => [
                [
                    'locale' => 'en_US',
                    'scope' =>  'mobile',
                    'data' => 'My awesome description'
                ]
            ]
        ];
        $converterOptions = [
            'mapping'           => ['family' => 'family', 'categories' => 'categories', 'groups' => 'groups'],
            'default_values'    => ['enabled' => true],
            'with_associations' => false
        ];
        $arrayConverter
            ->convert($originalData, $converterOptions)
            ->willReturn($convertedData);

        $localizedConverter->convert($convertedData, [
            'decimal_separator' => '.',
            'date_format'       => 'Y-m-d'
        ])->willReturn($convertedData);

        $filteredData = [
            'family' => 'Tshirt',
            'name' => [
                [
                    'locale' => 'fr_FR',
                    'scope' =>  null,
                    'data' => 'Mon super beau t-shirt'
                ],
                [
                    'locale' => 'en_US',
                    'scope' =>  null,
                    'data' => 'My awesome T-shirt'
                ]
            ],
            'description' => [
                [
                    'locale' => 'en_US',
                    'scope' =>  'mobile',
                    'data' => 'My awesome description'
                ]
            ]
        ];

        $productFilter->filter($product, [])->shouldNotBeCalled();

        $productUpdater
            ->update($product, $filteredData)
            ->shouldBeCalled();

        $productValidator
            ->validate($product)
            ->willReturn($violationList);

        $this->setEnabledComparison(false);
        $this
            ->process($originalData)
            ->shouldReturn($product);
    }

    function it_creates_a_product(
        $arrayConverter,
        $productRepository,
        $productBuilder,
        $productUpdater,
        $productValidator,
        $productFilter,
        $localizedConverter,
        ProductInterface $product,
        ConstraintViolationListInterface $violationList
    ) {
        $productRepository->getIdentifierProperties()->willReturn(['sku']);
        $productRepository->findOneByIdentifier('tshirt')->willReturn(false);

        $productBuilder->createProduct('tshirt', 'Tshirt')->willReturn($product);

        $originalData = [
            'sku' => 'tshirt',
            'family' => 'TShirt',
            'description-en_US-mobile' => 'My description',
            'name-fr_FR' => 'T-shirt super beau',
            'name-en_US' => 'My awesome T-shirt'
        ];
        $convertedData =                 [
            'sku' => [
                [
                    'locale' => null,
                    'scope' =>  null,
                    'data' => 'tshirt'
                ],
            ],
            'family' => 'Tshirt',
            'name' => [
                [
                    'locale' => 'fr_FR',
                    'scope' =>  null,
                    'data' => 'T-shirt super beau'
                ],
                [
                    'locale' => 'en_US',
                    'scope' =>  null,
                    'data' => 'My awesome T-shirt'
                ]
            ],
            'description' => [
                [
                    'locale' => 'en_US',
                    'scope' =>  'mobile',
                    'data' => 'My description'
                ]
            ]
        ];
        $converterOptions = [
            'mapping' => ['family' => 'family', 'categories' => 'categories', 'groups' => 'groups'],
            'default_values' => ['enabled' => true],
            'with_associations' => false
        ];
        $arrayConverter
            ->convert($originalData, $converterOptions)
            ->willReturn($convertedData);

        $localizedConverter->convert($convertedData, [
            'decimal_separator' => '.',
            'date_format'       => 'Y-m-d'
        ])->willReturn($convertedData);

        $filteredData = [
            'family' => 'Tshirt',
            'name' => [
                [
                    'locale' => 'fr_FR',
                    'scope' =>  null,
                    'data' => 'T-shirt super beau'
                ],
                [
                    'locale' => 'en_US',
                    'scope' =>  null,
                    'data' => 'My awesome T-shirt'
                ]
            ],
            'description' => [
                [
                    'locale' => 'en_US',
                    'scope' =>  'mobile',
                    'data' => 'My description'
                ]
            ]
        ];

        $productFilter->filter($product, $filteredData)->willReturn($filteredData);

        $productUpdater
            ->update($product, $filteredData)
            ->shouldBeCalled();

        $productValidator
            ->validate($product)
            ->willReturn($violationList);

        $this
            ->process($originalData)
            ->shouldReturn($product);
    }

    function it_skips_a_product_when_identifier_is_empty($arrayConverter, $productRepository, $localizedConverter)
    {
        $productRepository->getIdentifierProperties()->willReturn(['sku']);

        $originalData = [
            'sku' => '',
            'family' => 'TShirt'
        ];
        $convertedData =                 [
            'sku' => [
                [
                    'locale' => null,
                    'scope' =>  null,
                    'data' => null
                ],
            ],
            'family' => 'Tshirt',
        ];

        $converterOptions = [
            'mapping' => ['family' => 'family', 'categories' => 'categories', 'groups' => 'groups'],
            'default_values' => ['enabled' => true],
            'with_associations' => false
        ];
        $arrayConverter
            ->convert($originalData, $converterOptions)
            ->willReturn($convertedData);

        $localizedConverter->convert($convertedData, [
            'decimal_separator' => '.',
            'date_format'       => 'Y-m-d'
        ])->willReturn($convertedData);

        $this
            ->shouldThrow('Akeneo\Bundle\BatchBundle\Item\InvalidItemException')
            ->during(
                'process',
                [$originalData]
            );
    }

    function it_skips_a_product_when_update_fails(
        $arrayConverter,
        $productRepository,
        $productBuilder,
        $productUpdater,
        $productDetacher,
        $productFilter,
        $localizedConverter,
        ProductInterface $product
    ) {
        $productRepository->getIdentifierProperties()->willReturn(['sku']);
        $productRepository->findOneByIdentifier('tshirt')->willReturn(false);

        $productBuilder->createProduct('tshirt', 'Tshirt')->willReturn($product);

        $originalData = [
            'sku' => 'tshirt',
            'family' => 'TShirt',
            'description-en_US-mobile' => 'My description',
            'name-fr_FR' => 'T-shirt super beau',
            'name-en_US' => 'My awesome T-shirt'
        ];
        $convertedData =                 [
            'sku' => [
                [
                    'locale' => null,
                    'scope' =>  null,
                    'data' => 'tshirt'
                ],
            ],
            'family' => 'Tshirt',
            'name' => [
                [
                    'locale' => 'fr_FR',
                    'scope' =>  null,
                    'data' => 'T-shirt super beau'
                ],
                [
                    'locale' => 'en_US',
                    'scope' =>  null,
                    'data' => 'My awesome T-shirt'
                ]
            ],
            'description' => [
                [
                    'locale' => 'en_US',
                    'scope' =>  'mobile',
                    'data' => 'My description'
                ]
            ]
        ];
        $converterOptions = [
            'mapping' => ['family' => 'family', 'categories' => 'categories', 'groups' => 'groups'],
            'default_values' => ['enabled' => true],
            'with_associations' => false
        ];
        $arrayConverter
            ->convert($originalData, $converterOptions)
            ->willReturn($convertedData);

        $localizedConverter->convert($convertedData, [
            'decimal_separator' => '.',
            'date_format'       => 'Y-m-d'
        ])->willReturn($convertedData);

        $filteredData = [
            'family' => 'Tshirt',
            'name' => [
                [
                    'locale' => 'fr_FR',
                    'scope' =>  null,
                    'data' => 'T-shirt super beau'
                ],
                [
                    'locale' => 'en_US',
                    'scope' =>  null,
                    'data' => 'My awesome T-shirt'
                ]
            ],
            'description' => [
                [
                    'locale' => 'en_US',
                    'scope' =>  'mobile',
                    'data' => 'My description'
                ]
            ]
        ];

        $productFilter->filter($product, $filteredData)->willReturn($filteredData);

        $productUpdater
            ->update($product, $filteredData)
            ->willThrow(new \InvalidArgumentException('family does not exists'));

        $productDetacher->detach($product)->shouldBeCalled();

        $this
            ->shouldThrow('Akeneo\Bundle\BatchBundle\Item\InvalidItemException')
            ->during(
                'process',
                [$originalData]
            );
    }

    function it_skips_a_product_when_object_is_invalid(
        $arrayConverter,
        $productRepository,
        $productBuilder,
        $productUpdater,
        $productValidator,
        $productDetacher,
        $productFilter,
        $localizedConverter,
        ProductInterface $product
    ) {
        $productRepository->getIdentifierProperties()->willReturn(['sku']);
        $productRepository->findOneByIdentifier('tshirt')->willReturn(false);

        $productBuilder->createProduct('tshirt', 'Tshirt')->willReturn($product);

        $originalData = [
            'sku' => 'tshirt',
            'family' => 'TShirt',
            'description-en_US-mobile' => 'My description',
            'name-fr_FR' => 'T-shirt super beau',
            'name-en_US' => 'My awesome T-shirt'
        ];
        $convertedData =                 [
            'sku' => [
                [
                    'locale' => null,
                    'scope' =>  null,
                    'data' => 'tshirt'
                ],
            ],
            'family' => 'Tshirt',
            'name' => [
                [
                    'locale' => 'fr_FR',
                    'scope' =>  null,
                    'data' => 'T-shirt super beau'
                ],
                [
                    'locale' => 'en_US',
                    'scope' =>  null,
                    'data' => 'My awesome T-shirt'
                ]
            ],
            'description' => [
                [
                    'locale' => 'en_US',
                    'scope' =>  'mobile',
                    'data' => 'My description'
                ]
            ]
        ];
        $converterOptions = [
            'mapping'           => ['family' => 'family', 'categories' => 'categories', 'groups' => 'groups'],
            'default_values'    => ['enabled' => true],
            'with_associations' => false
        ];
        $arrayConverter
            ->convert($originalData, $converterOptions)
            ->willReturn($convertedData);

        $localizedConverter->convert($convertedData, [
            'decimal_separator' => '.',
            'date_format'       => 'Y-m-d'
        ])->willReturn($convertedData);

        $filteredData = [
            'family' => 'Tshirt',
            'name' => [
                [
                    'locale' => 'fr_FR',
                    'scope' =>  null,
                    'data' => 'T-shirt super beau'
                ],
                [
                    'locale' => 'en_US',
                    'scope' =>  null,
                    'data' => 'My awesome T-shirt'
                ]
            ],
            'description' => [
                [
                    'locale' => 'en_US',
                    'scope' =>  'mobile',
                    'data' => 'My description'
                ]
            ]
        ];

        $productFilter->filter($product, $filteredData)->willReturn($filteredData);

        $productUpdater
            ->update($product, $filteredData)
            ->shouldBeCalled();

        $violation = new ConstraintViolation('There is a small problem with option code', 'foo', [], 'bar', 'code', 'mycode');
        $violations = new ConstraintViolationList([$violation]);
        $productValidator
            ->validate($product)
            ->willReturn($violations);

        $productDetacher->detach($product);

        $this
            ->shouldThrow('Akeneo\Bundle\BatchBundle\Item\InvalidItemException')
            ->during(
                'process',
                [$originalData]
            );
    }

    function it_skips_a_product_when_there_is_nothing_to_update(
        $arrayConverter,
        $productRepository,
        $productUpdater,
        $productFilter,
        $localizedConverter,
        ProductInterface $product
    ) {
        $productRepository->getIdentifierProperties()->willReturn(['sku']);
        $productRepository->findOneByIdentifier('tshirt')->willReturn($product);
        $product->getId()->willReturn(1);

        $originalData = [
            'sku' => 'tshirt',
            'family' => 'TShirt',
            'description-en_US-mobile' => 'My description',
            'name-fr_FR' => 'T-shirt super beau',
            'name-en_US' => 'My awesome T-shirt'
        ];
        $convertedData =                 [
            'sku' => [
                [
                    'locale' => null,
                    'scope' =>  null,
                    'data' => 'tshirt'
                ],
            ],
            'family' => 'Tshirt',
            'name' => [
                [
                    'locale' => 'fr_FR',
                    'scope' =>  null,
                    'data' => 'T-shirt super beau'
                ],
                [
                    'locale' => 'en_US',
                    'scope' =>  null,
                    'data' => 'My awesome T-shirt'
                ]
            ],
            'description' => [
                [
                    'locale' => 'en_US',
                    'scope' =>  'mobile',
                    'data' => 'My description'
                ]
            ]
        ];
        $converterOptions = [
            'mapping' => ['family' => 'family', 'categories' => 'categories', 'groups' => 'groups'],
            'default_values' => ['enabled' => true],
            'with_associations' => false
        ];
        $arrayConverter
            ->convert($originalData, $converterOptions)
            ->willReturn($convertedData);

        $localizedConverter->convert($convertedData, [
            'decimal_separator' => '.',
            'date_format'       => 'Y-m-d'
        ])->willReturn($convertedData);

        $filteredData = [
            'family' => 'Tshirt',
            'name' => [
                [
                    'locale' => 'fr_FR',
                    'scope' =>  null,
                    'data' => 'T-shirt super beau'
                ],
                [
                    'locale' => 'en_US',
                    'scope' =>  null,
                    'data' => 'My awesome T-shirt'
                ]
            ],
            'description' => [
                [
                    'locale' => 'en_US',
                    'scope' =>  'mobile',
                    'data' => 'My description'
                ]
            ]
        ];

        $productFilter->filter($product, $filteredData)->willReturn([]);

        $productUpdater
            ->update($product, $filteredData)->shouldNotBeCalled();

        $this
            ->process($originalData)
            ->shouldReturn(null);
    }

<<<<<<< HEAD
    function it_creates_a_product_with_sku_and_family_columns(
        $arrayConverter,
        $productRepository,
        $productBuilder,
        $productUpdater,
        $productValidator,
        $productFilter,
=======
    function it_updates_an_existing_product_with_localized_value(
        $arrayConverter,
        $productRepository,
        $productUpdater,
        $productValidator,
        $productFilter,
        $localizedConverter,
>>>>>>> e40c0bfa
        ProductInterface $product,
        ConstraintViolationListInterface $violationList
    ) {
        $productRepository->getIdentifierProperties()->willReturn(['sku']);
<<<<<<< HEAD
        $productRepository->findOneByIdentifier('tshirt')->willReturn(false);

        $productBuilder->createProduct('tshirt', 'Tshirt')->willReturn($product);

        $originalData = [
            'sku'    => 'tshirt',
            'family' => 'TShirt',
=======
        $productRepository->findOneByIdentifier(Argument::any())->willReturn($product);
        $product->getId()->willReturn(42);
        $this->setDecimalSeparator(',');
        $this->setDateFormat('d/m/Y');

        $originalData = [
            'sku'    => 'tshirt',
            'number' => '10.00',
            'date'   => null
        ];
        $postConverterData = $convertedData = [
            'sku' => [
                [
                    'locale' => null,
                    'scope'  =>  null,
                    'data'   => 'tshirt'
                ],
            ],
            'number' => [
                [
                    'locale' => null,
                    'scope'  =>  null,
                    'data'   => '10,45'
                ]
            ],
            'date' => [
                [
                    'locale' => null,
                    'scope'  =>  null,
                    'data'   => '20/10/2015'
                ]
            ]
        ];
        $converterOptions = [
            'mapping'           => ['family' => 'family', 'categories' => 'categories', 'groups' => 'groups'],
            'default_values'    => ['enabled' => true],
            'with_associations' => false,
        ];
        $arrayConverter
            ->convert($originalData, $converterOptions)
            ->willReturn($convertedData);

        $filteredData = [
            'number' => [
                [
                    'locale' => null,
                    'scope' =>  null,
                    'data' => '10.45'
                ]
            ],
            'date' => [
                [
                    'locale' => null,
                    'scope'  =>  null,
                    'data'   => '2015-10-20'
                ]
            ]
        ];

        $postConverterData['number'][0]['data'] = '10.45';
        $postConverterData['date'][0]['data'] = '2015-10-20';
        $localizedConverter->convert($convertedData, [
            'decimal_separator' => ',',
            'date_format'       => 'd/m/Y'
        ])->willReturn($postConverterData);
        $productFilter->filter($product, $filteredData)->willReturn($filteredData);

        $productUpdater
            ->update($product, $filteredData)
            ->shouldBeCalled();

        $productValidator
            ->validate($product)
            ->willReturn($violationList);

        $this
            ->process($originalData)
            ->shouldReturn($product);
    }

    function it_skips_a_product_if_format_of_localized_attribute_is_not_expected(
        $arrayConverter,
        $localizedConverter,
        $productRepository,
        ProductInterface $product
    ) {
        $productRepository->getIdentifierProperties()->willReturn(['sku']);
        $productRepository->findOneByIdentifier(Argument::any())->willReturn($product);
        $product->getId()->willReturn(42);

        $originalData = [
            'sku'    => 'tshirt',
            'number' => '10.00'
>>>>>>> e40c0bfa
        ];
        $convertedData = [
            'sku' => [
                [
                    'locale' => null,
                    'scope'  =>  null,
                    'data'   => 'tshirt'
                ],
            ],
<<<<<<< HEAD
            'family' => 'Tshirt',
        ];
        $converterOptions = [
            "mapping"           => ["family" => "family", "categories" => "categories", "groups" => "groups"],
            "default_values"    => ["enabled" => true],
            "with_associations" => false
=======
            'number' => [
                [
                    'locale' => null,
                    'scope'  =>  null,
                    'data'   => '10,45'
                ]
            ]
        ];
        $converterOptions = [
            'mapping'           => ['family' => 'family', 'categories' => 'categories', 'groups' => 'groups'],
            'default_values'    => ['enabled' => true],
            'with_associations' => false,
        ];
        $arrayConverter
            ->convert($originalData, $converterOptions)
            ->willReturn($convertedData);

        $localizedConverter->convert($convertedData, [
            'decimal_separator' => '.',
            'date_format'       => 'Y-m-d'
        ])->willThrow(new FormatLocalizerException('number', '.'));

        $this
            ->shouldThrow('Akeneo\Bundle\BatchBundle\Item\InvalidItemException')
            ->during(
                'process',
                [$originalData]
            );
    }

    function it_skips_a_product_when_there_is_nothing_to_update_with_localized_value(
        $arrayConverter,
        $productRepository,
        $productBuilder,
        $productUpdater,
        $productFilter,
        $localizedConverter,
        ProductInterface $product
    ) {
        $productRepository->getIdentifierProperties()->willReturn(['sku']);
        $productRepository->findOneByIdentifier('tshirt')->willReturn(false);
        $this->setDecimalSeparator(',');

        $productBuilder->createProduct('tshirt', null)->willReturn($product);

        $originalData = [
            'sku' => 'tshirt',
            'number' => '10.45',
        ];
        $postConvertedData = $convertedData = [
            'sku' => [
                [
                    'locale' => null,
                    'scope' =>  null,
                    'data' => 'tshirt'
                ],
            ],
            'number' => [
                [
                    'locale' => null,
                    'scope' =>  null,
                    'data' => '10,45'
                ],
            ]
        ];

        $converterOptions = [
            'mapping' => ['family' => 'family', 'categories' => 'categories', 'groups' => 'groups'],
            'default_values' => ['enabled' => true],
            'with_associations' => false
        ];
        $arrayConverter
            ->convert($originalData, $converterOptions)
            ->willReturn($convertedData);

        $postConvertedData['number'][0]['data'] = '10.45';
        $localizedConverter->convert($convertedData, [
            'decimal_separator' => ',',
            'date_format'       => 'Y-m-d'
        ])->willReturn($postConvertedData);

        $filteredData = [
            'number' => [
                [
                    'locale' => null,
                    'scope' =>  null,
                    'data' => '10.45'
                ],
            ]
        ];

        $productFilter->filter($product, $filteredData)->willReturn([]);

        $productUpdater
            ->update($product, $filteredData)->shouldNotBeCalled();

        $this
            ->process($originalData)
            ->shouldReturn(null);
    }

    function it_updates_an_existing_product_and_does_not_change_his_state(
        $arrayConverter,
        $productRepository,
        $productUpdater,
        $productValidator,
        $productFilter,
        $localizedConverter,
        ProductInterface $product,
        ConstraintViolationListInterface $violationList
    ) {
        $productRepository->getIdentifierProperties()->willReturn(['sku']);
        $productRepository->findOneByIdentifier(Argument::any())->willReturn($product);
        $product->getId()->willReturn(42);

        $originalData = [
            'sku' => 'tshirt',
            'family' => 'TShirt',
            'description-en_US-mobile' => 'My description',
            'name-fr_FR' => 'T-shirt super beau',
            'name-en_US' => 'My awesome T-shirt',
        ];
        $convertedData = [
            'sku' => [
                [
                    'locale' => null,
                    'scope' =>  null,
                    'data' => 'tshirt'
                ],
            ],
            'family' => 'Summer Tshirt',
            'name' => [
                [
                    'locale' => 'fr_FR',
                    'scope' =>  null,
                    'data' => 'Mon super beau t-shirt'
                ],
                [
                    'locale' => 'en_US',
                    'scope' =>  null,
                    'data' => 'My very awesome T-shirt'
                ]
            ],
            'description' => [
                [
                    'locale' => 'en_US',
                    'scope' =>  'mobile',
                    'data' => 'My awesome description'
                ]
            ],
            'enabled' => false,
        ];
        $converterOptions = [
            'mapping'           => ['family' => 'family', 'categories' => 'categories', 'groups' => 'groups'],
            'default_values'    => ['enabled' => true],
            'with_associations' => false,
>>>>>>> e40c0bfa
        ];
        $arrayConverter
            ->convert($originalData, $converterOptions)
            ->willReturn($convertedData);

        $filteredData = [
<<<<<<< HEAD
            'family' => 'Tshirt',
        ];

        $productFilter->filter($product, $filteredData)->shouldNotBeCalled();
=======
            'family' => 'Summer Tshirt',
            'name' => [
                [
                    'locale' => 'fr_FR',
                    'scope' =>  null,
                    'data' => 'Mon super beau t-shirt'
                ],
                [
                    'locale' => 'en_US',
                    'scope' =>  null,
                    'data' => 'My very awesome T-shirt'
                ]
            ],
            'description' => [
                [
                    'locale' => 'en_US',
                    'scope' =>  'mobile',
                    'data' => 'My awesome description'
                ]
            ],
        ];

        $localizedConverter->convert($convertedData, [
            'decimal_separator' => '.',
            'date_format'       => 'Y-m-d'
        ])->willReturn($convertedData);
        $productFilter->filter($product, $filteredData)->willReturn($filteredData);
>>>>>>> e40c0bfa

        $productUpdater
            ->update($product, $filteredData)
            ->shouldBeCalled();

        $productValidator
            ->validate($product)
            ->willReturn($violationList);

        $this
            ->process($originalData)
            ->shouldReturn($product);
    }
}<|MERGE_RESOLUTION|>--- conflicted
+++ resolved
@@ -820,15 +820,6 @@
             ->shouldReturn(null);
     }
 
-<<<<<<< HEAD
-    function it_creates_a_product_with_sku_and_family_columns(
-        $arrayConverter,
-        $productRepository,
-        $productBuilder,
-        $productUpdater,
-        $productValidator,
-        $productFilter,
-=======
     function it_updates_an_existing_product_with_localized_value(
         $arrayConverter,
         $productRepository,
@@ -836,20 +827,10 @@
         $productValidator,
         $productFilter,
         $localizedConverter,
->>>>>>> e40c0bfa
         ProductInterface $product,
         ConstraintViolationListInterface $violationList
     ) {
         $productRepository->getIdentifierProperties()->willReturn(['sku']);
-<<<<<<< HEAD
-        $productRepository->findOneByIdentifier('tshirt')->willReturn(false);
-
-        $productBuilder->createProduct('tshirt', 'Tshirt')->willReturn($product);
-
-        $originalData = [
-            'sku'    => 'tshirt',
-            'family' => 'TShirt',
-=======
         $productRepository->findOneByIdentifier(Argument::any())->willReturn($product);
         $product->getId()->willReturn(42);
         $this->setDecimalSeparator(',');
@@ -943,7 +924,6 @@
         $originalData = [
             'sku'    => 'tshirt',
             'number' => '10.00'
->>>>>>> e40c0bfa
         ];
         $convertedData = [
             'sku' => [
@@ -953,14 +933,6 @@
                     'data'   => 'tshirt'
                 ],
             ],
-<<<<<<< HEAD
-            'family' => 'Tshirt',
-        ];
-        $converterOptions = [
-            "mapping"           => ["family" => "family", "categories" => "categories", "groups" => "groups"],
-            "default_values"    => ["enabled" => true],
-            "with_associations" => false
-=======
             'number' => [
                 [
                     'locale' => null,
@@ -1117,19 +1089,12 @@
             'mapping'           => ['family' => 'family', 'categories' => 'categories', 'groups' => 'groups'],
             'default_values'    => ['enabled' => true],
             'with_associations' => false,
->>>>>>> e40c0bfa
         ];
         $arrayConverter
             ->convert($originalData, $converterOptions)
             ->willReturn($convertedData);
 
         $filteredData = [
-<<<<<<< HEAD
-            'family' => 'Tshirt',
-        ];
-
-        $productFilter->filter($product, $filteredData)->shouldNotBeCalled();
-=======
             'family' => 'Summer Tshirt',
             'name' => [
                 [
@@ -1157,7 +1122,6 @@
             'date_format'       => 'Y-m-d'
         ])->willReturn($convertedData);
         $productFilter->filter($product, $filteredData)->willReturn($filteredData);
->>>>>>> e40c0bfa
 
         $productUpdater
             ->update($product, $filteredData)
@@ -1171,4 +1135,61 @@
             ->process($originalData)
             ->shouldReturn($product);
     }
+
+    function it_creates_a_product_with_sku_and_family_columns(
+        $arrayConverter,
+        $productRepository,
+        $productBuilder,
+        $productUpdater,
+        $productValidator,
+        $productFilter,
+        ProductInterface $product,
+        ConstraintViolationListInterface $violationList
+    ) {
+        $productRepository->getIdentifierProperties()->willReturn(['sku']);
+        $productRepository->findOneByIdentifier('tshirt')->willReturn(false);
+
+        $productBuilder->createProduct('tshirt', 'Tshirt')->willReturn($product);
+
+        $originalData = [
+            'sku'    => 'tshirt',
+            'family' => 'TShirt',
+        ];
+        $convertedData = [
+            'sku' => [
+                [
+                    'locale' => null,
+                    'scope'  =>  null,
+                    'data'   => 'tshirt'
+                ],
+            ],
+            'family' => 'Tshirt',
+        ];
+        $converterOptions = [
+            "mapping"           => ["family" => "family", "categories" => "categories", "groups" => "groups"],
+            "default_values"    => ["enabled" => true],
+            "with_associations" => false
+        ];
+        $arrayConverter
+            ->convert($originalData, $converterOptions)
+            ->willReturn($convertedData);
+
+        $filteredData = [
+            'family' => 'Tshirt',
+        ];
+
+        $productFilter->filter($product, $filteredData)->shouldNotBeCalled();
+
+        $productUpdater
+            ->update($product, $filteredData)
+            ->shouldBeCalled();
+
+        $productValidator
+            ->validate($product)
+            ->willReturn($violationList);
+
+        $this
+            ->process($originalData)
+            ->shouldReturn($product);
+    }
 }