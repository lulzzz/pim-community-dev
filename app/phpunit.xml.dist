<?xml version="1.0" encoding="UTF-8"?>
<phpunit
    backupGlobals="false"
    backupStaticAttributes="false"
    colors="true"
    convertErrorsToExceptions="true"
    convertNoticesToExceptions="true"
    convertWarningsToExceptions="true"
    processIsolation="true"
    stopOnFailure="false"
    syntaxCheck="false"
    bootstrap="./autoload.php">

    <php>
        <ini name="date.timezone" value="Europe/Paris"/>
        <ini name="intl.default_locale" value="en"/>
        <ini name="intl.error_level" value="0"/>
        <ini name="memory_limit" value="-1"/>
        <ini name="zend.enable_gc" value="1"/>
    </php>

    <testsuites>

        <!-- Legacy PIM phpunit unit tests -->
        <testsuite name="PIM_Unit_Test">
            <directory suffix="Test.php">../src/Pim/Bundle/*Bundle/Tests/Unit</directory>
            <directory suffix="Test.php">../src/Pim/Bundle/*Bundle/tests/Unit</directory>
        </testsuite>

        <!-- Complete suite for PIM integration tests -->
        <testsuite name="PIM_Integration_Test">
            <file></file>
        </testsuite>
<<<<<<< HEAD
=======

>>>>>>> 0b821cc6
    </testsuites>
</phpunit><|MERGE_RESOLUTION|>--- conflicted
+++ resolved
@@ -31,9 +31,6 @@
         <testsuite name="PIM_Integration_Test">
             <file></file>
         </testsuite>
-<<<<<<< HEAD
-=======
 
->>>>>>> 0b821cc6
     </testsuites>
 </phpunit>