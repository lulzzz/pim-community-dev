# this file contains all non local parameters required by the PIM to work
# if you need to override one of these parameter, you can do it directly in your own parameters.yml file
parameters:
    database_unix_socket: ~

    mailer_transport:     smtp
    mailer_host:          localhost
    mailer_user:          ~
    mailer_password:      ~
    mailer_from_address:  no-reply@example.com
    mailer_from_name:     Akeneo Admin

    # WebSocket server config
    websocket_host:       "127.0.0.1"
    websocket_port:       8080

    upload_dir:           %kernel.root_dir%/uploads/product
    archive_dir:          %kernel.root_dir%/archive
    storage_dir:          %kernel.root_dir%/file_storage
<<<<<<< HEAD
=======
    tmp_storage_dir:      /tmp/pim/file_storage
>>>>>>> 27166378

    installed:            ~

    # use PimInstallerBundle:minimal for minimal data set
    installer_data:       PimInstallerBundle:icecat_demo_dev

    uservoice_key:                 ~
    mass_edit_limit:               1000
    max_products_category_removal: 100

    # Product storage driver can be doctrine/orm or doctrine/mongodb-odm
    pim_catalog_product_storage_driver: doctrine/orm

    ## Uncomment to configure mongodb
    # mongodb_server: 'mongodb://localhost:27017'
    # mongodb_database: akeneo_pim

    doctrine_migrations_dir: %kernel.root_dir%/../upgrades/schema

    security.exception_listener.class: Pim\Bundle\UserBundle\Security\FirewallExceptionListener<|MERGE_RESOLUTION|>--- conflicted
+++ resolved
@@ -17,10 +17,7 @@
     upload_dir:           %kernel.root_dir%/uploads/product
     archive_dir:          %kernel.root_dir%/archive
     storage_dir:          %kernel.root_dir%/file_storage
-<<<<<<< HEAD
-=======
     tmp_storage_dir:      /tmp/pim/file_storage
->>>>>>> 27166378
 
     installed:            ~
 
