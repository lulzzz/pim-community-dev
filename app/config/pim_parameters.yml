--- conflicted
+++ resolved
@@ -52,15 +52,13 @@
     # Number of items returned by default if limit is not filled in request
     api_pagination_limit_by_default: 10
 
-<<<<<<< HEAD
-    # Files used as configuration for the Elasticsearch index
-    elasticsearch_index_configuration_files:
-        - 'path/to/foo.yml'
-        - 'path/to/bar.yml'
-=======
     # Maximum length in bytes of the resource's json representation when updating a list of resources
     api_input_buffer_size: 1000000
 
     # Maximum number of resources when updating a list of resources
     api_input_max_resources_number: 100
->>>>>>> dc68dafa
+
+    # Files used as configuration for the Elasticsearch index
+    elasticsearch_index_configuration_files:
+        - 'path/to/foo.yml'
+        - 'path/to/bar.yml'