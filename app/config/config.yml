imports:
    - { resource: parameters.yml }
    - { resource: security.yml }

framework:
    #esi:             ~
    translator:      { fallback: %locale% }
    default_locale:  %locale%
    secret:          %secret%
    router:
        resource: "%kernel.root_dir%/config/routing.yml"
        strict_requirements: "%kernel.debug%"
    form:            true
    csrf_protection: true
    validation:      { enable_annotations: true }
    templating:      { engines: ['twig', 'php'] } #assets_version: SomeVersionScheme
    trusted_proxies: ~
    trusted_proxies: ~
    session:
        cookie_lifetime:      43200
        name:                 BAPID
    fragments:
        enabled: true
        path: /_fragment # used for controller action in template

# Twig Configuration
twig:
    debug:                    "%kernel.debug%"
    strict_variables:         "%kernel.debug%"
    exception_controller:     "FOS\RestBundle\Controller\ExceptionController::showAction"
    globals:
        env: %kernel.environment%
        bap:
            layout:           ::base.html.twig  # default layout across all Oro bundles
            start_route:      oro_default
    form:
        resources:
            - 'PimUIBundle:Form:pim-fields.html.twig'
#            - 'OroUIBundle:Form:fields.html.twig'
#            - 'OroFormBundle:Form:fields.html.twig'
#            - 'OroTranslationBundle:Form:fields.html.twig'

# Assetic Configuration
assetic:
    debug:                    false
    use_controller:           false
    bundles:
        - OroAsseticBundle
        - OroUIBundle
        - OroUserBundle
        - OroGridBundle
        - OroFilterBundle
        - OroNavigationBundle
        - OroWindowsBundle
        - OroEntityExtendBundle
        - OroSegmentationTreeBundle
        - PimUIBundle
        - PimProductBundle

    #java: /usr/bin/java
    filters:
        cssrewrite: ~
        lessphp:
            file: %kernel.root_dir%/../vendor/leafo/lessphp/lessc.inc.php
            apply_to: "\.less$"
        yui_css:
            jar: "%kernel.root_dir%/Resources/java/yuicompressor-2.4.7.jar"
        yui_js:
            jar: "%kernel.root_dir%/Resources/java/yuicompressor-2.4.7.jar"

# Doctrine Configuration
doctrine:
    dbal:
        driver:               "%database_driver%"
        host:                 "%database_host%"
        port:                 "%database_port%"
        dbname:               "%database_name%"
        user:                 "%database_user%"
        password:             "%database_password%"
        charset:              UTF8

    orm:
        auto_generate_proxy_classes: "%kernel.debug%"
        auto_mapping:         true
        resolve_target_entities:
            Symfony\Component\Security\Core\User\UserInterface:   Oro\Bundle\UserBundle\Entity\User
            Pim\Bundle\ProductBundle\Model\ProductValueInterface: Pim\Bundle\ProductBundle\Entity\ProductValue
            Pim\Bundle\ProductBundle\Model\ProductInterface:      Pim\Bundle\ProductBundle\Entity\Product
            Pim\Bundle\ProductBundle\Model\CategoryInterface:     Pim\Bundle\ProductBundle\Entity\Category
            Pim\Bundle\ImportExportBundle\Model\ExportInterface:  Pim\Bundle\ImportExportBundle\Entity\Export

# Swiftmailer Configuration
swiftmailer:
    transport:                "%mailer_transport%"
    encryption:               "%mailer_encryption%"
    auth_mode:                "%mailer_auth_mode%"
    host:                     "%mailer_host%"
    username:                 "%mailer_user%"
    password:                 "%mailer_password%"
    spool:                    { type: memory }

knp_paginator:
    page_range:               5         # default page range used in pagination control
    default_options:
        page_name:            page      # page query parameter name
        sort_field_name:      sort      # sort field query parameter name
        sort_direction_name:  direction # sort direction query parameter name
        distinct:             true      # ensure distinct results, useful when ORM queries are using GROUP BY statements
    template:
        pagination:           OroUIBundle::pager.html.twig

fos_rest:
    view:
        failed_validation: HTTP_BAD_REQUEST
        default_engine: php
        formats:
            json: true
            xml: true
    format_listener:
        prefer_extension: true
    body_listener:
        decoders:
            json: fos_rest.decoder.json
            xml: fos_rest.decoder.xml
    routing_loader:
        default_format: json

fos_js_routing:
    routes_to_expose:          [oro_*, pim_*]

be_simple_soap:
    cache:
        type:                 disk
        lifetime:             86400
        limit:                5
    services:
        soap:
            namespace:        http://symfony.loc/Api/1.0/
            binding:          rpc-literal
            resource:         "%kernel.root_dir%/../app/config/soap.yml"
            resource_type:    yml

stof_doctrine_extensions:
    default_locale: %default_locale%
    translation_fallback: true
    orm:
        default:
            timestampable:    true
            tree:             true

services:
    oro.cache.abstract:
        abstract: true
        class:     Doctrine\Common\Cache\PhpFileCache
        arguments: [%kernel.cache_dir%]
    twig.extension.intl:
         class: Twig_Extensions_Extension_Intl
         tags:
             - { name: twig.extension }

escape_wsse_authentication:
    authentication_provider_class: Oro\Bundle\UserBundle\Security\WsseUserProvider
    authentication_listener_class: Oro\Bundle\UserBundle\Security\WsseAuthListener

liip_imagine:
    filter_sets:
        avatar_med:
            quality:          95
            filters:
                thumbnail:    { size: [58, 58], mode: outbound }
                strip:        ~

genemu_form:
    select2: ~
    autocomplete: ~

oro_search:
    engine:                   orm
    realtime_update:          true

oro_ui:
    settings:
        application_name:
            value: "Akeneo"
        application_title:
            value: "Akeneo"

oro_user:
    settings:
        name_format:
          value:              %%last%%, %%first%%

oro_translation:
    js_translation:
        # order of domains reflects messages fallback
        domains: [jsmessages, validators]

oro_assetic:
    uncompress_js: ~
    uncompress_css: ~

jms_di_extra:
    doctrine_integration: false

oro_entity_extend:
    backend:        Dynamic
    backup:         "%kernel.root_dir%/entities/Backup/"

oro_filter:
    twig:
        layout: PimFilterBundle:Filter:pim-layout.js.twig

knp_gaufrette:
    adapters:
        pim_adapter:
            local:
                directory: %upload_dir%
                create:    true
    filesystems:
        pim:
            adapter: pim_adapter
            alias:   pim_filesystem

pim_batch:
<<<<<<< HEAD
    jobs:
        product_export:
            title:      pim_import_export.jobs.product_export.title
            connector: "Akeneo"
            type:      "export"
            steps:
                export:
                    title:      pim_import_export.jobs.product_export.export.title
                    reader:     pim_import_export.reader.product
                    processor:  pim_import_export.processor.heterogeneous_csv_serializer
                    writer:     pim_import_export.writer.file
        category_export:
            title:     pim_import_export.jobs.category_export.title
            connector: "Akeneo"
            type:      "export"
            steps:
                export:
                    title:      pim_import_export.jobs.category_export.export.title
                    reader:     pim_import_export.reader.category
                    processor:  pim_import_export.processor.homogeneous_csv_serializer
                    writer:     pim_import_export.writer.file
        attribute_export:
            title:     pim_import_export.jobs.attribute_export.title
            connector: "Akeneo"
            type:      "export"
            steps:
                export:
                    title:      pim_import_export.jobs.attribute_export.export.title
                    reader:     pim_import_export.reader.attribute
                    processor:  pim_import_export.processor.homogeneous_csv_serializer
                    writer:     pim_import_export.writer.file
        product_import:
            title:     pim_import_export.jobs.product_import.title
            connector: "Akeneo"
            type:      "import"
            steps:
                export:
                    title:      pim_import_export.jobs.product_import.import.title
                    reader:     pim_import_export.reader.csv
                    processor:  pim_import_export.processor.valid_product_creation
                    writer:     pim_import_export.writer.orm_product    #TODO : to replace by concret implementation
        category_import:
            title:     pim_import_export.jobs.category_import.title
            connector: "Akeneo"
            type:      "import"
            steps:
                import:
                    title:      pim_import_export.jobs.category_import.import.title
                    reader:     pim_import_export.reader.csv_file
                    processor:  pim_import_export.processor.valid_category_creation
                    writer:     pim_import_export.writer.orm_category
        attribute_import:
            title:     pim_import_export.jobs.attribute_import.title
            connector: "Akeneo"
            type:      "import"
            steps:
                export:
                    title:      pim_import_export.jobs.attribute_import.import.title
                    reader:     pim_import_export.reader.dummy    #TODO : to replace by concret implementation
                    processor:  pim_import_export.processor.dummy #TODO : to replace by concret implementation
                    writer:     pim_import_export.writer.dummy    #TODO : to replace by concret implementation
=======
    log_dir: %batch_log_dir%
>>>>>>> 986bd502

pim_demo:
    load_data: true<|MERGE_RESOLUTION|>--- conflicted
+++ resolved
@@ -222,71 +222,7 @@
             alias:   pim_filesystem
 
 pim_batch:
-<<<<<<< HEAD
-    jobs:
-        product_export:
-            title:      pim_import_export.jobs.product_export.title
-            connector: "Akeneo"
-            type:      "export"
-            steps:
-                export:
-                    title:      pim_import_export.jobs.product_export.export.title
-                    reader:     pim_import_export.reader.product
-                    processor:  pim_import_export.processor.heterogeneous_csv_serializer
-                    writer:     pim_import_export.writer.file
-        category_export:
-            title:     pim_import_export.jobs.category_export.title
-            connector: "Akeneo"
-            type:      "export"
-            steps:
-                export:
-                    title:      pim_import_export.jobs.category_export.export.title
-                    reader:     pim_import_export.reader.category
-                    processor:  pim_import_export.processor.homogeneous_csv_serializer
-                    writer:     pim_import_export.writer.file
-        attribute_export:
-            title:     pim_import_export.jobs.attribute_export.title
-            connector: "Akeneo"
-            type:      "export"
-            steps:
-                export:
-                    title:      pim_import_export.jobs.attribute_export.export.title
-                    reader:     pim_import_export.reader.attribute
-                    processor:  pim_import_export.processor.homogeneous_csv_serializer
-                    writer:     pim_import_export.writer.file
-        product_import:
-            title:     pim_import_export.jobs.product_import.title
-            connector: "Akeneo"
-            type:      "import"
-            steps:
-                export:
-                    title:      pim_import_export.jobs.product_import.import.title
-                    reader:     pim_import_export.reader.csv
-                    processor:  pim_import_export.processor.valid_product_creation
-                    writer:     pim_import_export.writer.orm_product    #TODO : to replace by concret implementation
-        category_import:
-            title:     pim_import_export.jobs.category_import.title
-            connector: "Akeneo"
-            type:      "import"
-            steps:
-                import:
-                    title:      pim_import_export.jobs.category_import.import.title
-                    reader:     pim_import_export.reader.csv_file
-                    processor:  pim_import_export.processor.valid_category_creation
-                    writer:     pim_import_export.writer.orm_category
-        attribute_import:
-            title:     pim_import_export.jobs.attribute_import.title
-            connector: "Akeneo"
-            type:      "import"
-            steps:
-                export:
-                    title:      pim_import_export.jobs.attribute_import.import.title
-                    reader:     pim_import_export.reader.dummy    #TODO : to replace by concret implementation
-                    processor:  pim_import_export.processor.dummy #TODO : to replace by concret implementation
-                    writer:     pim_import_export.writer.dummy    #TODO : to replace by concret implementation
-=======
     log_dir: %batch_log_dir%
->>>>>>> 986bd502
 
 pim_demo:
     load_data: true