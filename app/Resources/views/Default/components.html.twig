--- conflicted
+++ resolved
@@ -55,8 +55,9 @@
     '@PimUIBundle/Resources/public/js/pim-ajax.js'
     '@PimUIBundle/Resources/public/js/scopableField.js'
     '@PimUIBundle/Resources/public/js/currencyField.js'
+    '@PimUIBundle/Resources/public/js/unsafe-method-link.js'
 
-    filter='yui_js'
+    filter='?yui_js'
     output='js/oroapp.all.js'
     %}
     <script type="text/javascript" src="{{ asset_url }}"></script>
@@ -79,32 +80,6 @@
     <link rel="stylesheet" media="all" href="{{ asset_url }}" />
     {% endstylesheets %}
 
-<<<<<<< HEAD
-    {% javascripts
-    '@PimUIBundle/Resources/public/js/pim_all.js'
-    '@PimUIBundle/Resources/public/js/bootstrap-datetimepicker.min.js'
-    '@PimUIBundle/Resources/public/js/select2.js'
-    '@PimUIBundle/Resources/public/js/jquery-ui-1.10.0.min.js'
-    '@PimUIBundle/Resources/public/js/sidebarize.js'
-    '@PimUIBundle/Resources/public/js/wysihtml5-0.3.0.js'
-    '@PimUIBundle/Resources/public/js/bootstrap-wysihtml5.js'
-    '@PimUIBundle/Resources/public/js/slimbox2.js'
-    '@PimUIBundle/Resources/public/js/jquery.dialogForm.js'
-    '@PimUIBundle/Resources/public/js/pim-dialog.js'
-    '@PimUIBundle/Resources/public/js/pim-ajax.js'
-    '@PimUIBundle/Resources/public/js/scopableField.js'
-    '@PimUIBundle/Resources/public/js/currencyField.js'
-    '@PimUIBundle/Resources/public/js/unsafe-method-link.js'
-
-    filter='?yui_js'
-    output='js/pimapp.all.js'
-    %}
-    <script type="text/javascript" src="{{ asset_url }}"></script>
-    {% endjavascripts %}
-
-    {# END CUSTOM PIM ASSETS #}
-=======
->>>>>>> e4f661e8
     {% block javascripts %}{% endblock %}
 
 {% endblock %}
