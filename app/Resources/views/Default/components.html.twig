--- conflicted
+++ resolved
@@ -56,23 +56,13 @@
 
     {# BEGIN CUSTOM PIM ASSETS #}
     {% stylesheets
-<<<<<<< HEAD
     '@PimUIBundle/Resources/public/css/pim.css'
     '@PimUIBundle/Resources/public/css/bootstrap-datetimepicker.min.css'
     '@PimUIBundle/Resources/public/css/select2.css'
     '@PimUIBundle/Resources/public/css/bootstrap-wysihtml5.css'
     '@PimUIBundle/Resources/public/css/slimbox2.css'
 
-=======
-    'bundles/pimui/css/pim.css'
-    'bundles/pimui/css/bootstrap-fileupload.css'
-    'bundles/pimui/css/bootstrap-datetimepicker.min.css'
-    'bundles/pimui/css/select2.css'
-    'bundles/pimui/css/bootstrap-wysihtml5.css'
-    'bundles/pimui/css/slimbox2.css'
-
     debug=true
->>>>>>> a2edcf22
     filter='cssrewrite'
     %}
     <link rel="stylesheet" media="all" href="{{ asset_url }}" />
@@ -88,7 +78,7 @@
     '@PimUIBundle/Resources/public/js/bootstrap-wysihtml5.js'
     '@PimUIBundle/Resources/public/js/slimbox2.js'
 
-    filter='?yui_js'
+    ?filter='yui_js'
     output='js/pimapp.all.js'
     %}
     <script type="text/javascript" src="{{ asset_url }}"></script>
