--- conflicted
+++ resolved
@@ -4,16 +4,14 @@
 
 - GITHUB-6866: fix the QueryProductCommand, cheers @LeoBenoist!
 
-<<<<<<< HEAD
 ## Tech improvements
 
 - GITHUB-6639: Fix Job throwing exception, cheers @dnd-tyler!
 - GITHUB-6824: Update gitignore for web-server-bundle, cheers @xElysioN!
-=======
+
 ## Better UI\UX!
 
 - TIP-807: Improve menu to pass parameters for routes, cheers @MarieMinasyan!
->>>>>>> 50eddf05
 
 # 2.0.0 (2017-09-28)
 
